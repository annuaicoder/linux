# SPDX-License-Identifier: GPL-2.0
VERSION = 6
PATCHLEVEL = 16
SUBLEVEL = 0
<<<<<<< HEAD
EXTRAVERSION = -rc3
=======
EXTRAVERSION = -rc4
>>>>>>> 1aee3a44
NAME = Baby Opossum Posse

# *DOCUMENTATION*
# To see a list of typical targets execute "make help"
# More info can be located in ./README
# Comments in this file are targeted only to the developer, do not
# expect to learn how to build the kernel reading this file.

ifeq ($(filter output-sync,$(.FEATURES)),)
$(error GNU Make >= 4.0 is required. Your Make version is $(MAKE_VERSION))
endif

$(if $(filter __%, $(MAKECMDGOALS)), \
	$(error targets prefixed with '__' are only for internal use))

# That's our default target when none is given on the command line
PHONY := __all
__all:

# We are using a recursive build, so we need to do a little thinking
# to get the ordering right.
#
# Most importantly: sub-Makefiles should only ever modify files in
# their own directory. If in some directory we have a dependency on
# a file in another dir (which doesn't happen often, but it's often
# unavoidable when linking the built-in.a targets which finally
# turn into vmlinux), we will call a sub make in that other dir, and
# after that we are sure that everything which is in that other dir
# is now up to date.
#
# The only cases where we need to modify files which have global
# effects are thus separated out and done before the recursive
# descending is started. They are now explicitly listed as the
# prepare rule.

this-makefile := $(lastword $(MAKEFILE_LIST))
abs_srctree := $(realpath $(dir $(this-makefile)))
abs_output := $(CURDIR)

ifneq ($(sub_make_done),1)

# Do not use make's built-in rules and variables
# (this increases performance and avoids hard-to-debug behaviour)
MAKEFLAGS += -rR

# Avoid funny character set dependencies
unexport LC_ALL
LC_COLLATE=C
LC_NUMERIC=C
export LC_COLLATE LC_NUMERIC

# Avoid interference with shell env settings
unexport GREP_OPTIONS

# Beautify output
# ---------------------------------------------------------------------------
#
# Most of build commands in Kbuild start with "cmd_". You can optionally define
# "quiet_cmd_*". If defined, the short log is printed. Otherwise, no log from
# that command is printed by default.
#
# e.g.)
#    quiet_cmd_depmod = DEPMOD  $(MODLIB)
#          cmd_depmod = $(srctree)/scripts/depmod.sh $(DEPMOD) $(KERNELRELEASE)
#
# A simple variant is to prefix commands with $(Q) - that's useful
# for commands that shall be hidden in non-verbose mode.
#
#    $(Q)$(MAKE) $(build)=scripts/basic
#
# If KBUILD_VERBOSE contains 1, the whole command is echoed.
# If KBUILD_VERBOSE contains 2, the reason for rebuilding is printed.
#
# To put more focus on warnings, be less verbose as default
# Use 'make V=1' to see the full commands

ifeq ("$(origin V)", "command line")
  KBUILD_VERBOSE = $(V)
endif

quiet = quiet_
Q = @

ifneq ($(findstring 1, $(KBUILD_VERBOSE)),)
  quiet =
  Q =
endif

# If the user is running make -s (silent mode), suppress echoing of
# commands
ifneq ($(findstring s,$(firstword -$(MAKEFLAGS))),)
quiet=silent_
override KBUILD_VERBOSE :=
endif

export quiet Q KBUILD_VERBOSE

# Call a source code checker (by default, "sparse") as part of the
# C compilation.
#
# Use 'make C=1' to enable checking of only re-compiled files.
# Use 'make C=2' to enable checking of *all* source files, regardless
# of whether they are re-compiled or not.
#
# See the file "Documentation/dev-tools/sparse.rst" for more details,
# including where to get the "sparse" utility.

ifeq ("$(origin C)", "command line")
  KBUILD_CHECKSRC = $(C)
endif
ifndef KBUILD_CHECKSRC
  KBUILD_CHECKSRC = 0
endif

export KBUILD_CHECKSRC

# Enable "clippy" (a linter) as part of the Rust compilation.
#
# Use 'make CLIPPY=1' to enable it.
ifeq ("$(origin CLIPPY)", "command line")
  KBUILD_CLIPPY := $(CLIPPY)
endif

export KBUILD_CLIPPY

# Use make M=dir or set the environment variable KBUILD_EXTMOD to specify the
# directory of external module to build. Setting M= takes precedence.
ifeq ("$(origin M)", "command line")
  KBUILD_EXTMOD := $(M)
endif

ifeq ("$(origin MO)", "command line")
  KBUILD_EXTMOD_OUTPUT := $(MO)
endif

$(if $(word 2, $(KBUILD_EXTMOD)), \
	$(error building multiple external modules is not supported))

$(foreach x, % :, $(if $(findstring $x, $(KBUILD_EXTMOD)), \
	$(error module directory path cannot contain '$x')))

# Remove trailing slashes
ifneq ($(filter %/, $(KBUILD_EXTMOD)),)
KBUILD_EXTMOD := $(shell dirname $(KBUILD_EXTMOD).)
endif

export KBUILD_EXTMOD

ifeq ("$(origin W)", "command line")
  KBUILD_EXTRA_WARN := $(W)
endif

export KBUILD_EXTRA_WARN

# Kbuild will save output files in the current working directory.
# This does not need to match to the root of the kernel source tree.
#
# For example, you can do this:
#
#  cd /dir/to/store/output/files; make -f /dir/to/kernel/source/Makefile
#
# If you want to save output files in a different location, there are
# two syntaxes to specify it.
#
# 1) O=
# Use "make O=dir/to/store/output/files/"
#
# 2) Set KBUILD_OUTPUT
# Set the environment variable KBUILD_OUTPUT to point to the output directory.
# export KBUILD_OUTPUT=dir/to/store/output/files/; make
#
# The O= assignment takes precedence over the KBUILD_OUTPUT environment
# variable.

ifeq ("$(origin O)", "command line")
  KBUILD_OUTPUT := $(O)
endif

ifdef KBUILD_EXTMOD
    ifdef KBUILD_OUTPUT
        objtree := $(realpath $(KBUILD_OUTPUT))
        $(if $(objtree),,$(error specified kernel directory "$(KBUILD_OUTPUT)" does not exist))
    else
        objtree := $(abs_srctree)
    endif
    # If Make is invoked from the kernel directory (either kernel
    # source directory or kernel build directory), external modules
    # are built in $(KBUILD_EXTMOD) for backward compatibility,
    # otherwise, built in the current directory.
    output := $(or $(KBUILD_EXTMOD_OUTPUT),$(if $(filter $(CURDIR),$(objtree) $(abs_srctree)),$(KBUILD_EXTMOD)))
    # KBUILD_EXTMOD might be a relative path. Remember its absolute path before
    # Make changes the working directory.
    srcroot := $(realpath $(KBUILD_EXTMOD))
    $(if $(srcroot),,$(error specified external module directory "$(KBUILD_EXTMOD)" does not exist))
else
    objtree := .
    output := $(KBUILD_OUTPUT)
endif

export objtree srcroot

# Do we want to change the working directory?
ifneq ($(output),)
# $(realpath ...) gets empty if the path does not exist. Run 'mkdir -p' first.
$(shell mkdir -p "$(output)")
# $(realpath ...) resolves symlinks
abs_output := $(realpath $(output))
$(if $(abs_output),,$(error failed to create output directory "$(output)"))
endif

ifneq ($(words $(subst :, ,$(abs_srctree))), 1)
$(error source directory cannot contain spaces or colons)
endif

export sub_make_done := 1

endif # sub_make_done

ifeq ($(abs_output),$(CURDIR))
# Suppress "Entering directory ..." if we are at the final work directory.
no-print-directory := --no-print-directory
else
# Recursion to show "Entering directory ..."
need-sub-make := 1
endif

ifeq ($(filter --no-print-directory, $(MAKEFLAGS)),)
# If --no-print-directory is unset, recurse once again to set it.
# You may end up recursing into __sub-make twice. This is needed due to the
# behavior change in GNU Make 4.4.1.
need-sub-make := 1
endif

ifeq ($(need-sub-make),1)

PHONY += $(MAKECMDGOALS) __sub-make

$(filter-out $(this-makefile), $(MAKECMDGOALS)) __all: __sub-make
	@:

# Invoke a second make in the output directory, passing relevant variables
__sub-make:
	$(Q)$(MAKE) $(no-print-directory) -C $(abs_output) \
	-f $(abs_srctree)/Makefile $(MAKECMDGOALS)

else # need-sub-make

# We process the rest of the Makefile if this is the final invocation of make

ifndef KBUILD_EXTMOD
srcroot := $(abs_srctree)
endif

ifeq ($(srcroot),$(CURDIR))
building_out_of_srctree :=
else
export building_out_of_srctree := 1
endif

ifdef KBUILD_ABS_SRCTREE
    # Do nothing. Use the absolute path.
else ifeq ($(srcroot),$(CURDIR))
    # Building in the source.
    srcroot := .
else ifeq ($(srcroot)/,$(dir $(CURDIR)))
    # Building in a subdirectory of the source.
    srcroot := ..
endif

export srctree := $(if $(KBUILD_EXTMOD),$(abs_srctree),$(srcroot))

ifdef building_out_of_srctree
export VPATH := $(srcroot)
else
VPATH :=
endif

# To make sure we do not include .config for any of the *config targets
# catch them early, and hand them over to scripts/kconfig/Makefile
# It is allowed to specify more targets when calling make, including
# mixing *config targets and build targets.
# For example 'make oldconfig all'.
# Detect when mixed targets is specified, and make a second invocation
# of make so .config is not included in this case either (for *config).

version_h := include/generated/uapi/linux/version.h

clean-targets := %clean mrproper cleandocs
no-dot-config-targets := $(clean-targets) \
			 cscope gtags TAGS tags help% %docs check% coccicheck \
			 $(version_h) headers headers_% archheaders archscripts \
			 %asm-generic kernelversion %src-pkg dt_binding_check \
			 outputmakefile rustavailable rustfmt rustfmtcheck
no-sync-config-targets := $(no-dot-config-targets) %install modules_sign kernelrelease \
			  image_name
single-targets := %.a %.i %.ko %.lds %.ll %.lst %.mod %.o %.rsi %.s %/

config-build	:=
mixed-build	:=
need-config	:= 1
may-sync-config	:= 1
single-build	:=

ifneq ($(filter $(no-dot-config-targets), $(MAKECMDGOALS)),)
    ifeq ($(filter-out $(no-dot-config-targets), $(MAKECMDGOALS)),)
        need-config :=
    endif
endif

ifneq ($(filter $(no-sync-config-targets), $(MAKECMDGOALS)),)
    ifeq ($(filter-out $(no-sync-config-targets), $(MAKECMDGOALS)),)
        may-sync-config :=
    endif
endif

need-compiler := $(may-sync-config)

ifneq ($(KBUILD_EXTMOD),)
    may-sync-config :=
endif

ifeq ($(KBUILD_EXTMOD),)
    ifneq ($(filter %config,$(MAKECMDGOALS)),)
        config-build := 1
        ifneq ($(words $(MAKECMDGOALS)),1)
            mixed-build := 1
        endif
    endif
endif

# We cannot build single targets and the others at the same time
ifneq ($(filter $(single-targets), $(MAKECMDGOALS)),)
    single-build := 1
    ifneq ($(filter-out $(single-targets), $(MAKECMDGOALS)),)
        mixed-build := 1
    endif
endif

# For "make -j clean all", "make -j mrproper defconfig all", etc.
ifneq ($(filter $(clean-targets),$(MAKECMDGOALS)),)
    ifneq ($(filter-out $(clean-targets),$(MAKECMDGOALS)),)
        mixed-build := 1
    endif
endif

# install and modules_install need also be processed one by one
ifneq ($(filter install,$(MAKECMDGOALS)),)
    ifneq ($(filter modules_install,$(MAKECMDGOALS)),)
        mixed-build := 1
    endif
endif

ifdef mixed-build
# ===========================================================================
# We're called with mixed targets (*config and build targets).
# Handle them one by one.

PHONY += $(MAKECMDGOALS) __build_one_by_one

$(MAKECMDGOALS): __build_one_by_one
	@:

__build_one_by_one:
	$(Q)set -e; \
	for i in $(MAKECMDGOALS); do \
		$(MAKE) -f $(srctree)/Makefile $$i; \
	done

else # !mixed-build

include $(srctree)/scripts/Kbuild.include

# Read KERNELRELEASE from include/config/kernel.release (if it exists)
KERNELRELEASE = $(call read-file, $(objtree)/include/config/kernel.release)
KERNELVERSION = $(VERSION)$(if $(PATCHLEVEL),.$(PATCHLEVEL)$(if $(SUBLEVEL),.$(SUBLEVEL)))$(EXTRAVERSION)
export VERSION PATCHLEVEL SUBLEVEL KERNELRELEASE KERNELVERSION

include $(srctree)/scripts/subarch.include

# Cross compiling and selecting different set of gcc/bin-utils
# ---------------------------------------------------------------------------
#
# When performing cross compilation for other architectures ARCH shall be set
# to the target architecture. (See arch/* for the possibilities).
# ARCH can be set during invocation of make:
# make ARCH=arm64
# Another way is to have ARCH set in the environment.
# The default ARCH is the host where make is executed.

# CROSS_COMPILE specify the prefix used for all executables used
# during compilation. Only gcc and related bin-utils executables
# are prefixed with $(CROSS_COMPILE).
# CROSS_COMPILE can be set on the command line
# make CROSS_COMPILE=aarch64-linux-gnu-
# Alternatively CROSS_COMPILE can be set in the environment.
# Default value for CROSS_COMPILE is not to prefix executables
# Note: Some architectures assign CROSS_COMPILE in their arch/*/Makefile
ARCH		?= $(SUBARCH)

# Architecture as present in compile.h
UTS_MACHINE 	:= $(ARCH)
SRCARCH 	:= $(ARCH)

# Additional ARCH settings for x86
ifeq ($(ARCH),i386)
        SRCARCH := x86
endif
ifeq ($(ARCH),x86_64)
        SRCARCH := x86
endif

# Additional ARCH settings for sparc
ifeq ($(ARCH),sparc32)
       SRCARCH := sparc
endif
ifeq ($(ARCH),sparc64)
       SRCARCH := sparc
endif

# Additional ARCH settings for parisc
ifeq ($(ARCH),parisc64)
       SRCARCH := parisc
endif

export cross_compiling :=
ifneq ($(SRCARCH),$(SUBARCH))
cross_compiling := 1
endif

KCONFIG_CONFIG	?= .config
export KCONFIG_CONFIG

# SHELL used by kbuild
CONFIG_SHELL := sh

HOST_LFS_CFLAGS := $(shell getconf LFS_CFLAGS 2>/dev/null)
HOST_LFS_LDFLAGS := $(shell getconf LFS_LDFLAGS 2>/dev/null)
HOST_LFS_LIBS := $(shell getconf LFS_LIBS 2>/dev/null)

ifneq ($(LLVM),)
ifneq ($(filter %/,$(LLVM)),)
LLVM_PREFIX := $(LLVM)
else ifneq ($(filter -%,$(LLVM)),)
LLVM_SUFFIX := $(LLVM)
endif

HOSTCC	= $(LLVM_PREFIX)clang$(LLVM_SUFFIX)
HOSTCXX	= $(LLVM_PREFIX)clang++$(LLVM_SUFFIX)
else
HOSTCC	= gcc
HOSTCXX	= g++
endif
HOSTRUSTC = rustc
HOSTPKG_CONFIG	= pkg-config

# the KERNELDOC macro needs to be exported, as scripts/Makefile.build
# has a logic to call it
KERNELDOC       = $(srctree)/scripts/kernel-doc.py
export KERNELDOC

KBUILD_USERHOSTCFLAGS := -Wall -Wmissing-prototypes -Wstrict-prototypes \
			 -O2 -fomit-frame-pointer -std=gnu11
KBUILD_USERCFLAGS  := $(KBUILD_USERHOSTCFLAGS) $(USERCFLAGS)
KBUILD_USERLDFLAGS := $(USERLDFLAGS)

# These flags apply to all Rust code in the tree, including the kernel and
# host programs.
export rust_common_flags := --edition=2021 \
			    -Zbinary_dep_depinfo=y \
			    -Astable_features \
			    -Dnon_ascii_idents \
			    -Dunsafe_op_in_unsafe_fn \
			    -Wmissing_docs \
			    -Wrust_2018_idioms \
			    -Wunreachable_pub \
			    -Wclippy::all \
			    -Wclippy::ignored_unit_patterns \
			    -Wclippy::mut_mut \
			    -Wclippy::needless_bitwise_bool \
			    -Aclippy::needless_lifetimes \
			    -Wclippy::no_mangle_with_rust_abi \
			    -Wclippy::undocumented_unsafe_blocks \
			    -Wclippy::unnecessary_safety_comment \
			    -Wclippy::unnecessary_safety_doc \
			    -Wrustdoc::missing_crate_level_docs \
			    -Wrustdoc::unescaped_backticks

KBUILD_HOSTCFLAGS   := $(KBUILD_USERHOSTCFLAGS) $(HOST_LFS_CFLAGS) \
		       $(HOSTCFLAGS) -I $(srctree)/scripts/include
KBUILD_HOSTCXXFLAGS := -Wall -O2 $(HOST_LFS_CFLAGS) $(HOSTCXXFLAGS) \
		       -I $(srctree)/scripts/include
KBUILD_HOSTRUSTFLAGS := $(rust_common_flags) -O -Cstrip=debuginfo \
			-Zallow-features= $(HOSTRUSTFLAGS)
KBUILD_HOSTLDFLAGS  := $(HOST_LFS_LDFLAGS) $(HOSTLDFLAGS)
KBUILD_HOSTLDLIBS   := $(HOST_LFS_LIBS) $(HOSTLDLIBS)
KBUILD_PROCMACROLDFLAGS := $(or $(PROCMACROLDFLAGS),$(KBUILD_HOSTLDFLAGS))

# Make variables (CC, etc...)
CPP		= $(CC) -E
ifneq ($(LLVM),)
CC		= $(LLVM_PREFIX)clang$(LLVM_SUFFIX)
LD		= $(LLVM_PREFIX)ld.lld$(LLVM_SUFFIX)
AR		= $(LLVM_PREFIX)llvm-ar$(LLVM_SUFFIX)
NM		= $(LLVM_PREFIX)llvm-nm$(LLVM_SUFFIX)
OBJCOPY		= $(LLVM_PREFIX)llvm-objcopy$(LLVM_SUFFIX)
OBJDUMP		= $(LLVM_PREFIX)llvm-objdump$(LLVM_SUFFIX)
READELF		= $(LLVM_PREFIX)llvm-readelf$(LLVM_SUFFIX)
STRIP		= $(LLVM_PREFIX)llvm-strip$(LLVM_SUFFIX)
else
CC		= $(CROSS_COMPILE)gcc
LD		= $(CROSS_COMPILE)ld
AR		= $(CROSS_COMPILE)ar
NM		= $(CROSS_COMPILE)nm
OBJCOPY		= $(CROSS_COMPILE)objcopy
OBJDUMP		= $(CROSS_COMPILE)objdump
READELF		= $(CROSS_COMPILE)readelf
STRIP		= $(CROSS_COMPILE)strip
endif
RUSTC		= rustc
RUSTDOC		= rustdoc
RUSTFMT		= rustfmt
CLIPPY_DRIVER	= clippy-driver
BINDGEN		= bindgen
PAHOLE		= pahole
RESOLVE_BTFIDS	= $(objtree)/tools/bpf/resolve_btfids/resolve_btfids
LEX		= flex
YACC		= bison
AWK		= awk
INSTALLKERNEL  := installkernel
PERL		= perl
PYTHON3		= python3
CHECK		= sparse
BASH		= bash
KGZIP		= gzip
KBZIP2		= bzip2
KLZOP		= lzop
LZMA		= lzma
LZ4		= lz4
XZ		= xz
ZSTD		= zstd

CHECKFLAGS     := -D__linux__ -Dlinux -D__STDC__ -Dunix -D__unix__ \
		  -Wbitwise -Wno-return-void -Wno-unknown-attribute $(CF)
NOSTDINC_FLAGS :=
CFLAGS_MODULE   =
RUSTFLAGS_MODULE =
AFLAGS_MODULE   =
LDFLAGS_MODULE  =
CFLAGS_KERNEL	=
RUSTFLAGS_KERNEL =
AFLAGS_KERNEL	=
LDFLAGS_vmlinux =

# Use USERINCLUDE when you must reference the UAPI directories only.
USERINCLUDE    := \
		-I$(srctree)/arch/$(SRCARCH)/include/uapi \
		-I$(objtree)/arch/$(SRCARCH)/include/generated/uapi \
		-I$(srctree)/include/uapi \
		-I$(objtree)/include/generated/uapi \
                -include $(srctree)/include/linux/compiler-version.h \
                -include $(srctree)/include/linux/kconfig.h

# Use LINUXINCLUDE when you must reference the include/ directory.
# Needed to be compatible with the O= option
LINUXINCLUDE    := \
		-I$(srctree)/arch/$(SRCARCH)/include \
		-I$(objtree)/arch/$(SRCARCH)/include/generated \
		-I$(srctree)/include \
		-I$(objtree)/include \
		$(USERINCLUDE)

KBUILD_AFLAGS   := -D__ASSEMBLY__ -fno-PIE

KBUILD_CFLAGS :=
KBUILD_CFLAGS += -std=gnu11
KBUILD_CFLAGS += -fshort-wchar
KBUILD_CFLAGS += -funsigned-char
KBUILD_CFLAGS += -fno-common
KBUILD_CFLAGS += -fno-PIE
KBUILD_CFLAGS += -fno-strict-aliasing

KBUILD_CPPFLAGS := -D__KERNEL__
KBUILD_RUSTFLAGS := $(rust_common_flags) \
		    -Cpanic=abort -Cembed-bitcode=n -Clto=n \
		    -Cforce-unwind-tables=n -Ccodegen-units=1 \
		    -Csymbol-mangling-version=v0 \
		    -Crelocation-model=static \
		    -Zfunction-sections=n \
		    -Wclippy::float_arithmetic

KBUILD_AFLAGS_KERNEL :=
KBUILD_CFLAGS_KERNEL :=
KBUILD_RUSTFLAGS_KERNEL :=
KBUILD_AFLAGS_MODULE  := -DMODULE
KBUILD_CFLAGS_MODULE  := -DMODULE
KBUILD_RUSTFLAGS_MODULE := --cfg MODULE
KBUILD_LDFLAGS_MODULE :=
KBUILD_LDFLAGS :=
CLANG_FLAGS :=

ifeq ($(KBUILD_CLIPPY),1)
	RUSTC_OR_CLIPPY_QUIET := CLIPPY
	RUSTC_OR_CLIPPY = $(CLIPPY_DRIVER)
else
	RUSTC_OR_CLIPPY_QUIET := RUSTC
	RUSTC_OR_CLIPPY = $(RUSTC)
endif

# Allows the usage of unstable features in stable compilers.
export RUSTC_BOOTSTRAP := 1

# Allows finding `.clippy.toml` in out-of-srctree builds.
export CLIPPY_CONF_DIR := $(srctree)

export ARCH SRCARCH CONFIG_SHELL BASH HOSTCC KBUILD_HOSTCFLAGS CROSS_COMPILE LD CC HOSTPKG_CONFIG
export RUSTC RUSTDOC RUSTFMT RUSTC_OR_CLIPPY_QUIET RUSTC_OR_CLIPPY BINDGEN
export HOSTRUSTC KBUILD_HOSTRUSTFLAGS
export CPP AR NM STRIP OBJCOPY OBJDUMP READELF PAHOLE RESOLVE_BTFIDS LEX YACC AWK INSTALLKERNEL
export PERL PYTHON3 CHECK CHECKFLAGS MAKE UTS_MACHINE HOSTCXX
export KGZIP KBZIP2 KLZOP LZMA LZ4 XZ ZSTD
export KBUILD_HOSTCXXFLAGS KBUILD_HOSTLDFLAGS KBUILD_HOSTLDLIBS KBUILD_PROCMACROLDFLAGS LDFLAGS_MODULE
export KBUILD_USERCFLAGS KBUILD_USERLDFLAGS

export KBUILD_CPPFLAGS NOSTDINC_FLAGS LINUXINCLUDE OBJCOPYFLAGS KBUILD_LDFLAGS
export KBUILD_CFLAGS CFLAGS_KERNEL CFLAGS_MODULE
export KBUILD_RUSTFLAGS RUSTFLAGS_KERNEL RUSTFLAGS_MODULE
export KBUILD_AFLAGS AFLAGS_KERNEL AFLAGS_MODULE
export KBUILD_AFLAGS_MODULE KBUILD_CFLAGS_MODULE KBUILD_RUSTFLAGS_MODULE KBUILD_LDFLAGS_MODULE
export KBUILD_AFLAGS_KERNEL KBUILD_CFLAGS_KERNEL KBUILD_RUSTFLAGS_KERNEL

# Files to ignore in find ... statements

export RCS_FIND_IGNORE := \( -name SCCS -o -name BitKeeper -o -name .svn -o    \
			  -name CVS -o -name .pc -o -name .hg -o -name .git \) \
			  -prune -o

# ===========================================================================
# Rules shared between *config targets and build targets

# Basic helpers built in scripts/basic/
PHONY += scripts_basic
scripts_basic:
	$(Q)$(MAKE) $(build)=scripts/basic

PHONY += outputmakefile
ifdef building_out_of_srctree
# Before starting out-of-tree build, make sure the source tree is clean.
# outputmakefile generates a Makefile in the output directory, if using a
# separate output directory. This allows convenient use of make in the
# output directory.
# At the same time when output Makefile generated, generate .gitignore to
# ignore whole output directory

ifdef KBUILD_EXTMOD
print_env_for_makefile = \
	echo "export KBUILD_OUTPUT = $(objtree)"; \
	echo "export KBUILD_EXTMOD = $(realpath $(srcroot))" ; \
	echo "export KBUILD_EXTMOD_OUTPUT = $(CURDIR)"
else
print_env_for_makefile = \
	echo "export KBUILD_OUTPUT = $(CURDIR)"
endif

quiet_cmd_makefile = GEN     Makefile
      cmd_makefile = { \
	echo "\# Automatically generated by $(abs_srctree)/Makefile: don't edit"; \
	$(print_env_for_makefile); \
	echo "include $(abs_srctree)/Makefile"; \
	} > Makefile

outputmakefile:
ifeq ($(KBUILD_EXTMOD),)
	@if [ -f $(srctree)/.config -o \
		 -d $(srctree)/include/config -o \
		 -d $(srctree)/arch/$(SRCARCH)/include/generated ]; then \
		echo >&2 "***"; \
		echo >&2 "*** The source tree is not clean, please run 'make$(if $(findstring command line, $(origin ARCH)), ARCH=$(ARCH)) mrproper'"; \
		echo >&2 "*** in $(abs_srctree)";\
		echo >&2 "***"; \
		false; \
	fi
else
	@if [ -f $(srcroot)/modules.order ]; then \
		echo >&2 "***"; \
		echo >&2 "*** The external module source tree is not clean."; \
		echo >&2 "*** Please run 'make -C $(abs_srctree) M=$(realpath $(srcroot)) clean'"; \
		echo >&2 "***"; \
		false; \
	fi
endif
	$(Q)ln -fsn $(srcroot) source
	$(call cmd,makefile)
	$(Q)test -e .gitignore || \
	{ echo "# this is build directory, ignore it"; echo "*"; } > .gitignore
endif

# The expansion should be delayed until arch/$(SRCARCH)/Makefile is included.
# Some architectures define CROSS_COMPILE in arch/$(SRCARCH)/Makefile.
# CC_VERSION_TEXT and RUSTC_VERSION_TEXT are referenced from Kconfig (so they
# need export), and from include/config/auto.conf.cmd to detect the compiler
# upgrade.
CC_VERSION_TEXT = $(subst $(pound),,$(shell LC_ALL=C $(CC) --version 2>/dev/null | head -n 1))
RUSTC_VERSION_TEXT = $(subst $(pound),,$(shell $(RUSTC) --version 2>/dev/null))

ifneq ($(findstring clang,$(CC_VERSION_TEXT)),)
include $(srctree)/scripts/Makefile.clang
endif

# Include this also for config targets because some architectures need
# cc-cross-prefix to determine CROSS_COMPILE.
ifdef need-compiler
include $(srctree)/scripts/Makefile.compiler
endif

ifdef config-build
# ===========================================================================
# *config targets only - make sure prerequisites are updated, and descend
# in scripts/kconfig to make the *config target

# Read arch-specific Makefile to set KBUILD_DEFCONFIG as needed.
# KBUILD_DEFCONFIG may point out an alternative default configuration
# used for 'make defconfig'
include $(srctree)/arch/$(SRCARCH)/Makefile
export KBUILD_DEFCONFIG KBUILD_KCONFIG CC_VERSION_TEXT RUSTC_VERSION_TEXT

config: outputmakefile scripts_basic FORCE
	$(Q)$(MAKE) $(build)=scripts/kconfig $@

%config: outputmakefile scripts_basic FORCE
	$(Q)$(MAKE) $(build)=scripts/kconfig $@

else #!config-build
# ===========================================================================
# Build targets only - this includes vmlinux, arch-specific targets, clean
# targets and others. In general all targets except *config targets.

# If building an external module we do not care about the all: rule
# but instead __all depend on modules
PHONY += all
ifeq ($(KBUILD_EXTMOD),)
__all: all
else
__all: modules
endif

targets :=

# Decide whether to build built-in, modular, or both.
# Normally, just do built-in.

KBUILD_MODULES :=
KBUILD_BUILTIN := y

# If we have only "make modules", don't compile built-in objects.
ifeq ($(MAKECMDGOALS),modules)
  KBUILD_BUILTIN :=
endif

# If we have "make <whatever> modules", compile modules
# in addition to whatever we do anyway.
# Just "make" or "make all" shall build modules as well

ifneq ($(filter all modules nsdeps compile_commands.json clang-%,$(MAKECMDGOALS)),)
  KBUILD_MODULES := y
endif

ifeq ($(MAKECMDGOALS),)
  KBUILD_MODULES := y
endif

export KBUILD_MODULES KBUILD_BUILTIN

ifdef need-config
include $(objtree)/include/config/auto.conf
endif

ifeq ($(KBUILD_EXTMOD),)
# Objects we will link into vmlinux / subdirs we need to visit
core-y		:=
drivers-y	:=
libs-y		:= lib/
endif # KBUILD_EXTMOD

# The all: target is the default when no target is given on the
# command line.
# This allow a user to issue only 'make' to build a kernel including modules
# Defaults to vmlinux, but the arch makefile usually adds further targets
all: vmlinux

CFLAGS_GCOV	:= -fprofile-arcs -ftest-coverage
ifdef CONFIG_CC_IS_GCC
CFLAGS_GCOV	+= -fno-tree-loop-im
endif
export CFLAGS_GCOV

# The arch Makefiles can override CC_FLAGS_FTRACE. We may also append it later.
ifdef CONFIG_FUNCTION_TRACER
  CC_FLAGS_FTRACE := -pg
endif

include $(srctree)/arch/$(SRCARCH)/Makefile

ifdef need-config
ifdef may-sync-config
# Read in dependencies to all Kconfig* files, make sure to run syncconfig if
# changes are detected. This should be included after arch/$(SRCARCH)/Makefile
# because some architectures define CROSS_COMPILE there.
include include/config/auto.conf.cmd

$(KCONFIG_CONFIG):
	@echo >&2 '***'
	@echo >&2 '*** Configuration file "$@" not found!'
	@echo >&2 '***'
	@echo >&2 '*** Please run some configurator (e.g. "make oldconfig" or'
	@echo >&2 '*** "make menuconfig" or "make xconfig").'
	@echo >&2 '***'
	@/bin/false

# The actual configuration files used during the build are stored in
# include/generated/ and include/config/. Update them if .config is newer than
# include/config/auto.conf (which mirrors .config).
#
# This exploits the 'multi-target pattern rule' trick.
# The syncconfig should be executed only once to make all the targets.
# (Note: use the grouped target '&:' when we bump to GNU Make 4.3)
#
# Do not use $(call cmd,...) here. That would suppress prompts from syncconfig,
# so you cannot notice that Kconfig is waiting for the user input.
%/config/auto.conf %/config/auto.conf.cmd %/generated/autoconf.h %/generated/rustc_cfg: $(KCONFIG_CONFIG)
	$(Q)$(kecho) "  SYNC    $@"
	$(Q)$(MAKE) -f $(srctree)/Makefile syncconfig
else # !may-sync-config
# External modules and some install targets need include/generated/autoconf.h
# and include/config/auto.conf but do not care if they are up-to-date.
# Use auto.conf to show the error message

checked-configs := $(addprefix $(objtree)/, include/generated/autoconf.h include/generated/rustc_cfg include/config/auto.conf)
missing-configs := $(filter-out $(wildcard $(checked-configs)), $(checked-configs))

ifdef missing-configs
PHONY += $(objtree)/include/config/auto.conf

$(objtree)/include/config/auto.conf:
	@echo   >&2 '***'
	@echo   >&2 '***  ERROR: Kernel configuration is invalid. The following files are missing:'
	@printf >&2 '***    - %s\n' $(missing-configs)
	@echo   >&2 '***  Run "make oldconfig && make prepare" on kernel source to fix it.'
	@echo   >&2 '***'
	@/bin/false
endif

endif # may-sync-config
endif # need-config

KBUILD_CFLAGS	+= -fno-delete-null-pointer-checks

ifdef CONFIG_CC_OPTIMIZE_FOR_PERFORMANCE
KBUILD_CFLAGS += -O2
KBUILD_RUSTFLAGS += -Copt-level=2
else ifdef CONFIG_CC_OPTIMIZE_FOR_SIZE
KBUILD_CFLAGS += -Os
KBUILD_RUSTFLAGS += -Copt-level=s
endif

# Always set `debug-assertions` and `overflow-checks` because their default
# depends on `opt-level` and `debug-assertions`, respectively.
KBUILD_RUSTFLAGS += -Cdebug-assertions=$(if $(CONFIG_RUST_DEBUG_ASSERTIONS),y,n)
KBUILD_RUSTFLAGS += -Coverflow-checks=$(if $(CONFIG_RUST_OVERFLOW_CHECKS),y,n)

# Tell gcc to never replace conditional load with a non-conditional one
ifdef CONFIG_CC_IS_GCC
# gcc-10 renamed --param=allow-store-data-races=0 to
# -fno-allow-store-data-races.
KBUILD_CFLAGS	+= $(call cc-option,--param=allow-store-data-races=0)
KBUILD_CFLAGS	+= $(call cc-option,-fno-allow-store-data-races)
endif

ifdef CONFIG_READABLE_ASM
# Disable optimizations that make assembler listings hard to read.
# reorder blocks reorders the control in the function
# ipa clone creates specialized cloned functions
# partial inlining inlines only parts of functions
KBUILD_CFLAGS += -fno-reorder-blocks -fno-ipa-cp-clone -fno-partial-inlining
endif

stackp-flags-y                                    := -fno-stack-protector
stackp-flags-$(CONFIG_STACKPROTECTOR)             := -fstack-protector
stackp-flags-$(CONFIG_STACKPROTECTOR_STRONG)      := -fstack-protector-strong

KBUILD_CFLAGS += $(stackp-flags-y)

KBUILD_RUSTFLAGS-$(CONFIG_WERROR) += -Dwarnings
KBUILD_RUSTFLAGS += $(KBUILD_RUSTFLAGS-y)

ifdef CONFIG_FRAME_POINTER
KBUILD_CFLAGS	+= -fno-omit-frame-pointer -fno-optimize-sibling-calls
KBUILD_RUSTFLAGS += -Cforce-frame-pointers=y
else
# Some targets (ARM with Thumb2, for example), can't be built with frame
# pointers.  For those, we don't have FUNCTION_TRACER automatically
# select FRAME_POINTER.  However, FUNCTION_TRACER adds -pg, and this is
# incompatible with -fomit-frame-pointer with current GCC, so we don't use
# -fomit-frame-pointer with FUNCTION_TRACER.
# In the Rust target specification, "frame-pointer" is set explicitly
# to "may-omit".
ifndef CONFIG_FUNCTION_TRACER
KBUILD_CFLAGS	+= -fomit-frame-pointer
endif
endif

# Initialize all stack variables with a 0xAA pattern.
ifdef CONFIG_INIT_STACK_ALL_PATTERN
KBUILD_CFLAGS	+= -ftrivial-auto-var-init=pattern
endif

# Initialize all stack variables with a zero value.
ifdef CONFIG_INIT_STACK_ALL_ZERO
KBUILD_CFLAGS	+= -ftrivial-auto-var-init=zero
ifdef CONFIG_CC_HAS_AUTO_VAR_INIT_ZERO_ENABLER
# https://github.com/llvm/llvm-project/issues/44842
CC_AUTO_VAR_INIT_ZERO_ENABLER := -enable-trivial-auto-var-init-zero-knowing-it-will-be-removed-from-clang
export CC_AUTO_VAR_INIT_ZERO_ENABLER
KBUILD_CFLAGS	+= $(CC_AUTO_VAR_INIT_ZERO_ENABLER)
endif
endif

# Explicitly clear padding bits during variable initialization
KBUILD_CFLAGS += $(call cc-option,-fzero-init-padding-bits=all)

# While VLAs have been removed, GCC produces unreachable stack probes
# for the randomize_kstack_offset feature. Disable it for all compilers.
KBUILD_CFLAGS	+= $(call cc-option, -fno-stack-clash-protection)

# Clear used registers at func exit (to reduce data lifetime and ROP gadgets).
ifdef CONFIG_ZERO_CALL_USED_REGS
KBUILD_CFLAGS	+= -fzero-call-used-regs=used-gpr
endif

ifdef CONFIG_FUNCTION_TRACER
ifdef CONFIG_FTRACE_MCOUNT_USE_CC
  CC_FLAGS_FTRACE	+= -mrecord-mcount
  ifdef CONFIG_HAVE_NOP_MCOUNT
    ifeq ($(call cc-option-yn, -mnop-mcount),y)
      CC_FLAGS_FTRACE	+= -mnop-mcount
      CC_FLAGS_USING	+= -DCC_USING_NOP_MCOUNT
    endif
  endif
endif
ifdef CONFIG_FTRACE_MCOUNT_USE_OBJTOOL
  ifdef CONFIG_HAVE_OBJTOOL_NOP_MCOUNT
    CC_FLAGS_USING	+= -DCC_USING_NOP_MCOUNT
  endif
endif
ifdef CONFIG_FTRACE_MCOUNT_USE_RECORDMCOUNT
  ifdef CONFIG_HAVE_C_RECORDMCOUNT
    BUILD_C_RECORDMCOUNT := y
    export BUILD_C_RECORDMCOUNT
  endif
endif
ifdef CONFIG_HAVE_FENTRY
  # s390-linux-gnu-gcc did not support -mfentry until gcc-9.
  ifeq ($(call cc-option-yn, -mfentry),y)
    CC_FLAGS_FTRACE	+= -mfentry
    CC_FLAGS_USING	+= -DCC_USING_FENTRY
  endif
endif
export CC_FLAGS_FTRACE
KBUILD_CFLAGS	+= $(CC_FLAGS_FTRACE) $(CC_FLAGS_USING)
KBUILD_AFLAGS	+= $(CC_FLAGS_USING)
endif

# We trigger additional mismatches with less inlining
ifdef CONFIG_DEBUG_SECTION_MISMATCH
KBUILD_CFLAGS += -fno-inline-functions-called-once
endif

# `rustc`'s `-Zfunction-sections` applies to data too (as of 1.59.0).
ifdef CONFIG_LD_DEAD_CODE_DATA_ELIMINATION
KBUILD_CFLAGS_KERNEL += -ffunction-sections -fdata-sections
KBUILD_RUSTFLAGS_KERNEL += -Zfunction-sections=y
LDFLAGS_vmlinux += --gc-sections
endif

ifdef CONFIG_SHADOW_CALL_STACK
ifndef CONFIG_DYNAMIC_SCS
CC_FLAGS_SCS	:= -fsanitize=shadow-call-stack
KBUILD_CFLAGS	+= $(CC_FLAGS_SCS)
KBUILD_RUSTFLAGS += -Zsanitizer=shadow-call-stack
endif
export CC_FLAGS_SCS
endif

ifdef CONFIG_LTO_CLANG
ifdef CONFIG_LTO_CLANG_THIN
CC_FLAGS_LTO	:= -flto=thin -fsplit-lto-unit
else
CC_FLAGS_LTO	:= -flto
endif
CC_FLAGS_LTO	+= -fvisibility=hidden

# Limit inlining across translation units to reduce binary size
KBUILD_LDFLAGS += -mllvm -import-instr-limit=5
endif

ifdef CONFIG_LTO
KBUILD_CFLAGS	+= -fno-lto $(CC_FLAGS_LTO)
KBUILD_AFLAGS	+= -fno-lto
export CC_FLAGS_LTO
endif

ifdef CONFIG_CFI_CLANG
CC_FLAGS_CFI	:= -fsanitize=kcfi
ifdef CONFIG_CFI_ICALL_NORMALIZE_INTEGERS
	CC_FLAGS_CFI	+= -fsanitize-cfi-icall-experimental-normalize-integers
endif
ifdef CONFIG_FINEIBT_BHI
	CC_FLAGS_CFI	+= -fsanitize-kcfi-arity
endif
ifdef CONFIG_RUST
	# Always pass -Zsanitizer-cfi-normalize-integers as CONFIG_RUST selects
	# CONFIG_CFI_ICALL_NORMALIZE_INTEGERS.
	RUSTC_FLAGS_CFI   := -Zsanitizer=kcfi -Zsanitizer-cfi-normalize-integers
	KBUILD_RUSTFLAGS += $(RUSTC_FLAGS_CFI)
	export RUSTC_FLAGS_CFI
endif
KBUILD_CFLAGS	+= $(CC_FLAGS_CFI)
export CC_FLAGS_CFI
endif

# Architectures can define flags to add/remove for floating-point support
CC_FLAGS_FPU	+= -D_LINUX_FPU_COMPILATION_UNIT
export CC_FLAGS_FPU
export CC_FLAGS_NO_FPU

ifneq ($(CONFIG_FUNCTION_ALIGNMENT),0)
# Set the minimal function alignment. Use the newer GCC option
# -fmin-function-alignment if it is available, or fall back to -falign-funtions.
# See also CONFIG_CC_HAS_SANE_FUNCTION_ALIGNMENT.
ifdef CONFIG_CC_HAS_MIN_FUNCTION_ALIGNMENT
KBUILD_CFLAGS += -fmin-function-alignment=$(CONFIG_FUNCTION_ALIGNMENT)
else
KBUILD_CFLAGS += -falign-functions=$(CONFIG_FUNCTION_ALIGNMENT)
endif
endif

# arch Makefile may override CC so keep this after arch Makefile is included
NOSTDINC_FLAGS += -nostdinc

# To gain proper coverage for CONFIG_UBSAN_BOUNDS and CONFIG_FORTIFY_SOURCE,
# the kernel uses only C99 flexible arrays for dynamically sized trailing
# arrays. Enforce this for everything that may examine structure sizes and
# perform bounds checking.
KBUILD_CFLAGS += $(call cc-option, -fstrict-flex-arrays=3)

# disable invalid "can't wrap" optimizations for signed / pointers
KBUILD_CFLAGS	+= -fno-strict-overflow

# Make sure -fstack-check isn't enabled (like gentoo apparently did)
KBUILD_CFLAGS  += -fno-stack-check

# conserve stack if available
ifdef CONFIG_CC_IS_GCC
KBUILD_CFLAGS   += -fconserve-stack
endif

# Ensure compilers do not transform certain loops into calls to wcslen()
KBUILD_CFLAGS += -fno-builtin-wcslen

# change __FILE__ to the relative path to the source directory
ifdef building_out_of_srctree
KBUILD_CPPFLAGS += $(call cc-option,-fmacro-prefix-map=$(srcroot)/=)
endif

# include additional Makefiles when needed
include-y			:= scripts/Makefile.extrawarn
include-$(CONFIG_DEBUG_INFO)	+= scripts/Makefile.debug
include-$(CONFIG_DEBUG_INFO_BTF)+= scripts/Makefile.btf
include-$(CONFIG_KASAN)		+= scripts/Makefile.kasan
include-$(CONFIG_KCSAN)		+= scripts/Makefile.kcsan
include-$(CONFIG_KMSAN)		+= scripts/Makefile.kmsan
include-$(CONFIG_UBSAN)		+= scripts/Makefile.ubsan
include-$(CONFIG_KCOV)		+= scripts/Makefile.kcov
include-$(CONFIG_RANDSTRUCT)	+= scripts/Makefile.randstruct
include-$(CONFIG_AUTOFDO_CLANG)	+= scripts/Makefile.autofdo
include-$(CONFIG_PROPELLER_CLANG)	+= scripts/Makefile.propeller
include-$(CONFIG_GCC_PLUGINS)	+= scripts/Makefile.gcc-plugins

include $(addprefix $(srctree)/, $(include-y))

# scripts/Makefile.gcc-plugins is intentionally included last.
# Do not add $(call cc-option,...) below this line. When you build the kernel
# from the clean source tree, the GCC plugins do not exist at this point.

# Add user supplied CPPFLAGS, AFLAGS, CFLAGS and RUSTFLAGS as the last assignments
KBUILD_CPPFLAGS += $(KCPPFLAGS)
KBUILD_AFLAGS   += $(KAFLAGS)
KBUILD_CFLAGS   += $(KCFLAGS)
KBUILD_RUSTFLAGS += $(KRUSTFLAGS)

KBUILD_LDFLAGS_MODULE += --build-id=sha1
LDFLAGS_vmlinux += --build-id=sha1

KBUILD_LDFLAGS	+= -z noexecstack
ifeq ($(CONFIG_LD_IS_BFD),y)
KBUILD_LDFLAGS	+= $(call ld-option,--no-warn-rwx-segments)
endif

ifeq ($(CONFIG_STRIP_ASM_SYMS),y)
LDFLAGS_vmlinux	+= -X
endif

ifeq ($(CONFIG_RELR),y)
# ld.lld before 15 did not support -z pack-relative-relocs.
LDFLAGS_vmlinux	+= $(call ld-option,--pack-dyn-relocs=relr,-z pack-relative-relocs)
endif

# We never want expected sections to be placed heuristically by the
# linker. All sections should be explicitly named in the linker script.
ifdef CONFIG_LD_ORPHAN_WARN
LDFLAGS_vmlinux += --orphan-handling=$(CONFIG_LD_ORPHAN_WARN_LEVEL)
endif

ifneq ($(CONFIG_ARCH_VMLINUX_NEEDS_RELOCS),)
LDFLAGS_vmlinux	+= --emit-relocs --discard-none
endif

# Align the bit size of userspace programs with the kernel
KBUILD_USERCFLAGS  += $(filter -m32 -m64 --target=%, $(KBUILD_CPPFLAGS) $(KBUILD_CFLAGS))
KBUILD_USERLDFLAGS += $(filter -m32 -m64 --target=%, $(KBUILD_CPPFLAGS) $(KBUILD_CFLAGS))

# userspace programs are linked via the compiler, use the correct linker
ifeq ($(CONFIG_CC_IS_CLANG)$(CONFIG_LD_IS_LLD),yy)
KBUILD_USERLDFLAGS += --ld-path=$(LD)
endif

# make the checker run with the right architecture
CHECKFLAGS += --arch=$(ARCH)

# insure the checker run with the right endianness
CHECKFLAGS += $(if $(CONFIG_CPU_BIG_ENDIAN),-mbig-endian,-mlittle-endian)

# the checker needs the correct machine size
CHECKFLAGS += $(if $(CONFIG_64BIT),-m64,-m32)

# Default kernel image to build when no specific target is given.
# KBUILD_IMAGE may be overruled on the command line or
# set in the environment
# Also any assignments in arch/$(ARCH)/Makefile take precedence over
# this default value
export KBUILD_IMAGE ?= vmlinux

#
# INSTALL_PATH specifies where to place the updated kernel and system map
# images. Default is /boot, but you can set it to other values
export	INSTALL_PATH ?= /boot

#
# INSTALL_DTBS_PATH specifies a prefix for relocations required by build roots.
# Like INSTALL_MOD_PATH, it isn't defined in the Makefile, but can be passed as
# an argument if needed. Otherwise it defaults to the kernel install path
#
export INSTALL_DTBS_PATH ?= $(INSTALL_PATH)/dtbs/$(KERNELRELEASE)

#
# INSTALL_MOD_PATH specifies a prefix to MODLIB for module directory
# relocations required by build roots.  This is not defined in the
# makefile but the argument can be passed to make if needed.
#

MODLIB	= $(INSTALL_MOD_PATH)/lib/modules/$(KERNELRELEASE)
export MODLIB

PHONY += prepare0

ifeq ($(KBUILD_EXTMOD),)

build-dir	:= .
clean-dirs	:= $(sort . Documentation \
		     $(patsubst %/,%,$(filter %/, $(core-) \
			$(drivers-) $(libs-))))

export ARCH_CORE	:= $(core-y)
export ARCH_LIB		:= $(filter %/, $(libs-y))
export ARCH_DRIVERS	:= $(drivers-y) $(drivers-m)
# Externally visible symbols (used by link-vmlinux.sh)

KBUILD_VMLINUX_OBJS := built-in.a $(patsubst %/, %/lib.a, $(filter %/, $(libs-y)))
KBUILD_VMLINUX_LIBS := $(filter-out %/, $(libs-y))

export KBUILD_VMLINUX_LIBS
export KBUILD_LDS          := arch/$(SRCARCH)/kernel/vmlinux.lds

ifdef CONFIG_TRIM_UNUSED_KSYMS
# For the kernel to actually contain only the needed exported symbols,
# we have to build modules as well to determine what those symbols are.
KBUILD_MODULES := y
endif

# '$(AR) mPi' needs 'T' to workaround the bug of llvm-ar <= 14
quiet_cmd_ar_vmlinux.a = AR      $@
      cmd_ar_vmlinux.a = \
	rm -f $@; \
	$(AR) cDPrST $@ $(KBUILD_VMLINUX_OBJS); \
	$(AR) mPiT $$($(AR) t $@ | sed -n 1p) $@ $$($(AR) t $@ | grep -F -f $(srctree)/scripts/head-object-list.txt)

targets += vmlinux.a
vmlinux.a: $(KBUILD_VMLINUX_OBJS) scripts/head-object-list.txt FORCE
	$(call if_changed,ar_vmlinux.a)

PHONY += vmlinux_o
vmlinux_o: vmlinux.a $(KBUILD_VMLINUX_LIBS)
	$(Q)$(MAKE) -f $(srctree)/scripts/Makefile.vmlinux_o

vmlinux.o modules.builtin.modinfo modules.builtin: vmlinux_o
	@:

PHONY += vmlinux
# LDFLAGS_vmlinux in the top Makefile defines linker flags for the top vmlinux,
# not for decompressors. LDFLAGS_vmlinux in arch/*/boot/compressed/Makefile is
# unrelated; the decompressors just happen to have the same base name,
# arch/*/boot/compressed/vmlinux.
# Export LDFLAGS_vmlinux only to scripts/Makefile.vmlinux.
#
# _LDFLAGS_vmlinux is a workaround for the 'private export' bug:
#   https://savannah.gnu.org/bugs/?61463
# For Make > 4.4, the following simple code will work:
#  vmlinux: private export LDFLAGS_vmlinux := $(LDFLAGS_vmlinux)
vmlinux: private _LDFLAGS_vmlinux := $(LDFLAGS_vmlinux)
vmlinux: export LDFLAGS_vmlinux = $(_LDFLAGS_vmlinux)
vmlinux: vmlinux.o $(KBUILD_LDS) modpost
	$(Q)$(MAKE) -f $(srctree)/scripts/Makefile.vmlinux

# The actual objects are generated when descending,
# make sure no implicit rule kicks in
$(sort $(KBUILD_LDS) $(KBUILD_VMLINUX_OBJS) $(KBUILD_VMLINUX_LIBS)): . ;

ifeq ($(origin KERNELRELEASE),file)
filechk_kernel.release = $(srctree)/scripts/setlocalversion $(srctree)
else
filechk_kernel.release = echo $(KERNELRELEASE)
endif

# Store (new) KERNELRELEASE string in include/config/kernel.release
include/config/kernel.release: FORCE
	$(call filechk,kernel.release)

# Additional helpers built in scripts/
# Carefully list dependencies so we do not try to build scripts twice
# in parallel
PHONY += scripts
scripts: scripts_basic scripts_dtc
	$(Q)$(MAKE) $(build)=$(@)

# Things we need to do before we recursively start building the kernel
# or the modules are listed in "prepare".
# A multi level approach is used. prepareN is processed before prepareN-1.
# archprepare is used in arch Makefiles and when processed asm symlink,
# version.h and scripts_basic is processed / created.

PHONY += prepare archprepare

archprepare: outputmakefile archheaders archscripts scripts include/config/kernel.release \
	asm-generic $(version_h) include/generated/utsrelease.h \
	include/generated/compile.h include/generated/autoconf.h \
	include/generated/rustc_cfg remove-stale-files

prepare0: archprepare
	$(Q)$(MAKE) $(build)=scripts/mod
	$(Q)$(MAKE) $(build)=. prepare

# All the preparing..
prepare: prepare0
ifdef CONFIG_RUST
	+$(Q)$(CONFIG_SHELL) $(srctree)/scripts/rust_is_available.sh
	$(Q)$(MAKE) $(build)=rust
endif

PHONY += remove-stale-files
remove-stale-files:
	$(Q)$(srctree)/scripts/remove-stale-files

# Support for using generic headers in asm-generic
asm-generic := -f $(srctree)/scripts/Makefile.asm-headers obj

PHONY += asm-generic uapi-asm-generic
asm-generic: uapi-asm-generic
	$(Q)$(MAKE) $(asm-generic)=arch/$(SRCARCH)/include/generated/asm \
	generic=include/asm-generic
uapi-asm-generic:
	$(Q)$(MAKE) $(asm-generic)=arch/$(SRCARCH)/include/generated/uapi/asm \
	generic=include/uapi/asm-generic

# Generate some files
# ---------------------------------------------------------------------------

# KERNELRELEASE can change from a few different places, meaning version.h
# needs to be updated, so this check is forced on all builds

uts_len := 64
define filechk_utsrelease.h
	if [ `echo -n "$(KERNELRELEASE)" | wc -c ` -gt $(uts_len) ]; then \
	  echo '"$(KERNELRELEASE)" exceeds $(uts_len) characters' >&2;    \
	  exit 1;                                                         \
	fi;                                                               \
	echo \#define UTS_RELEASE \"$(KERNELRELEASE)\"
endef

define filechk_version.h
	if [ $(SUBLEVEL) -gt 255 ]; then                                 \
		echo \#define LINUX_VERSION_CODE $(shell                 \
		expr $(VERSION) \* 65536 + $(PATCHLEVEL) \* 256 + 255); \
	else                                                             \
		echo \#define LINUX_VERSION_CODE $(shell                 \
		expr $(VERSION) \* 65536 + $(PATCHLEVEL) \* 256 + $(SUBLEVEL)); \
	fi;                                                              \
	echo '#define KERNEL_VERSION(a,b,c) (((a) << 16) + ((b) << 8) +  \
	((c) > 255 ? 255 : (c)))';                                       \
	echo \#define LINUX_VERSION_MAJOR $(VERSION);                    \
	echo \#define LINUX_VERSION_PATCHLEVEL $(PATCHLEVEL);            \
	echo \#define LINUX_VERSION_SUBLEVEL $(SUBLEVEL)
endef

$(version_h): private PATCHLEVEL := $(or $(PATCHLEVEL), 0)
$(version_h): private SUBLEVEL := $(or $(SUBLEVEL), 0)
$(version_h): FORCE
	$(call filechk,version.h)

include/generated/utsrelease.h: include/config/kernel.release FORCE
	$(call filechk,utsrelease.h)

filechk_compile.h = $(srctree)/scripts/mkcompile_h \
	"$(UTS_MACHINE)" "$(CONFIG_CC_VERSION_TEXT)" "$(LD)"

include/generated/compile.h: FORCE
	$(call filechk,compile.h)

PHONY += headerdep
headerdep:
	$(Q)find $(srctree)/include/ -name '*.h' | xargs --max-args 1 \
	$(srctree)/scripts/headerdep.pl -I$(srctree)/include

# ---------------------------------------------------------------------------
# Kernel headers

#Default location for installed headers
export INSTALL_HDR_PATH = $(objtree)/usr

quiet_cmd_headers_install = INSTALL $(INSTALL_HDR_PATH)/include
      cmd_headers_install = \
	mkdir -p $(INSTALL_HDR_PATH); \
	rsync -mrl --include='*/' --include='*\.h' --exclude='*' \
	usr/include $(INSTALL_HDR_PATH)

PHONY += headers_install
headers_install: headers
	$(call cmd,headers_install)

PHONY += archheaders archscripts

hdr-inst := -f $(srctree)/scripts/Makefile.headersinst obj

PHONY += headers
headers: $(version_h) scripts_unifdef uapi-asm-generic archheaders
ifdef HEADER_ARCH
	$(Q)$(MAKE) -f $(srctree)/Makefile HEADER_ARCH= SRCARCH=$(HEADER_ARCH) headers
else
	$(Q)$(MAKE) $(hdr-inst)=include/uapi
	$(Q)$(MAKE) $(hdr-inst)=arch/$(SRCARCH)/include/uapi
endif

ifdef CONFIG_HEADERS_INSTALL
prepare: headers
endif

PHONY += scripts_unifdef
scripts_unifdef: scripts_basic
	$(Q)$(MAKE) $(build)=scripts scripts/unifdef

PHONY += scripts_gen_packed_field_checks
scripts_gen_packed_field_checks: scripts_basic
	$(Q)$(MAKE) $(build)=scripts scripts/gen_packed_field_checks

# ---------------------------------------------------------------------------
# Install

# Many distributions have the custom install script, /sbin/installkernel.
# If DKMS is installed, 'make install' will eventually recurse back
# to this Makefile to build and install external modules.
# Cancel sub_make_done so that options such as M=, V=, etc. are parsed.

quiet_cmd_install = INSTALL $(INSTALL_PATH)
      cmd_install = unset sub_make_done; $(srctree)/scripts/install.sh

# ---------------------------------------------------------------------------
# vDSO install

PHONY += vdso_install
vdso_install: export INSTALL_FILES = $(vdso-install-y)
vdso_install:
	$(Q)$(MAKE) -f $(srctree)/scripts/Makefile.vdsoinst

# ---------------------------------------------------------------------------
# Tools

ifdef CONFIG_OBJTOOL
prepare: tools/objtool
endif

ifdef CONFIG_BPF
ifdef CONFIG_DEBUG_INFO_BTF
prepare: tools/bpf/resolve_btfids
endif
endif

# The tools build system is not a part of Kbuild and tends to introduce
# its own unique issues. If you need to integrate a new tool into Kbuild,
# please consider locating that tool outside the tools/ tree and using the
# standard Kbuild "hostprogs" syntax instead of adding a new tools/* entry
# here. See Documentation/kbuild/makefiles.rst for details.

PHONY += resolve_btfids_clean

resolve_btfids_O = $(abspath $(objtree))/tools/bpf/resolve_btfids

# tools/bpf/resolve_btfids directory might not exist
# in output directory, skip its clean in that case
resolve_btfids_clean:
ifneq ($(wildcard $(resolve_btfids_O)),)
	$(Q)$(MAKE) -sC $(srctree)/tools/bpf/resolve_btfids O=$(resolve_btfids_O) clean
endif

tools/: FORCE
	$(Q)mkdir -p $(objtree)/tools
	$(Q)$(MAKE) LDFLAGS= O=$(abspath $(objtree)) subdir=tools -C $(srctree)/tools/

tools/%: FORCE
	$(Q)mkdir -p $(objtree)/tools
	$(Q)$(MAKE) LDFLAGS= O=$(abspath $(objtree)) subdir=tools -C $(srctree)/tools/ $*

# ---------------------------------------------------------------------------
# Kernel selftest

PHONY += kselftest
kselftest: headers
	$(Q)$(MAKE) -C $(srctree)/tools/testing/selftests run_tests

kselftest-%: headers FORCE
	$(Q)$(MAKE) -C $(srctree)/tools/testing/selftests $*

PHONY += kselftest-merge
kselftest-merge:
	$(if $(wildcard $(objtree)/.config),, $(error No .config exists, config your kernel first!))
	$(Q)find $(srctree)/tools/testing/selftests -name config -o -name config.$(UTS_MACHINE) | \
		xargs $(srctree)/scripts/kconfig/merge_config.sh -y -m $(objtree)/.config
	$(Q)$(MAKE) -f $(srctree)/Makefile olddefconfig

# ---------------------------------------------------------------------------
# Devicetree files

ifneq ($(wildcard $(srctree)/arch/$(SRCARCH)/boot/dts/),)
dtstree := arch/$(SRCARCH)/boot/dts
endif

ifneq ($(dtstree),)

%.dtb: dtbs_prepare
	$(Q)$(MAKE) $(build)=$(dtstree) $(dtstree)/$@

%.dtbo: dtbs_prepare
	$(Q)$(MAKE) $(build)=$(dtstree) $(dtstree)/$@

PHONY += dtbs dtbs_prepare dtbs_install dtbs_check
dtbs: dtbs_prepare
	$(Q)$(MAKE) $(build)=$(dtstree) need-dtbslist=1

# include/config/kernel.release is actually needed when installing DTBs because
# INSTALL_DTBS_PATH contains $(KERNELRELEASE). However, we do not want to make
# dtbs_install depend on it as dtbs_install may run as root.
dtbs_prepare: include/config/kernel.release scripts_dtc

ifneq ($(filter dtbs_check, $(MAKECMDGOALS)),)
export CHECK_DTBS=y
endif

ifneq ($(CHECK_DTBS),)
dtbs_prepare: dt_binding_schemas
endif

dtbs_check: dtbs

dtbs_install:
	$(Q)$(MAKE) -f $(srctree)/scripts/Makefile.dtbinst obj=$(dtstree)

ifdef CONFIG_OF_EARLY_FLATTREE
all: dtbs
endif

ifdef CONFIG_GENERIC_BUILTIN_DTB
vmlinux: dtbs
endif

endif

PHONY += scripts_dtc
scripts_dtc: scripts_basic
	$(Q)$(MAKE) $(build)=scripts/dtc

ifneq ($(filter dt_binding_check, $(MAKECMDGOALS)),)
export CHECK_DTBS=y
endif

PHONY += dt_binding_check dt_binding_schemas
dt_binding_check: dt_binding_schemas scripts_dtc
	$(Q)$(MAKE) $(build)=Documentation/devicetree/bindings $@

dt_binding_schemas:
	$(Q)$(MAKE) $(build)=Documentation/devicetree/bindings

PHONY += dt_compatible_check
dt_compatible_check: dt_binding_schemas
	$(Q)$(MAKE) $(build)=Documentation/devicetree/bindings $@

# ---------------------------------------------------------------------------
# Modules

ifdef CONFIG_MODULES

# By default, build modules as well

all: modules

# When we're building modules with modversions, we need to consider
# the built-in objects during the descend as well, in order to
# make sure the checksums are up to date before we record them.
ifdef CONFIG_MODVERSIONS
  KBUILD_BUILTIN := y
endif

# Build modules
#

# *.ko are usually independent of vmlinux, but CONFIG_DEBUG_INFO_BTF_MODULES
# is an exception.
ifdef CONFIG_DEBUG_INFO_BTF_MODULES
KBUILD_BUILTIN := y
modules: vmlinux
endif

modules: modules_prepare

# Target to prepare building external modules
modules_prepare: prepare
	$(Q)$(MAKE) $(build)=scripts scripts/module.lds

endif # CONFIG_MODULES

###
# Cleaning is done on three levels.
# make clean     Delete most generated files
#                Leave enough to build external modules
# make mrproper  Delete the current configuration, and all generated files
# make distclean Remove editor backup files, patch leftover files and the like

# Directories & files removed with 'make clean'
CLEAN_FILES += vmlinux.symvers modules-only.symvers \
	       modules.builtin modules.builtin.modinfo modules.nsdeps \
	       modules.builtin.ranges vmlinux.o.map vmlinux.unstripped \
	       compile_commands.json rust/test \
	       rust-project.json .vmlinux.objs .vmlinux.export.c \
               .builtin-dtbs-list .builtin-dtb.S

# Directories & files removed with 'make mrproper'
MRPROPER_FILES += include/config include/generated          \
		  arch/$(SRCARCH)/include/generated .objdiff \
		  debian snap tar-install PKGBUILD pacman \
		  .config .config.old .version \
		  Module.symvers \
		  certs/signing_key.pem \
		  certs/x509.genkey \
		  vmlinux-gdb.py \
		  rpmbuild \
		  rust/libmacros.so rust/libmacros.dylib

# clean - Delete most, but leave enough to build external modules
#
clean: private rm-files := $(CLEAN_FILES)

PHONY += archclean vmlinuxclean

vmlinuxclean:
	$(Q)$(CONFIG_SHELL) $(srctree)/scripts/link-vmlinux.sh clean
	$(Q)$(if $(ARCH_POSTLINK), $(MAKE) -f $(ARCH_POSTLINK) clean)

clean: archclean vmlinuxclean resolve_btfids_clean

# mrproper - Delete all generated files, including .config
#
mrproper: private rm-files := $(MRPROPER_FILES)
mrproper-dirs      := $(addprefix _mrproper_,scripts)

PHONY += $(mrproper-dirs) mrproper
$(mrproper-dirs):
	$(Q)$(MAKE) $(clean)=$(patsubst _mrproper_%,%,$@)

mrproper: clean $(mrproper-dirs)
	$(call cmd,rmfiles)
	@find . $(RCS_FIND_IGNORE) \
		\( -name '*.rmeta' \) \
		-type f -print | xargs rm -f

# distclean
#
PHONY += distclean

distclean: mrproper
	@find . $(RCS_FIND_IGNORE) \
		\( -name '*.orig' -o -name '*.rej' -o -name '*~' \
		-o -name '*.bak' -o -name '#*#' -o -name '*%' \
		-o -name 'core' -o -name tags -o -name TAGS -o -name 'cscope*' \
		-o -name GPATH -o -name GRTAGS -o -name GSYMS -o -name GTAGS \) \
		-type f -print | xargs rm -f


# Packaging of the kernel to various formats
# ---------------------------------------------------------------------------

%src-pkg: FORCE
	$(Q)$(MAKE) -f $(srctree)/scripts/Makefile.package $@
%pkg: include/config/kernel.release FORCE
	$(Q)$(MAKE) -f $(srctree)/scripts/Makefile.package $@

# Brief documentation of the typical targets used
# ---------------------------------------------------------------------------

boards := $(wildcard $(srctree)/arch/$(SRCARCH)/configs/*_defconfig)
boards := $(sort $(notdir $(boards)))
board-dirs := $(dir $(wildcard $(srctree)/arch/$(SRCARCH)/configs/*/*_defconfig))
board-dirs := $(sort $(notdir $(board-dirs:/=)))

PHONY += help
help:
	@echo  'Cleaning targets:'
	@echo  '  clean		  - Remove most generated files but keep the config and'
	@echo  '                    enough build support to build external modules'
	@echo  '  mrproper	  - Remove all generated files + config + various backup files'
	@echo  '  distclean	  - mrproper + remove editor backup and patch files'
	@echo  ''
	@$(MAKE) -f $(srctree)/scripts/kconfig/Makefile help
	@echo  ''
	@echo  'Other generic targets:'
	@echo  '  all		  - Build all targets marked with [*]'
	@echo  '* vmlinux	  - Build the bare kernel'
	@echo  '* modules	  - Build all modules'
	@echo  '  modules_install - Install all modules to INSTALL_MOD_PATH (default: /)'
	@echo  '  vdso_install    - Install unstripped vdso to INSTALL_MOD_PATH (default: /)'
	@echo  '  dir/            - Build all files in dir and below'
	@echo  '  dir/file.[ois]  - Build specified target only'
	@echo  '  dir/file.ll     - Build the LLVM assembly file'
	@echo  '                    (requires compiler support for LLVM assembly generation)'
	@echo  '  dir/file.lst    - Build specified mixed source/assembly target only'
	@echo  '                    (requires a recent binutils and recent build (System.map))'
	@echo  '  dir/file.ko     - Build module including final link'
	@echo  '  modules_prepare - Set up for building external modules'
	@echo  '  tags/TAGS	  - Generate tags file for editors'
	@echo  '  cscope	  - Generate cscope index'
	@echo  '  gtags           - Generate GNU GLOBAL index'
	@echo  '  kernelrelease	  - Output the release version string (use with make -s)'
	@echo  '  kernelversion	  - Output the version stored in Makefile (use with make -s)'
	@echo  '  image_name	  - Output the image name (use with make -s)'
	@echo  '  headers	  - Build ready-to-install UAPI headers in usr/include'
	@echo  '  headers_install - Install sanitised kernel UAPI headers to INSTALL_HDR_PATH'; \
	 echo  '                    (default: $(INSTALL_HDR_PATH))'; \
	 echo  ''
	@echo  'Static analysers:'
	@echo  '  checkstack      - Generate a list of stack hogs and consider all functions'
	@echo  '                    with a stack size larger than MINSTACKSIZE (default: 100)'
	@echo  '  versioncheck    - Sanity check on version.h usage'
	@echo  '  includecheck    - Check for duplicate included header files'
	@echo  '  headerdep       - Detect inclusion cycles in headers'
	@echo  '  coccicheck      - Check with Coccinelle'
	@echo  '  clang-analyzer  - Check with clang static analyzer'
	@echo  '  clang-tidy      - Check with clang-tidy'
	@echo  ''
	@echo  'Tools:'
	@echo  '  nsdeps          - Generate missing symbol namespace dependencies'
	@echo  ''
	@echo  'Kernel selftest:'
	@echo  '  kselftest         - Build and run kernel selftest'
	@echo  '                      Build, install, and boot kernel before'
	@echo  '                      running kselftest on it'
	@echo  '                      Run as root for full coverage'
	@echo  '  kselftest-all     - Build kernel selftest'
	@echo  '  kselftest-install - Build and install kernel selftest'
	@echo  '  kselftest-clean   - Remove all generated kselftest files'
	@echo  '  kselftest-merge   - Merge all the config dependencies of'
	@echo  '		      kselftest to existing .config.'
	@echo  ''
	@echo  'Rust targets:'
	@echo  '  rustavailable   - Checks whether the Rust toolchain is'
	@echo  '		    available and, if not, explains why.'
	@echo  '  rustfmt	  - Reformat all the Rust code in the kernel'
	@echo  '  rustfmtcheck	  - Checks if all the Rust code in the kernel'
	@echo  '		    is formatted, printing a diff otherwise.'
	@echo  '  rustdoc	  - Generate Rust documentation'
	@echo  '		    (requires kernel .config)'
	@echo  '  rusttest        - Runs the Rust tests'
	@echo  '                    (requires kernel .config; downloads external repos)'
	@echo  '  rust-analyzer	  - Generate rust-project.json rust-analyzer support file'
	@echo  '		    (requires kernel .config)'
	@echo  '  dir/file.[os]   - Build specified target only'
	@echo  '  dir/file.rsi    - Build macro expanded source, similar to C preprocessing.'
	@echo  '                    Run with RUSTFMT=n to skip reformatting if needed.'
	@echo  '                    The output is not intended to be compilable.'
	@echo  '  dir/file.ll     - Build the LLVM assembly file'
	@echo  ''
	@$(if $(dtstree), \
		echo 'Devicetree:'; \
		echo '* dtbs               - Build device tree blobs for enabled boards'; \
		echo '  dtbs_install       - Install dtbs to $(INSTALL_DTBS_PATH)'; \
		echo '  dt_binding_check   - Validate device tree binding documents and examples'; \
		echo '  dt_binding_schemas - Build processed device tree binding schemas'; \
		echo '  dtbs_check         - Validate device tree source files';\
		echo '')

	@echo 'Userspace tools targets:'
	@echo '  use "make tools/help"'
	@echo '  or  "cd tools; make help"'
	@echo  ''
	@echo  'Kernel packaging:'
	@$(MAKE) -f $(srctree)/scripts/Makefile.package help
	@echo  ''
	@echo  'Documentation targets:'
	@$(MAKE) -f $(srctree)/Documentation/Makefile dochelp
	@echo  ''
	@echo  'Architecture-specific targets ($(SRCARCH)):'
	@$(or $(archhelp),\
		echo '  No architecture-specific help defined for $(SRCARCH)')
	@echo  ''
	@$(if $(boards), \
		$(foreach b, $(boards), \
		printf "  %-27s - Build for %s\\n" $(b) $(subst _defconfig,,$(b));) \
		echo '')
	@$(if $(board-dirs), \
		$(foreach b, $(board-dirs), \
		printf "  %-16s - Show %s-specific targets\\n" help-$(b) $(b);) \
		printf "  %-16s - Show all of the above\\n" help-boards; \
		echo '')

	@echo  '  make V=n   [targets] 1: verbose build'
	@echo  '                       2: give reason for rebuild of target'
	@echo  '                       V=1 and V=2 can be combined with V=12'
	@echo  '  make O=dir [targets] Locate all output files in "dir", including .config'
	@echo  '  make C=1   [targets] Check re-compiled c source with $$CHECK'
	@echo  '                       (sparse by default)'
	@echo  '  make C=2   [targets] Force check of all c source with $$CHECK'
	@echo  '  make RECORDMCOUNT_WARN=1 [targets] Warn about ignored mcount sections'
	@echo  '  make W=n   [targets] Enable extra build checks, n=1,2,3,c,e where'
	@echo  '		1: warnings which may be relevant and do not occur too often'
	@echo  '		2: warnings which occur quite often but may still be relevant'
	@echo  '		3: more obscure warnings, can most likely be ignored'
	@echo  '		c: extra checks in the configuration stage (Kconfig)'
	@echo  '		e: warnings are being treated as errors'
	@echo  '		Multiple levels can be combined with W=12 or W=123'
	@$(if $(dtstree), \
		echo '  make CHECK_DTBS=1 [targets] Check all generated dtb files against schema'; \
		echo '         This can be applied both to "dtbs" and to individual "foo.dtb" targets' ; \
		)
	@echo  ''
	@echo  'Execute "make" or "make all" to build all targets marked with [*] '
	@echo  'For further info see the ./README file'


help-board-dirs := $(addprefix help-,$(board-dirs))

help-boards: $(help-board-dirs)

boards-per-dir = $(sort $(notdir $(wildcard $(srctree)/arch/$(SRCARCH)/configs/$*/*_defconfig)))

$(help-board-dirs): help-%:
	@echo  'Architecture-specific targets ($(SRCARCH) $*):'
	@$(if $(boards-per-dir), \
		$(foreach b, $(boards-per-dir), \
		printf "  %-24s - Build for %s\\n" $*/$(b) $(subst _defconfig,,$(b));) \
		echo '')


# Documentation targets
# ---------------------------------------------------------------------------
DOC_TARGETS := xmldocs latexdocs pdfdocs htmldocs epubdocs cleandocs \
	       linkcheckdocs dochelp refcheckdocs texinfodocs infodocs
PHONY += $(DOC_TARGETS)
$(DOC_TARGETS):
	$(Q)$(MAKE) $(build)=Documentation $@


# Rust targets
# ---------------------------------------------------------------------------

# "Is Rust available?" target
PHONY += rustavailable
rustavailable:
	+$(Q)$(CONFIG_SHELL) $(srctree)/scripts/rust_is_available.sh && echo "Rust is available!"

# Documentation target
#
# Using the singular to avoid running afoul of `no-dot-config-targets`.
PHONY += rustdoc
rustdoc: prepare
	$(Q)$(MAKE) $(build)=rust $@

# Testing target
PHONY += rusttest
rusttest: prepare
	$(Q)$(MAKE) $(build)=rust $@

# Formatting targets
PHONY += rustfmt rustfmtcheck

rustfmt:
	$(Q)find $(srctree) $(RCS_FIND_IGNORE) \
		-type f -a -name '*.rs' -a ! -name '*generated*' -print \
		| xargs $(RUSTFMT) $(rustfmt_flags)

rustfmtcheck: rustfmt_flags = --check
rustfmtcheck: rustfmt

# Misc
# ---------------------------------------------------------------------------

PHONY += misc-check
misc-check:
	$(Q)$(srctree)/scripts/misc-check

all: misc-check

PHONY += scripts_gdb
scripts_gdb: prepare0
	$(Q)$(MAKE) $(build)=scripts/gdb
	$(Q)ln -fsn $(abspath $(srctree)/scripts/gdb/vmlinux-gdb.py)

ifdef CONFIG_GDB_SCRIPTS
all: scripts_gdb
endif

else # KBUILD_EXTMOD

filechk_kernel.release = echo $(KERNELRELEASE)

###
# External module support.
# When building external modules the kernel used as basis is considered
# read-only, and no consistency checks are made and the make
# system is not used on the basis kernel. If updates are required
# in the basis kernel ordinary make commands (without M=...) must be used.

# We are always building only modules.
KBUILD_BUILTIN :=
KBUILD_MODULES := y

build-dir := .

clean-dirs := .
clean: private rm-files := Module.symvers modules.nsdeps compile_commands.json

PHONY += prepare
# now expand this into a simple variable to reduce the cost of shell evaluations
prepare: CC_VERSION_TEXT := $(CC_VERSION_TEXT)
prepare:
	@if [ "$(CC_VERSION_TEXT)" != "$(CONFIG_CC_VERSION_TEXT)" ]; then \
		echo >&2 "warning: the compiler differs from the one used to build the kernel"; \
		echo >&2 "  The kernel was built by: $(CONFIG_CC_VERSION_TEXT)"; \
		echo >&2 "  You are using:           $(CC_VERSION_TEXT)"; \
	fi

PHONY += help
help:
	@echo  '  Building external modules.'
	@echo  '  Syntax: make -C path/to/kernel/src M=$$PWD target'
	@echo  ''
	@echo  '  modules         - default target, build the module(s)'
	@echo  '  modules_install - install the module'
	@echo  '  clean           - remove generated files in module directory only'
	@echo  '  rust-analyzer	  - generate rust-project.json rust-analyzer support file'
	@echo  ''

ifndef CONFIG_MODULES
modules modules_install: __external_modules_error
__external_modules_error:
	@echo >&2 '***'
	@echo >&2 '*** The present kernel disabled CONFIG_MODULES.'
	@echo >&2 '*** You cannot build or install external modules.'
	@echo >&2 '***'
	@false
endif

endif # KBUILD_EXTMOD

# ---------------------------------------------------------------------------
# Modules

PHONY += modules modules_install modules_sign modules_prepare

modules_install:
	$(Q)$(MAKE) -f $(srctree)/scripts/Makefile.modinst \
	sign-only=$(if $(filter modules_install,$(MAKECMDGOALS)),,y)

ifeq ($(CONFIG_MODULE_SIG),y)
# modules_sign is a subset of modules_install.
# 'make modules_install modules_sign' is equivalent to 'make modules_install'.
modules_sign: modules_install
	@:
else
modules_sign:
	@echo >&2 '***'
	@echo >&2 '*** CONFIG_MODULE_SIG is disabled. You cannot sign modules.'
	@echo >&2 '***'
	@false
endif

ifdef CONFIG_MODULES

modules.order: $(build-dir)
	@:

# KBUILD_MODPOST_NOFINAL can be set to skip the final link of modules.
# This is solely useful to speed up test compiles.
modules: modpost
ifneq ($(KBUILD_MODPOST_NOFINAL),1)
	$(Q)$(MAKE) -f $(srctree)/scripts/Makefile.modfinal
endif

PHONY += modules_check
modules_check: modules.order
	$(Q)$(CONFIG_SHELL) $(srctree)/scripts/modules-check.sh $<

else # CONFIG_MODULES

modules:
	@:

KBUILD_MODULES :=

endif # CONFIG_MODULES

PHONY += modpost
modpost: $(if $(single-build),, $(if $(KBUILD_BUILTIN), vmlinux.o)) \
	 $(if $(KBUILD_MODULES), modules_check)
	$(Q)$(MAKE) -f $(srctree)/scripts/Makefile.modpost

# Single targets
# ---------------------------------------------------------------------------
# To build individual files in subdirectories, you can do like this:
#
#   make foo/bar/baz.s
#
# The supported suffixes for single-target are listed in 'single-targets'
#
# To build only under specific subdirectories, you can do like this:
#
#   make foo/bar/baz/

ifdef single-build

# .ko is special because modpost is needed
single-ko := $(sort $(filter %.ko, $(MAKECMDGOALS)))
single-no-ko := $(filter-out $(single-ko), $(MAKECMDGOALS)) \
		$(foreach x, o mod, $(patsubst %.ko, %.$x, $(single-ko)))

$(single-ko): single_modules
	@:
$(single-no-ko): $(build-dir)
	@:

# Remove modules.order when done because it is not the real one.
PHONY += single_modules
single_modules: $(single-no-ko) modules_prepare
	$(Q){ $(foreach m, $(single-ko), echo $(m:%.ko=%.o);) } > modules.order
	$(Q)$(MAKE) -f $(srctree)/scripts/Makefile.modpost
ifneq ($(KBUILD_MODPOST_NOFINAL),1)
	$(Q)$(MAKE) -f $(srctree)/scripts/Makefile.modfinal
endif
	$(Q)rm -f modules.order

single-goals := $(addprefix $(build-dir)/, $(single-no-ko))

KBUILD_MODULES := y

endif

prepare: outputmakefile

# Preset locale variables to speed up the build process. Limit locale
# tweaks to this spot to avoid wrong language settings when running
# make menuconfig etc.
# Error messages still appears in the original language
PHONY += $(build-dir)
$(build-dir): prepare
	$(Q)$(MAKE) $(build)=$@ need-builtin=1 need-modorder=1 $(single-goals)

clean-dirs := $(addprefix _clean_, $(clean-dirs))
PHONY += $(clean-dirs) clean
$(clean-dirs):
	$(Q)$(MAKE) $(clean)=$(patsubst _clean_%,%,$@)

clean: $(clean-dirs)
	$(call cmd,rmfiles)
	@find . $(RCS_FIND_IGNORE) \
		\( -name '*.[aios]' -o -name '*.rsi' -o -name '*.ko' -o -name '.*.cmd' \
		-o -name '*.ko.*' \
		-o -name '*.dtb' -o -name '*.dtbo' \
		-o -name '*.dtb.S' -o -name '*.dtbo.S' \
		-o -name '*.dt.yaml' -o -name 'dtbs-list' \
		-o -name '*.dwo' -o -name '*.lst' \
		-o -name '*.su' -o -name '*.mod' \
		-o -name '.*.d' -o -name '.*.tmp' -o -name '*.mod.c' \
		-o -name '*.lex.c' -o -name '*.tab.[ch]' \
		-o -name '*.asn1.[ch]' \
		-o -name '*.symtypes' -o -name 'modules.order' \
		-o -name '*.c.[012]*.*' \
		-o -name '*.ll' \
		-o -name '*.gcno' \
		\) -type f -print \
		-o -name '.tmp_*' -print \
		| xargs rm -rf

# Generate tags for editors
# ---------------------------------------------------------------------------
quiet_cmd_tags = GEN     $@
      cmd_tags = $(BASH) $(srctree)/scripts/tags.sh $@

tags TAGS cscope gtags: FORCE
	$(call cmd,tags)

# Generate rust-project.json (a file that describes the structure of non-Cargo
# Rust projects) for rust-analyzer (an implementation of the Language Server
# Protocol).
PHONY += rust-analyzer
rust-analyzer:
	+$(Q)$(CONFIG_SHELL) $(srctree)/scripts/rust_is_available.sh
ifdef KBUILD_EXTMOD
# FIXME: external modules must not descend into a sub-directory of the kernel
	$(Q)$(MAKE) $(build)=$(objtree)/rust src=$(srctree)/rust $@
else
	$(Q)$(MAKE) $(build)=rust $@
endif

# Script to generate missing namespace dependencies
# ---------------------------------------------------------------------------

PHONY += nsdeps
nsdeps: export KBUILD_NSDEPS=1
nsdeps: modules
	$(Q)$(CONFIG_SHELL) $(srctree)/scripts/nsdeps

# Clang Tooling
# ---------------------------------------------------------------------------

quiet_cmd_gen_compile_commands = GEN     $@
      cmd_gen_compile_commands = $(PYTHON3) $< -a $(AR) -o $@ $(filter-out $<, $(real-prereqs))

compile_commands.json: $(srctree)/scripts/clang-tools/gen_compile_commands.py \
	$(if $(KBUILD_EXTMOD),, vmlinux.a $(KBUILD_VMLINUX_LIBS)) \
	$(if $(CONFIG_MODULES), modules.order) FORCE
	$(call if_changed,gen_compile_commands)

targets += compile_commands.json

PHONY += clang-tidy clang-analyzer

ifdef CONFIG_CC_IS_CLANG
quiet_cmd_clang_tools = CHECK   $<
      cmd_clang_tools = $(PYTHON3) $(srctree)/scripts/clang-tools/run-clang-tools.py $@ $<

clang-tidy clang-analyzer: compile_commands.json
	$(call cmd,clang_tools)
else
clang-tidy clang-analyzer:
	@echo "$@ requires CC=clang" >&2
	@false
endif

# Scripts to check various things for consistency
# ---------------------------------------------------------------------------

PHONY += includecheck versioncheck coccicheck

includecheck:
	find $(srctree)/* $(RCS_FIND_IGNORE) \
		-name '*.[hcS]' -type f -print | sort \
		| xargs $(PERL) -w $(srctree)/scripts/checkincludes.pl

versioncheck:
	find $(srctree)/* $(RCS_FIND_IGNORE) \
		-name '*.[hcS]' -type f -print | sort \
		| xargs $(PERL) -w $(srctree)/scripts/checkversion.pl

coccicheck:
	$(Q)$(BASH) $(srctree)/scripts/$@

PHONY += checkstack kernelrelease kernelversion image_name

# UML needs a little special treatment here.  It wants to use the host
# toolchain, so needs $(SUBARCH) passed to checkstack.pl.  Everyone
# else wants $(ARCH), including people doing cross-builds, which means
# that $(SUBARCH) doesn't work here.
ifeq ($(ARCH), um)
CHECKSTACK_ARCH := $(SUBARCH)
else
CHECKSTACK_ARCH := $(ARCH)
endif
MINSTACKSIZE	?= 100
checkstack:
	$(OBJDUMP) -d vmlinux $$(find . -name '*.ko') | \
	$(PERL) $(srctree)/scripts/checkstack.pl $(CHECKSTACK_ARCH) $(MINSTACKSIZE)

kernelrelease:
	@$(filechk_kernel.release)

kernelversion:
	@echo $(KERNELVERSION)

image_name:
	@echo $(KBUILD_IMAGE)

PHONY += run-command
run-command:
	$(Q)$(KBUILD_RUN_COMMAND)

quiet_cmd_rmfiles = $(if $(wildcard $(rm-files)),CLEAN   $(wildcard $(rm-files)))
      cmd_rmfiles = rm -rf $(rm-files)

# read saved command lines for existing targets
existing-targets := $(wildcard $(sort $(targets)))

-include $(foreach f,$(existing-targets),$(dir $(f)).$(notdir $(f)).cmd)

endif # config-build
endif # mixed-build
endif # need-sub-make

PHONY += FORCE
FORCE:

# Declare the contents of the PHONY variable as phony.  We keep that
# information in a variable so we can use it in if_changed and friends.
.PHONY: $(PHONY)<|MERGE_RESOLUTION|>--- conflicted
+++ resolved
@@ -2,11 +2,7 @@
 VERSION = 6
 PATCHLEVEL = 16
 SUBLEVEL = 0
-<<<<<<< HEAD
-EXTRAVERSION = -rc3
-=======
 EXTRAVERSION = -rc4
->>>>>>> 1aee3a44
 NAME = Baby Opossum Posse
 
 # *DOCUMENTATION*
