// SPDX-License-Identifier: GPL-2.0-only
/*
 * Copyright (C) 2020 SiFive
 */

#include <linux/spinlock.h>
#include <linux/mm.h>
#include <linux/memory.h>
#include <linux/string.h>
#include <linux/uaccess.h>
#include <linux/stop_machine.h>
#include <asm/kprobes.h>
#include <asm/cacheflush.h>
#include <asm/fixmap.h>
#include <asm/ftrace.h>
#include <asm/patch.h>
#include <asm/sections.h>

struct patch_insn {
	void *addr;
	u32 *insns;
	int ninsns;
	atomic_t cpu_count;
};

int riscv_patch_in_stop_machine = false;

#ifdef CONFIG_MMU

static inline bool is_kernel_exittext(uintptr_t addr)
{
	return system_state < SYSTEM_RUNNING &&
		addr >= (uintptr_t)__exittext_begin &&
		addr < (uintptr_t)__exittext_end;
}

/*
 * The fix_to_virt(, idx) needs a const value (not a dynamic variable of
 * reg-a0) or BUILD_BUG_ON failed with "idx >= __end_of_fixed_addresses".
 * So use '__always_inline' and 'const unsigned int fixmap' here.
 */
static __always_inline void *patch_map(void *addr, const unsigned int fixmap)
{
	uintptr_t uintaddr = (uintptr_t) addr;
	struct page *page;

	if (core_kernel_text(uintaddr) || is_kernel_exittext(uintaddr))
		page = phys_to_page(__pa_symbol(addr));
	else if (IS_ENABLED(CONFIG_STRICT_MODULE_RWX))
		page = vmalloc_to_page(addr);
	else
		return addr;

	BUG_ON(!page);

	return (void *)set_fixmap_offset(fixmap, page_to_phys(page) +
					 (uintaddr & ~PAGE_MASK));
}

static void patch_unmap(int fixmap)
{
	clear_fixmap(fixmap);
}
NOKPROBE_SYMBOL(patch_unmap);

static int __patch_insn_set(void *addr, u8 c, size_t len)
{
	void *waddr = addr;
	bool across_pages = (((uintptr_t)addr & ~PAGE_MASK) + len) > PAGE_SIZE;

	/*
	 * Only two pages can be mapped at a time for writing.
	 */
	if (len + offset_in_page(addr) > 2 * PAGE_SIZE)
		return -EINVAL;
	/*
	 * Before reaching here, it was expected to lock the text_mutex
	 * already, so we don't need to give another lock here and could
	 * ensure that it was safe between each cores.
	 */
	lockdep_assert_held(&text_mutex);

	preempt_disable();

	if (across_pages)
		patch_map(addr + PAGE_SIZE, FIX_TEXT_POKE1);

	waddr = patch_map(addr, FIX_TEXT_POKE0);

	memset(waddr, c, len);

<<<<<<< HEAD
=======
	/*
	 * We could have just patched a function that is about to be
	 * called so make sure we don't execute partially patched
	 * instructions by flushing the icache as soon as possible.
	 */
	local_flush_icache_range((unsigned long)waddr,
				 (unsigned long)waddr + len);

>>>>>>> 0c383648
	patch_unmap(FIX_TEXT_POKE0);

	if (across_pages)
		patch_unmap(FIX_TEXT_POKE1);

	preempt_enable();

	return 0;
}
NOKPROBE_SYMBOL(__patch_insn_set);

static int __patch_insn_write(void *addr, const void *insn, size_t len)
{
	void *waddr = addr;
	bool across_pages = (((uintptr_t) addr & ~PAGE_MASK) + len) > PAGE_SIZE;
	int ret;

	/*
	 * Only two pages can be mapped at a time for writing.
	 */
	if (len + offset_in_page(addr) > 2 * PAGE_SIZE)
		return -EINVAL;

	/*
	 * Before reaching here, it was expected to lock the text_mutex
	 * already, so we don't need to give another lock here and could
	 * ensure that it was safe between each cores.
	 *
	 * We're currently using stop_machine() for ftrace & kprobes, and while
	 * that ensures text_mutex is held before installing the mappings it
	 * does not ensure text_mutex is held by the calling thread.  That's
	 * safe but triggers a lockdep failure, so just elide it for that
	 * specific case.
	 */
	if (!riscv_patch_in_stop_machine)
		lockdep_assert_held(&text_mutex);

	preempt_disable();

	if (across_pages)
		patch_map(addr + PAGE_SIZE, FIX_TEXT_POKE1);

	waddr = patch_map(addr, FIX_TEXT_POKE0);

	ret = copy_to_kernel_nofault(waddr, insn, len);

	/*
	 * We could have just patched a function that is about to be
	 * called so make sure we don't execute partially patched
	 * instructions by flushing the icache as soon as possible.
	 */
	local_flush_icache_range((unsigned long)waddr,
				 (unsigned long)waddr + len);

	patch_unmap(FIX_TEXT_POKE0);

	if (across_pages)
		patch_unmap(FIX_TEXT_POKE1);

	preempt_enable();

	return ret;
}
NOKPROBE_SYMBOL(__patch_insn_write);
#else
static int __patch_insn_set(void *addr, u8 c, size_t len)
{
	memset(addr, c, len);

	return 0;
}
NOKPROBE_SYMBOL(__patch_insn_set);

static int __patch_insn_write(void *addr, const void *insn, size_t len)
{
	return copy_to_kernel_nofault(addr, insn, len);
}
NOKPROBE_SYMBOL(__patch_insn_write);
#endif /* CONFIG_MMU */

static int patch_insn_set(void *addr, u8 c, size_t len)
{
	size_t patched = 0;
	size_t size;
	int ret = 0;

	/*
	 * __patch_insn_set() can only work on 2 pages at a time so call it in a
	 * loop with len <= 2 * PAGE_SIZE.
	 */
	while (patched < len && !ret) {
		size = min_t(size_t, PAGE_SIZE * 2 - offset_in_page(addr + patched), len - patched);
		ret = __patch_insn_set(addr + patched, c, size);

		patched += size;
	}

	return ret;
}
NOKPROBE_SYMBOL(patch_insn_set);

int patch_text_set_nosync(void *addr, u8 c, size_t len)
{
	u32 *tp = addr;
	int ret;

	ret = patch_insn_set(tp, c, len);

<<<<<<< HEAD
	if (!ret)
		flush_icache_range((uintptr_t)tp, (uintptr_t)tp + len);

=======
>>>>>>> 0c383648
	return ret;
}
NOKPROBE_SYMBOL(patch_text_set_nosync);

<<<<<<< HEAD
static int patch_insn_write(void *addr, const void *insn, size_t len)
=======
int patch_insn_write(void *addr, const void *insn, size_t len)
>>>>>>> 0c383648
{
	size_t patched = 0;
	size_t size;
	int ret = 0;

	/*
	 * Copy the instructions to the destination address, two pages at a time
	 * because __patch_insn_write() can only handle len <= 2 * PAGE_SIZE.
	 */
	while (patched < len && !ret) {
		size = min_t(size_t, PAGE_SIZE * 2 - offset_in_page(addr + patched), len - patched);
		ret = __patch_insn_write(addr + patched, insn + patched, size);

		patched += size;
	}

	return ret;
}
NOKPROBE_SYMBOL(patch_insn_write);

int patch_text_nosync(void *addr, const void *insns, size_t len)
{
	u32 *tp = addr;
	int ret;

	ret = patch_insn_write(tp, insns, len);

	return ret;
}
NOKPROBE_SYMBOL(patch_text_nosync);

static int patch_text_cb(void *data)
{
	struct patch_insn *patch = data;
	unsigned long len;
	int i, ret = 0;

	if (atomic_inc_return(&patch->cpu_count) == num_online_cpus()) {
		for (i = 0; ret == 0 && i < patch->ninsns; i++) {
			len = GET_INSN_LENGTH(patch->insns[i]);
			ret = patch_insn_write(patch->addr + i * len, &patch->insns[i], len);
		}
		/*
		 * Make sure the patching store is effective *before* we
		 * increment the counter which releases all waiting CPUs
		 * by using the release variant of atomic increment. The
		 * release pairs with the call to local_flush_icache_all()
		 * on the waiting CPU.
		 */
		atomic_inc_return_release(&patch->cpu_count);
	} else {
		while (atomic_read(&patch->cpu_count) <= num_online_cpus())
			cpu_relax();

		local_flush_icache_all();
	}

	return ret;
}
NOKPROBE_SYMBOL(patch_text_cb);

int patch_text(void *addr, u32 *insns, int ninsns)
{
	int ret;
	struct patch_insn patch = {
		.addr = addr,
		.insns = insns,
		.ninsns = ninsns,
		.cpu_count = ATOMIC_INIT(0),
	};

	/*
	 * kprobes takes text_mutex, before calling patch_text(), but as we call
	 * calls stop_machine(), the lockdep assertion in patch_insn_write()
	 * gets confused by the context in which the lock is taken.
	 * Instead, ensure the lock is held before calling stop_machine(), and
	 * set riscv_patch_in_stop_machine to skip the check in
	 * patch_insn_write().
	 */
	lockdep_assert_held(&text_mutex);
	riscv_patch_in_stop_machine = true;
	ret = stop_machine_cpuslocked(patch_text_cb, &patch, cpu_online_mask);
	riscv_patch_in_stop_machine = false;
	return ret;
}
NOKPROBE_SYMBOL(patch_text);<|MERGE_RESOLUTION|>--- conflicted
+++ resolved
@@ -89,8 +89,6 @@
 
 	memset(waddr, c, len);
 
-<<<<<<< HEAD
-=======
 	/*
 	 * We could have just patched a function that is about to be
 	 * called so make sure we don't execute partially patched
@@ -99,7 +97,6 @@
 	local_flush_icache_range((unsigned long)waddr,
 				 (unsigned long)waddr + len);
 
->>>>>>> 0c383648
 	patch_unmap(FIX_TEXT_POKE0);
 
 	if (across_pages)
@@ -208,21 +205,11 @@
 
 	ret = patch_insn_set(tp, c, len);
 
-<<<<<<< HEAD
-	if (!ret)
-		flush_icache_range((uintptr_t)tp, (uintptr_t)tp + len);
-
-=======
->>>>>>> 0c383648
 	return ret;
 }
 NOKPROBE_SYMBOL(patch_text_set_nosync);
 
-<<<<<<< HEAD
-static int patch_insn_write(void *addr, const void *insn, size_t len)
-=======
 int patch_insn_write(void *addr, const void *insn, size_t len)
->>>>>>> 0c383648
 {
 	size_t patched = 0;
 	size_t size;
