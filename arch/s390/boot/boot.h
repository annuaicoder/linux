--- conflicted
+++ resolved
@@ -24,19 +24,8 @@
 	unsigned long bootdata_size;
 	unsigned long bootdata_preserved_off;
 	unsigned long bootdata_preserved_size;
-<<<<<<< HEAD
-#ifdef CONFIG_PIE_BUILD
-	unsigned long dynsym_start;
-	unsigned long rela_dyn_start;
-	unsigned long rela_dyn_end;
-#else
 	unsigned long got_start;
 	unsigned long got_end;
-#endif
-=======
-	unsigned long got_start;
-	unsigned long got_end;
->>>>>>> 0c383648
 	unsigned long amode31_size;
 	unsigned long init_mm_off;
 	unsigned long swapper_pg_dir_off;
