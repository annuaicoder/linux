// SPDX-License-Identifier: GPL-2.0-only
/*
 * Resource Director Technology(RDT)
 * - Cache Allocation code.
 *
 * Copyright (C) 2016 Intel Corporation
 *
 * Authors:
 *    Fenghua Yu <fenghua.yu@intel.com>
 *    Tony Luck <tony.luck@intel.com>
 *
 * More information about RDT be found in the Intel (R) x86 Architecture
 * Software Developer Manual June 2016, volume 3, section 17.17.
 */

#define pr_fmt(fmt)	KBUILD_MODNAME ": " fmt

#include <linux/cpu.h>
#include <linux/kernfs.h>
#include <linux/seq_file.h>
#include <linux/slab.h>
#include <linux/tick.h>

#include "internal.h"

/*
 * Check whether MBA bandwidth percentage value is correct. The value is
 * checked against the minimum and max bandwidth values specified by the
 * hardware. The allocated bandwidth percentage is rounded to the next
 * control step available on the hardware.
 */
static bool bw_validate(char *buf, unsigned long *data, struct rdt_resource *r)
{
	unsigned long bw;
	int ret;

	/*
	 * Only linear delay values is supported for current Intel SKUs.
	 */
	if (!r->membw.delay_linear && r->membw.arch_needs_linear) {
		rdt_last_cmd_puts("No support for non-linear MB domains\n");
		return false;
	}

	ret = kstrtoul(buf, 10, &bw);
	if (ret) {
		rdt_last_cmd_printf("Non-decimal digit in MB value %s\n", buf);
		return false;
	}

	if ((bw < r->membw.min_bw || bw > r->default_ctrl) &&
	    !is_mba_sc(r)) {
		rdt_last_cmd_printf("MB value %ld out of range [%d,%d]\n", bw,
				    r->membw.min_bw, r->default_ctrl);
		return false;
	}

	*data = roundup(bw, (unsigned long)r->membw.bw_gran);
	return true;
}

int parse_bw(struct rdt_parse_data *data, struct resctrl_schema *s,
	     struct rdt_domain *d)
{
	struct resctrl_staged_config *cfg;
	u32 closid = data->rdtgrp->closid;
	struct rdt_resource *r = s->res;
	unsigned long bw_val;

	cfg = &d->staged_config[s->conf_type];
	if (cfg->have_new_ctrl) {
		rdt_last_cmd_printf("Duplicate domain %d\n", d->id);
		return -EINVAL;
	}

	if (!bw_validate(data->buf, &bw_val, r))
		return -EINVAL;

	if (is_mba_sc(r)) {
		d->mbps_val[closid] = bw_val;
		return 0;
	}

	cfg->new_ctrl = bw_val;
	cfg->have_new_ctrl = true;

	return 0;
}

/*
 * Check whether a cache bit mask is valid.
 * On Intel CPUs, non-contiguous 1s value support is indicated by CPUID:
 *   - CPUID.0x10.1:ECX[3]: L3 non-contiguous 1s value supported if 1
 *   - CPUID.0x10.2:ECX[3]: L2 non-contiguous 1s value supported if 1
 *
 * Haswell does not support a non-contiguous 1s value and additionally
 * requires at least two bits set.
 * AMD allows non-contiguous bitmasks.
 */
static bool cbm_validate(char *buf, u32 *data, struct rdt_resource *r)
{
	unsigned long first_bit, zero_bit, val;
	unsigned int cbm_len = r->cache.cbm_len;
	int ret;

	ret = kstrtoul(buf, 16, &val);
	if (ret) {
		rdt_last_cmd_printf("Non-hex character in the mask %s\n", buf);
		return false;
	}

	if ((r->cache.min_cbm_bits > 0 && val == 0) || val > r->default_ctrl) {
		rdt_last_cmd_puts("Mask out of range\n");
		return false;
	}

	first_bit = find_first_bit(&val, cbm_len);
	zero_bit = find_next_zero_bit(&val, cbm_len, first_bit);

	/* Are non-contiguous bitmasks allowed? */
	if (!r->cache.arch_has_sparse_bitmasks &&
	    (find_next_bit(&val, cbm_len, zero_bit) < cbm_len)) {
		rdt_last_cmd_printf("The mask %lx has non-consecutive 1-bits\n", val);
		return false;
	}

	if ((zero_bit - first_bit) < r->cache.min_cbm_bits) {
		rdt_last_cmd_printf("Need at least %d bits in the mask\n",
				    r->cache.min_cbm_bits);
		return false;
	}

	*data = val;
	return true;
}

/*
 * Read one cache bit mask (hex). Check that it is valid for the current
 * resource type.
 */
int parse_cbm(struct rdt_parse_data *data, struct resctrl_schema *s,
	      struct rdt_domain *d)
{
	struct rdtgroup *rdtgrp = data->rdtgrp;
	struct resctrl_staged_config *cfg;
	struct rdt_resource *r = s->res;
	u32 cbm_val;

	cfg = &d->staged_config[s->conf_type];
	if (cfg->have_new_ctrl) {
		rdt_last_cmd_printf("Duplicate domain %d\n", d->id);
		return -EINVAL;
	}

	/*
	 * Cannot set up more than one pseudo-locked region in a cache
	 * hierarchy.
	 */
	if (rdtgrp->mode == RDT_MODE_PSEUDO_LOCKSETUP &&
	    rdtgroup_pseudo_locked_in_hierarchy(d)) {
		rdt_last_cmd_puts("Pseudo-locked region in hierarchy\n");
		return -EINVAL;
	}

	if (!cbm_validate(data->buf, &cbm_val, r))
		return -EINVAL;

	if ((rdtgrp->mode == RDT_MODE_EXCLUSIVE ||
	     rdtgrp->mode == RDT_MODE_SHAREABLE) &&
	    rdtgroup_cbm_overlaps_pseudo_locked(d, cbm_val)) {
		rdt_last_cmd_puts("CBM overlaps with pseudo-locked region\n");
		return -EINVAL;
	}

	/*
	 * The CBM may not overlap with the CBM of another closid if
	 * either is exclusive.
	 */
	if (rdtgroup_cbm_overlaps(s, d, cbm_val, rdtgrp->closid, true)) {
		rdt_last_cmd_puts("Overlaps with exclusive group\n");
		return -EINVAL;
	}

	if (rdtgroup_cbm_overlaps(s, d, cbm_val, rdtgrp->closid, false)) {
		if (rdtgrp->mode == RDT_MODE_EXCLUSIVE ||
		    rdtgrp->mode == RDT_MODE_PSEUDO_LOCKSETUP) {
			rdt_last_cmd_puts("Overlaps with other group\n");
			return -EINVAL;
		}
	}

	cfg->new_ctrl = cbm_val;
	cfg->have_new_ctrl = true;

	return 0;
}

/*
 * For each domain in this resource we expect to find a series of:
 *	id=mask
 * separated by ";". The "id" is in decimal, and must match one of
 * the "id"s for this resource.
 */
static int parse_line(char *line, struct resctrl_schema *s,
		      struct rdtgroup *rdtgrp)
{
	enum resctrl_conf_type t = s->conf_type;
	struct resctrl_staged_config *cfg;
	struct rdt_resource *r = s->res;
	struct rdt_parse_data data;
	char *dom = NULL, *id;
	struct rdt_domain *d;
	unsigned long dom_id;

	/* Walking r->domains, ensure it can't race with cpuhp */
	lockdep_assert_cpus_held();

	if (rdtgrp->mode == RDT_MODE_PSEUDO_LOCKSETUP &&
	    (r->rid == RDT_RESOURCE_MBA || r->rid == RDT_RESOURCE_SMBA)) {
		rdt_last_cmd_puts("Cannot pseudo-lock MBA resource\n");
		return -EINVAL;
	}

next:
	if (!line || line[0] == '\0')
		return 0;
	dom = strsep(&line, ";");
	id = strsep(&dom, "=");
	if (!dom || kstrtoul(id, 10, &dom_id)) {
		rdt_last_cmd_puts("Missing '=' or non-numeric domain\n");
		return -EINVAL;
	}
	dom = strim(dom);
	list_for_each_entry(d, &r->domains, list) {
		if (d->id == dom_id) {
			data.buf = dom;
			data.rdtgrp = rdtgrp;
			if (r->parse_ctrlval(&data, s, d))
				return -EINVAL;
			if (rdtgrp->mode ==  RDT_MODE_PSEUDO_LOCKSETUP) {
				cfg = &d->staged_config[t];
				/*
				 * In pseudo-locking setup mode and just
				 * parsed a valid CBM that should be
				 * pseudo-locked. Only one locked region per
				 * resource group and domain so just do
				 * the required initialization for single
				 * region and return.
				 */
				rdtgrp->plr->s = s;
				rdtgrp->plr->d = d;
				rdtgrp->plr->cbm = cfg->new_ctrl;
				d->plr = rdtgrp->plr;
				return 0;
			}
			goto next;
		}
	}
	return -EINVAL;
}

static u32 get_config_index(u32 closid, enum resctrl_conf_type type)
{
	switch (type) {
	default:
	case CDP_NONE:
		return closid;
	case CDP_CODE:
		return closid * 2 + 1;
	case CDP_DATA:
		return closid * 2;
	}
}

int resctrl_arch_update_one(struct rdt_resource *r, struct rdt_domain *d,
			    u32 closid, enum resctrl_conf_type t, u32 cfg_val)
{
	struct rdt_hw_resource *hw_res = resctrl_to_arch_res(r);
	struct rdt_hw_domain *hw_dom = resctrl_to_arch_dom(d);
	u32 idx = get_config_index(closid, t);
	struct msr_param msr_param;

	if (!cpumask_test_cpu(smp_processor_id(), &d->cpu_mask))
		return -EINVAL;

	hw_dom->ctrl_val[idx] = cfg_val;

	msr_param.res = r;
	msr_param.dom = d;
	msr_param.low = idx;
	msr_param.high = idx + 1;
	hw_res->msr_update(&msr_param);

	return 0;
}

int resctrl_arch_update_domains(struct rdt_resource *r, u32 closid)
{
	struct resctrl_staged_config *cfg;
	struct rdt_hw_domain *hw_dom;
	struct msr_param msr_param;
	enum resctrl_conf_type t;
	struct rdt_domain *d;
	u32 idx;

	/* Walking r->domains, ensure it can't race with cpuhp */
	lockdep_assert_cpus_held();
<<<<<<< HEAD

	if (!zalloc_cpumask_var(&cpu_mask, GFP_KERNEL))
		return -ENOMEM;
=======
>>>>>>> 0c383648

	list_for_each_entry(d, &r->domains, list) {
		hw_dom = resctrl_to_arch_dom(d);
		msr_param.res = NULL;
		for (t = 0; t < CDP_NUM_TYPES; t++) {
			cfg = &hw_dom->d_resctrl.staged_config[t];
			if (!cfg->have_new_ctrl)
				continue;

			idx = get_config_index(closid, t);
			if (cfg->new_ctrl == hw_dom->ctrl_val[idx])
				continue;
			hw_dom->ctrl_val[idx] = cfg->new_ctrl;

			if (!msr_param.res) {
				msr_param.low = idx;
				msr_param.high = msr_param.low + 1;
				msr_param.res = r;
				msr_param.dom = d;
			} else {
				msr_param.low = min(msr_param.low, idx);
				msr_param.high = max(msr_param.high, idx + 1);
			}
		}
		if (msr_param.res)
			smp_call_function_any(&d->cpu_mask, rdt_ctrl_update, &msr_param, 1);
	}

	return 0;
}

static int rdtgroup_parse_resource(char *resname, char *tok,
				   struct rdtgroup *rdtgrp)
{
	struct resctrl_schema *s;

	list_for_each_entry(s, &resctrl_schema_all, list) {
		if (!strcmp(resname, s->name) && rdtgrp->closid < s->num_closid)
			return parse_line(tok, s, rdtgrp);
	}
	rdt_last_cmd_printf("Unknown or unsupported resource name '%s'\n", resname);
	return -EINVAL;
}

ssize_t rdtgroup_schemata_write(struct kernfs_open_file *of,
				char *buf, size_t nbytes, loff_t off)
{
	struct resctrl_schema *s;
	struct rdtgroup *rdtgrp;
	struct rdt_resource *r;
	char *tok, *resname;
	int ret = 0;

	/* Valid input requires a trailing newline */
	if (nbytes == 0 || buf[nbytes - 1] != '\n')
		return -EINVAL;
	buf[nbytes - 1] = '\0';

	rdtgrp = rdtgroup_kn_lock_live(of->kn);
	if (!rdtgrp) {
		rdtgroup_kn_unlock(of->kn);
		return -ENOENT;
	}
	rdt_last_cmd_clear();

	/*
	 * No changes to pseudo-locked region allowed. It has to be removed
	 * and re-created instead.
	 */
	if (rdtgrp->mode == RDT_MODE_PSEUDO_LOCKED) {
		ret = -EINVAL;
		rdt_last_cmd_puts("Resource group is pseudo-locked\n");
		goto out;
	}

	rdt_staged_configs_clear();

	while ((tok = strsep(&buf, "\n")) != NULL) {
		resname = strim(strsep(&tok, ":"));
		if (!tok) {
			rdt_last_cmd_puts("Missing ':'\n");
			ret = -EINVAL;
			goto out;
		}
		if (tok[0] == '\0') {
			rdt_last_cmd_printf("Missing '%s' value\n", resname);
			ret = -EINVAL;
			goto out;
		}
		ret = rdtgroup_parse_resource(resname, tok, rdtgrp);
		if (ret)
			goto out;
	}

	list_for_each_entry(s, &resctrl_schema_all, list) {
		r = s->res;

		/*
		 * Writes to mba_sc resources update the software controller,
		 * not the control MSR.
		 */
		if (is_mba_sc(r))
			continue;

		ret = resctrl_arch_update_domains(r, rdtgrp->closid);
		if (ret)
			goto out;
	}

	if (rdtgrp->mode == RDT_MODE_PSEUDO_LOCKSETUP) {
		/*
		 * If pseudo-locking fails we keep the resource group in
		 * mode RDT_MODE_PSEUDO_LOCKSETUP with its class of service
		 * active and updated for just the domain the pseudo-locked
		 * region was requested for.
		 */
		ret = rdtgroup_pseudo_lock_create(rdtgrp);
	}

out:
	rdt_staged_configs_clear();
	rdtgroup_kn_unlock(of->kn);
	return ret ?: nbytes;
}

u32 resctrl_arch_get_config(struct rdt_resource *r, struct rdt_domain *d,
			    u32 closid, enum resctrl_conf_type type)
{
	struct rdt_hw_domain *hw_dom = resctrl_to_arch_dom(d);
	u32 idx = get_config_index(closid, type);

	return hw_dom->ctrl_val[idx];
}

static void show_doms(struct seq_file *s, struct resctrl_schema *schema, int closid)
{
	struct rdt_resource *r = schema->res;
	struct rdt_domain *dom;
	bool sep = false;
	u32 ctrl_val;

	/* Walking r->domains, ensure it can't race with cpuhp */
	lockdep_assert_cpus_held();

	seq_printf(s, "%*s:", max_name_width, schema->name);
	list_for_each_entry(dom, &r->domains, list) {
		if (sep)
			seq_puts(s, ";");

		if (is_mba_sc(r))
			ctrl_val = dom->mbps_val[closid];
		else
			ctrl_val = resctrl_arch_get_config(r, dom, closid,
							   schema->conf_type);

		seq_printf(s, r->format_str, dom->id, max_data_width,
			   ctrl_val);
		sep = true;
	}
	seq_puts(s, "\n");
}

int rdtgroup_schemata_show(struct kernfs_open_file *of,
			   struct seq_file *s, void *v)
{
	struct resctrl_schema *schema;
	struct rdtgroup *rdtgrp;
	int ret = 0;
	u32 closid;

	rdtgrp = rdtgroup_kn_lock_live(of->kn);
	if (rdtgrp) {
		if (rdtgrp->mode == RDT_MODE_PSEUDO_LOCKSETUP) {
			list_for_each_entry(schema, &resctrl_schema_all, list) {
				seq_printf(s, "%s:uninitialized\n", schema->name);
			}
		} else if (rdtgrp->mode == RDT_MODE_PSEUDO_LOCKED) {
			if (!rdtgrp->plr->d) {
				rdt_last_cmd_clear();
				rdt_last_cmd_puts("Cache domain offline\n");
				ret = -ENODEV;
			} else {
				seq_printf(s, "%s:%d=%x\n",
					   rdtgrp->plr->s->res->name,
					   rdtgrp->plr->d->id,
					   rdtgrp->plr->cbm);
			}
		} else {
			closid = rdtgrp->closid;
			list_for_each_entry(schema, &resctrl_schema_all, list) {
				if (closid < schema->num_closid)
					show_doms(s, schema, closid);
			}
		}
	} else {
		ret = -ENOENT;
	}
	rdtgroup_kn_unlock(of->kn);
	return ret;
}

static int smp_mon_event_count(void *arg)
{
	mon_event_count(arg);

	return 0;
}

void mon_event_read(struct rmid_read *rr, struct rdt_resource *r,
		    struct rdt_domain *d, struct rdtgroup *rdtgrp,
		    int evtid, int first)
{
	int cpu;

	/* When picking a CPU from cpu_mask, ensure it can't race with cpuhp */
	lockdep_assert_cpus_held();

	/*
	 * Setup the parameters to pass to mon_event_count() to read the data.
	 */
	rr->rgrp = rdtgrp;
	rr->evtid = evtid;
	rr->r = r;
	rr->d = d;
	rr->val = 0;
	rr->first = first;
	rr->arch_mon_ctx = resctrl_arch_mon_ctx_alloc(r, evtid);
	if (IS_ERR(rr->arch_mon_ctx)) {
		rr->err = -EINVAL;
		return;
	}

	cpu = cpumask_any_housekeeping(&d->cpu_mask, RESCTRL_PICK_ANY_CPU);

	/*
	 * cpumask_any_housekeeping() prefers housekeeping CPUs, but
	 * are all the CPUs nohz_full? If yes, pick a CPU to IPI.
	 * MPAM's resctrl_arch_rmid_read() is unable to read the
	 * counters on some platforms if its called in IRQ context.
	 */
	if (tick_nohz_full_cpu(cpu))
		smp_call_function_any(&d->cpu_mask, mon_event_count, rr, 1);
	else
		smp_call_on_cpu(cpu, smp_mon_event_count, rr, false);

	resctrl_arch_mon_ctx_free(r, evtid, rr->arch_mon_ctx);
}

int rdtgroup_mondata_show(struct seq_file *m, void *arg)
{
	struct kernfs_open_file *of = m->private;
	u32 resid, evtid, domid;
	struct rdtgroup *rdtgrp;
	struct rdt_resource *r;
	union mon_data_bits md;
	struct rdt_domain *d;
	struct rmid_read rr;
	int ret = 0;

	rdtgrp = rdtgroup_kn_lock_live(of->kn);
	if (!rdtgrp) {
		ret = -ENOENT;
		goto out;
	}

	md.priv = of->kn->priv;
	resid = md.u.rid;
	domid = md.u.domid;
	evtid = md.u.evtid;

	r = &rdt_resources_all[resid].r_resctrl;
	d = rdt_find_domain(r, domid, NULL);
	if (IS_ERR_OR_NULL(d)) {
		ret = -ENOENT;
		goto out;
	}

	mon_event_read(&rr, r, d, rdtgrp, evtid, false);

	if (rr.err == -EIO)
		seq_puts(m, "Error\n");
	else if (rr.err == -EINVAL)
		seq_puts(m, "Unavailable\n");
	else
		seq_printf(m, "%llu\n", rr.val);

out:
	rdtgroup_kn_unlock(of->kn);
	return ret;
}<|MERGE_RESOLUTION|>--- conflicted
+++ resolved
@@ -305,12 +305,6 @@
 
 	/* Walking r->domains, ensure it can't race with cpuhp */
 	lockdep_assert_cpus_held();
-<<<<<<< HEAD
-
-	if (!zalloc_cpumask_var(&cpu_mask, GFP_KERNEL))
-		return -ENOMEM;
-=======
->>>>>>> 0c383648
 
 	list_for_each_entry(d, &r->domains, list) {
 		hw_dom = resctrl_to_arch_dom(d);
