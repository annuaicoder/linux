/* exynos_drm_encoder.c
 *
 * Copyright (c) 2011 Samsung Electronics Co., Ltd.
 * Authors:
 *	Inki Dae <inki.dae@samsung.com>
 *	Joonyoung Shim <jy0922.shim@samsung.com>
 *	Seung-Woo Kim <sw0312.kim@samsung.com>
 *
 * Permission is hereby granted, free of charge, to any person obtaining a
 * copy of this software and associated documentation files (the "Software"),
 * to deal in the Software without restriction, including without limitation
 * the rights to use, copy, modify, merge, publish, distribute, sublicense,
 * and/or sell copies of the Software, and to permit persons to whom the
 * Software is furnished to do so, subject to the following conditions:
 *
 * The above copyright notice and this permission notice (including the next
 * paragraph) shall be included in all copies or substantial portions of the
 * Software.
 *
 * THE SOFTWARE IS PROVIDED "AS IS", WITHOUT WARRANTY OF ANY KIND, EXPRESS OR
 * IMPLIED, INCLUDING BUT NOT LIMITED TO THE WARRANTIES OF MERCHANTABILITY,
 * FITNESS FOR A PARTICULAR PURPOSE AND NONINFRINGEMENT.  IN NO EVENT SHALL
 * VA LINUX SYSTEMS AND/OR ITS SUPPLIERS BE LIABLE FOR ANY CLAIM, DAMAGES OR
 * OTHER LIABILITY, WHETHER IN AN ACTION OF CONTRACT, TORT OR OTHERWISE,
 * ARISING FROM, OUT OF OR IN CONNECTION WITH THE SOFTWARE OR THE USE OR
 * OTHER DEALINGS IN THE SOFTWARE.
 */

#include <drm/drmP.h>
#include <drm/drm_crtc_helper.h>

#include "exynos_drm_drv.h"
#include "exynos_drm_encoder.h"
#include "exynos_drm_connector.h"

#define to_exynos_encoder(x)	container_of(x, struct exynos_drm_encoder,\
				drm_encoder)

/*
 * exynos specific encoder structure.
 *
 * @drm_encoder: encoder object.
 * @manager: specific encoder has its own manager to control a hardware
 *	appropriately and we can access a hardware drawing on this manager.
 * @dpms: store the encoder dpms value.
 * @updated: indicate whether overlay data updating is needed or not.
 */
struct exynos_drm_encoder {
	struct drm_crtc			*old_crtc;
	struct drm_encoder		drm_encoder;
	struct exynos_drm_manager	*manager;
	int				dpms;
	bool				updated;
};

static void exynos_drm_connector_power(struct drm_encoder *encoder, int mode)
{
	struct drm_device *dev = encoder->dev;
	struct drm_connector *connector;

	list_for_each_entry(connector, &dev->mode_config.connector_list, head) {
		if (exynos_drm_best_encoder(connector) == encoder) {
			DRM_DEBUG_KMS("connector[%d] dpms[%d]\n",
					connector->base.id, mode);

			exynos_drm_display_power(connector, mode);
		}
	}
}

static void exynos_drm_encoder_dpms(struct drm_encoder *encoder, int mode)
{
	struct drm_device *dev = encoder->dev;
	struct exynos_drm_manager *manager = exynos_drm_get_manager(encoder);
	struct exynos_drm_manager_ops *manager_ops = manager->ops;
	struct exynos_drm_encoder *exynos_encoder = to_exynos_encoder(encoder);

	DRM_DEBUG_KMS("%s, encoder dpms: %d\n", __FILE__, mode);

	if (exynos_encoder->dpms == mode) {
		DRM_DEBUG_KMS("desired dpms mode is same as previous one.\n");
		return;
	}

	mutex_lock(&dev->struct_mutex);

	switch (mode) {
	case DRM_MODE_DPMS_ON:
		if (manager_ops && manager_ops->apply)
			if (!exynos_encoder->updated)
				manager_ops->apply(manager->dev);

		exynos_drm_connector_power(encoder, mode);
		exynos_encoder->dpms = mode;
		break;
	case DRM_MODE_DPMS_STANDBY:
	case DRM_MODE_DPMS_SUSPEND:
	case DRM_MODE_DPMS_OFF:
		exynos_drm_connector_power(encoder, mode);
		exynos_encoder->dpms = mode;
		exynos_encoder->updated = false;
		break;
	default:
		DRM_ERROR("unspecified mode %d\n", mode);
		break;
	}

	mutex_unlock(&dev->struct_mutex);
}

static bool
exynos_drm_encoder_mode_fixup(struct drm_encoder *encoder,
			       const struct drm_display_mode *mode,
			       struct drm_display_mode *adjusted_mode)
{
	struct drm_device *dev = encoder->dev;
	struct drm_connector *connector;
	struct exynos_drm_manager *manager = exynos_drm_get_manager(encoder);
	struct exynos_drm_manager_ops *manager_ops = manager->ops;

	DRM_DEBUG_KMS("%s\n", __FILE__);

	list_for_each_entry(connector, &dev->mode_config.connector_list, head) {
		if (connector->encoder == encoder)
			if (manager_ops && manager_ops->mode_fixup)
				manager_ops->mode_fixup(manager->dev, connector,
							mode, adjusted_mode);
	}

	return true;
}

static void disable_plane_to_crtc(struct drm_device *dev,
						struct drm_crtc *old_crtc,
						struct drm_crtc *new_crtc)
{
	struct drm_plane *plane;

	/*
	 * if old_crtc isn't same as encoder->crtc then it means that
	 * user changed crtc id to another one so the plane to old_crtc
	 * should be disabled and plane->crtc should be set to new_crtc
	 * (encoder->crtc)
	 */
	list_for_each_entry(plane, &dev->mode_config.plane_list, head) {
		if (plane->crtc == old_crtc) {
			/*
			 * do not change below call order.
			 *
			 * plane->funcs->disable_plane call checks
			 * if encoder->crtc is same as plane->crtc and if same
			 * then overlay_ops->disable callback will be called
			 * to diasble current hw overlay so plane->crtc should
			 * have new_crtc because new_crtc was set to
			 * encoder->crtc in advance.
			 */
			plane->crtc = new_crtc;
			plane->funcs->disable_plane(plane);
		}
	}
}

static void exynos_drm_encoder_mode_set(struct drm_encoder *encoder,
					 struct drm_display_mode *mode,
					 struct drm_display_mode *adjusted_mode)
{
	struct drm_device *dev = encoder->dev;
	struct drm_connector *connector;
	struct exynos_drm_manager *manager;
	struct exynos_drm_manager_ops *manager_ops;

	DRM_DEBUG_KMS("%s\n", __FILE__);

	list_for_each_entry(connector, &dev->mode_config.connector_list, head) {
		if (connector->encoder == encoder) {
			struct exynos_drm_encoder *exynos_encoder;

			exynos_encoder = to_exynos_encoder(encoder);

			if (exynos_encoder->old_crtc != encoder->crtc &&
					exynos_encoder->old_crtc) {

				/*
				 * disable a plane to old crtc and change
				 * crtc of the plane to new one.
				 */
				disable_plane_to_crtc(dev,
						exynos_encoder->old_crtc,
						encoder->crtc);
			}

			manager = exynos_drm_get_manager(encoder);
			manager_ops = manager->ops;

			if (manager_ops && manager_ops->mode_set)
				manager_ops->mode_set(manager->dev,
							adjusted_mode);

			exynos_encoder->old_crtc = encoder->crtc;
		}
	}
}

static void exynos_drm_encoder_prepare(struct drm_encoder *encoder)
{
	DRM_DEBUG_KMS("%s\n", __FILE__);

	/* drm framework doesn't check NULL. */
}

static void exynos_drm_encoder_commit(struct drm_encoder *encoder)
{
	struct exynos_drm_encoder *exynos_encoder = to_exynos_encoder(encoder);
	struct exynos_drm_manager *manager = exynos_encoder->manager;
	struct exynos_drm_manager_ops *manager_ops = manager->ops;

	DRM_DEBUG_KMS("%s\n", __FILE__);

	if (manager_ops && manager_ops->commit)
		manager_ops->commit(manager->dev);

	/*
	 * this will avoid one issue that overlay data is updated to
	 * real hardware two times.
	 * And this variable will be used to check if the data was
	 * already updated or not by exynos_drm_encoder_dpms function.
	 */
	exynos_encoder->updated = true;

	/*
	 * In case of setcrtc, there is no way to update encoder's dpms
	 * so update it here.
	 */
	exynos_encoder->dpms = DRM_MODE_DPMS_ON;
<<<<<<< HEAD
}

void exynos_drm_encoder_complete_scanout(struct drm_framebuffer *fb)
{
	struct exynos_drm_encoder *exynos_encoder;
	struct exynos_drm_overlay_ops *overlay_ops;
	struct exynos_drm_manager *manager;
	struct drm_device *dev = fb->dev;
	struct drm_encoder *encoder;

	/*
	 * make sure that overlay data are updated to real hardware
	 * for all encoders.
	 */
	list_for_each_entry(encoder, &dev->mode_config.encoder_list, head) {
		exynos_encoder = to_exynos_encoder(encoder);

		/* if exynos was disabled, just ignor it. */
		if (exynos_encoder->dpms > DRM_MODE_DPMS_ON)
			continue;

		manager = exynos_encoder->manager;
		overlay_ops = manager->overlay_ops;

		/*
		 * wait for vblank interrupt
		 * - this makes sure that overlay data are updated to
		 *	real hardware.
		 */
		if (overlay_ops->wait_for_vblank)
			overlay_ops->wait_for_vblank(manager->dev);
	}
=======
>>>>>>> 71bfe916
}


static void exynos_drm_encoder_disable(struct drm_encoder *encoder)
{
	struct drm_plane *plane;
	struct drm_device *dev = encoder->dev;

	exynos_drm_encoder_dpms(encoder, DRM_MODE_DPMS_OFF);

	/* all planes connected to this encoder should be also disabled. */
	list_for_each_entry(plane, &dev->mode_config.plane_list, head) {
		if (plane->crtc == encoder->crtc)
			plane->funcs->disable_plane(plane);
	}
}

static struct drm_encoder_helper_funcs exynos_encoder_helper_funcs = {
	.dpms		= exynos_drm_encoder_dpms,
	.mode_fixup	= exynos_drm_encoder_mode_fixup,
	.mode_set	= exynos_drm_encoder_mode_set,
	.prepare	= exynos_drm_encoder_prepare,
	.commit		= exynos_drm_encoder_commit,
	.disable	= exynos_drm_encoder_disable,
};

static void exynos_drm_encoder_destroy(struct drm_encoder *encoder)
{
	struct exynos_drm_encoder *exynos_encoder =
		to_exynos_encoder(encoder);

	DRM_DEBUG_KMS("%s\n", __FILE__);

	exynos_encoder->manager->pipe = -1;

	drm_encoder_cleanup(encoder);
	kfree(exynos_encoder);
}

static struct drm_encoder_funcs exynos_encoder_funcs = {
	.destroy = exynos_drm_encoder_destroy,
};

static unsigned int exynos_drm_encoder_clones(struct drm_encoder *encoder)
{
	struct drm_encoder *clone;
	struct drm_device *dev = encoder->dev;
	struct exynos_drm_encoder *exynos_encoder = to_exynos_encoder(encoder);
	struct exynos_drm_display_ops *display_ops =
				exynos_encoder->manager->display_ops;
	unsigned int clone_mask = 0;
	int cnt = 0;

	list_for_each_entry(clone, &dev->mode_config.encoder_list, head) {
		switch (display_ops->type) {
		case EXYNOS_DISPLAY_TYPE_LCD:
		case EXYNOS_DISPLAY_TYPE_HDMI:
		case EXYNOS_DISPLAY_TYPE_VIDI:
			clone_mask |= (1 << (cnt++));
			break;
		default:
			continue;
		}
	}

	return clone_mask;
}

void exynos_drm_encoder_setup(struct drm_device *dev)
{
	struct drm_encoder *encoder;

	DRM_DEBUG_KMS("%s\n", __FILE__);

	list_for_each_entry(encoder, &dev->mode_config.encoder_list, head)
		encoder->possible_clones = exynos_drm_encoder_clones(encoder);
}

struct drm_encoder *
exynos_drm_encoder_create(struct drm_device *dev,
			   struct exynos_drm_manager *manager,
			   unsigned int possible_crtcs)
{
	struct drm_encoder *encoder;
	struct exynos_drm_encoder *exynos_encoder;

	DRM_DEBUG_KMS("%s\n", __FILE__);

	if (!manager || !possible_crtcs)
		return NULL;

	if (!manager->dev)
		return NULL;

	exynos_encoder = kzalloc(sizeof(*exynos_encoder), GFP_KERNEL);
	if (!exynos_encoder) {
		DRM_ERROR("failed to allocate encoder\n");
		return NULL;
	}

	exynos_encoder->dpms = DRM_MODE_DPMS_OFF;
	exynos_encoder->manager = manager;
	encoder = &exynos_encoder->drm_encoder;
	encoder->possible_crtcs = possible_crtcs;

	DRM_DEBUG_KMS("possible_crtcs = 0x%x\n", encoder->possible_crtcs);

	drm_encoder_init(dev, encoder, &exynos_encoder_funcs,
			DRM_MODE_ENCODER_TMDS);

	drm_encoder_helper_add(encoder, &exynos_encoder_helper_funcs);

	DRM_DEBUG_KMS("encoder has been created\n");

	return encoder;
}

struct exynos_drm_manager *exynos_drm_get_manager(struct drm_encoder *encoder)
{
	return to_exynos_encoder(encoder)->manager;
}

void exynos_drm_fn_encoder(struct drm_crtc *crtc, void *data,
			    void (*fn)(struct drm_encoder *, void *))
{
	struct drm_device *dev = crtc->dev;
	struct drm_encoder *encoder;
	struct exynos_drm_private *private = dev->dev_private;
	struct exynos_drm_manager *manager;

	list_for_each_entry(encoder, &dev->mode_config.encoder_list, head) {
		/*
		 * if crtc is detached from encoder, check pipe,
		 * otherwise check crtc attached to encoder
		 */
		if (!encoder->crtc) {
			manager = to_exynos_encoder(encoder)->manager;
			if (manager->pipe < 0 ||
					private->crtc[manager->pipe] != crtc)
				continue;
		} else {
			if (encoder->crtc != crtc)
				continue;
		}

		fn(encoder, data);
	}
}

void exynos_drm_enable_vblank(struct drm_encoder *encoder, void *data)
{
	struct exynos_drm_manager *manager =
		to_exynos_encoder(encoder)->manager;
	struct exynos_drm_manager_ops *manager_ops = manager->ops;
	int crtc = *(int *)data;

	if (manager->pipe != crtc)
		return;

	if (manager_ops->enable_vblank)
		manager_ops->enable_vblank(manager->dev);
}

void exynos_drm_disable_vblank(struct drm_encoder *encoder, void *data)
{
	struct exynos_drm_manager *manager =
		to_exynos_encoder(encoder)->manager;
	struct exynos_drm_manager_ops *manager_ops = manager->ops;
	int crtc = *(int *)data;

	if (manager->pipe != crtc)
		return;

	if (manager_ops->disable_vblank)
		manager_ops->disable_vblank(manager->dev);
}

void exynos_drm_encoder_crtc_dpms(struct drm_encoder *encoder, void *data)
{
	struct exynos_drm_encoder *exynos_encoder = to_exynos_encoder(encoder);
	struct exynos_drm_manager *manager = exynos_encoder->manager;
	struct exynos_drm_manager_ops *manager_ops = manager->ops;
	int mode = *(int *)data;

	DRM_DEBUG_KMS("%s\n", __FILE__);

	if (manager_ops && manager_ops->dpms)
		manager_ops->dpms(manager->dev, mode);

	/*
	 * if this condition is ok then it means that the crtc is already
	 * detached from encoder and last function for detaching is properly
	 * done, so clear pipe from manager to prevent repeated call.
	 */
	if (mode > DRM_MODE_DPMS_ON) {
		if (!encoder->crtc)
			manager->pipe = -1;
	}
}

void exynos_drm_encoder_crtc_pipe(struct drm_encoder *encoder, void *data)
{
	struct exynos_drm_manager *manager =
		to_exynos_encoder(encoder)->manager;
	int pipe = *(int *)data;

	DRM_DEBUG_KMS("%s\n", __FILE__);

	/*
	 * when crtc is detached from encoder, this pipe is used
	 * to select manager operation
	 */
	manager->pipe = pipe;
}

void exynos_drm_encoder_plane_mode_set(struct drm_encoder *encoder, void *data)
{
	struct exynos_drm_manager *manager =
		to_exynos_encoder(encoder)->manager;
	struct exynos_drm_overlay_ops *overlay_ops = manager->overlay_ops;
	struct exynos_drm_overlay *overlay = data;

	DRM_DEBUG_KMS("%s\n", __FILE__);

	if (overlay_ops && overlay_ops->mode_set)
		overlay_ops->mode_set(manager->dev, overlay);
}

void exynos_drm_encoder_plane_commit(struct drm_encoder *encoder, void *data)
{
	struct exynos_drm_manager *manager =
		to_exynos_encoder(encoder)->manager;
	struct exynos_drm_overlay_ops *overlay_ops = manager->overlay_ops;
	int zpos = DEFAULT_ZPOS;

	DRM_DEBUG_KMS("%s\n", __FILE__);

	if (data)
		zpos = *(int *)data;

	if (overlay_ops && overlay_ops->commit)
		overlay_ops->commit(manager->dev, zpos);
}

void exynos_drm_encoder_plane_enable(struct drm_encoder *encoder, void *data)
{
	struct exynos_drm_manager *manager =
		to_exynos_encoder(encoder)->manager;
	struct exynos_drm_overlay_ops *overlay_ops = manager->overlay_ops;
	int zpos = DEFAULT_ZPOS;

	DRM_DEBUG_KMS("%s\n", __FILE__);

	if (data)
		zpos = *(int *)data;

	if (overlay_ops && overlay_ops->enable)
		overlay_ops->enable(manager->dev, zpos);
}

void exynos_drm_encoder_plane_disable(struct drm_encoder *encoder, void *data)
{
	struct exynos_drm_manager *manager =
		to_exynos_encoder(encoder)->manager;
	struct exynos_drm_overlay_ops *overlay_ops = manager->overlay_ops;
	int zpos = DEFAULT_ZPOS;

	DRM_DEBUG_KMS("%s\n", __FILE__);

	if (data)
		zpos = *(int *)data;

	if (overlay_ops && overlay_ops->disable)
		overlay_ops->disable(manager->dev, zpos);
<<<<<<< HEAD
=======

	/*
	 * wait for vblank interrupt
	 * - this makes sure that hardware overlay is disabled to avoid
	 * for the dma accesses to memory after gem buffer was released
	 * because the setting for disabling the overlay will be updated
	 * at vsync.
	 */
	if (overlay_ops && overlay_ops->wait_for_vblank)
		overlay_ops->wait_for_vblank(manager->dev);
>>>>>>> 71bfe916
}<|MERGE_RESOLUTION|>--- conflicted
+++ resolved
@@ -232,7 +232,6 @@
 	 * so update it here.
 	 */
 	exynos_encoder->dpms = DRM_MODE_DPMS_ON;
-<<<<<<< HEAD
 }
 
 void exynos_drm_encoder_complete_scanout(struct drm_framebuffer *fb)
@@ -265,8 +264,6 @@
 		if (overlay_ops->wait_for_vblank)
 			overlay_ops->wait_for_vblank(manager->dev);
 	}
-=======
->>>>>>> 71bfe916
 }
 
 
@@ -541,8 +538,6 @@
 
 	if (overlay_ops && overlay_ops->disable)
 		overlay_ops->disable(manager->dev, zpos);
-<<<<<<< HEAD
-=======
 
 	/*
 	 * wait for vblank interrupt
@@ -553,5 +548,4 @@
 	 */
 	if (overlay_ops && overlay_ops->wait_for_vblank)
 		overlay_ops->wait_for_vblank(manager->dev);
->>>>>>> 71bfe916
 }