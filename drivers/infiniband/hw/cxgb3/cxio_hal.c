/*
 * Copyright (c) 2006 Chelsio, Inc. All rights reserved.
 *
 * This software is available to you under a choice of one of two
 * licenses.  You may choose to be licensed under the terms of the GNU
 * General Public License (GPL) Version 2, available from the file
 * COPYING in the main directory of this source tree, or the
 * OpenIB.org BSD license below:
 *
 *     Redistribution and use in source and binary forms, with or
 *     without modification, are permitted provided that the following
 *     conditions are met:
 *
 *      - Redistributions of source code must retain the above
 *        copyright notice, this list of conditions and the following
 *        disclaimer.
 *
 *      - Redistributions in binary form must reproduce the above
 *        copyright notice, this list of conditions and the following
 *        disclaimer in the documentation and/or other materials
 *        provided with the distribution.
 *
 * THE SOFTWARE IS PROVIDED "AS IS", WITHOUT WARRANTY OF ANY KIND,
 * EXPRESS OR IMPLIED, INCLUDING BUT NOT LIMITED TO THE WARRANTIES OF
 * MERCHANTABILITY, FITNESS FOR A PARTICULAR PURPOSE AND
 * NONINFRINGEMENT. IN NO EVENT SHALL THE AUTHORS OR COPYRIGHT HOLDERS
 * BE LIABLE FOR ANY CLAIM, DAMAGES OR OTHER LIABILITY, WHETHER IN AN
 * ACTION OF CONTRACT, TORT OR OTHERWISE, ARISING FROM, OUT OF OR IN
 * CONNECTION WITH THE SOFTWARE OR THE USE OR OTHER DEALINGS IN THE
 * SOFTWARE.
 */
#include <asm/delay.h>

#include <linux/mutex.h>
#include <linux/netdevice.h>
#include <linux/sched.h>
#include <linux/spinlock.h>
#include <linux/pci.h>
#include <linux/dma-mapping.h>
#include <linux/slab.h>
#include <net/net_namespace.h>

#include "cxio_resource.h"
#include "cxio_hal.h"
#include "cxgb3_offload.h"
#include "sge_defs.h"

static LIST_HEAD(rdev_list);
static cxio_hal_ev_callback_func_t cxio_ev_cb = NULL;

static struct cxio_rdev *cxio_hal_find_rdev_by_name(char *dev_name)
{
	struct cxio_rdev *rdev;

	list_for_each_entry(rdev, &rdev_list, entry)
		if (!strcmp(rdev->dev_name, dev_name))
			return rdev;
	return NULL;
}

static struct cxio_rdev *cxio_hal_find_rdev_by_t3cdev(struct t3cdev *tdev)
{
	struct cxio_rdev *rdev;

	list_for_each_entry(rdev, &rdev_list, entry)
		if (rdev->t3cdev_p == tdev)
			return rdev;
	return NULL;
}

int cxio_hal_cq_op(struct cxio_rdev *rdev_p, struct t3_cq *cq,
		   enum t3_cq_opcode op, u32 credit)
{
	int ret;
	struct t3_cqe *cqe;
	u32 rptr;

	struct rdma_cq_op setup;
	setup.id = cq->cqid;
	setup.credits = (op == CQ_CREDIT_UPDATE) ? credit : 0;
	setup.op = op;
	ret = rdev_p->t3cdev_p->ctl(rdev_p->t3cdev_p, RDMA_CQ_OP, &setup);

	if ((ret < 0) || (op == CQ_CREDIT_UPDATE))
		return ret;

	/*
	 * If the rearm returned an index other than our current index,
	 * then there might be CQE's in flight (being DMA'd).  We must wait
	 * here for them to complete or the consumer can miss a notification.
	 */
	if (Q_PTR2IDX((cq->rptr), cq->size_log2) != ret) {
		int i=0;

		rptr = cq->rptr;

		/*
		 * Keep the generation correct by bumping rptr until it
		 * matches the index returned by the rearm - 1.
		 */
		while (Q_PTR2IDX((rptr+1), cq->size_log2) != ret)
			rptr++;

		/*
		 * Now rptr is the index for the (last) cqe that was
		 * in-flight at the time the HW rearmed the CQ.  We
		 * spin until that CQE is valid.
		 */
		cqe = cq->queue + Q_PTR2IDX(rptr, cq->size_log2);
		while (!CQ_VLD_ENTRY(rptr, cq->size_log2, cqe)) {
			udelay(1);
			if (i++ > 1000000) {
				pr_err("%s: stalled rnic\n", rdev_p->dev_name);
				return -EIO;
			}
		}

		return 1;
	}

	return 0;
}

static int cxio_hal_clear_cq_ctx(struct cxio_rdev *rdev_p, u32 cqid)
{
	struct rdma_cq_setup setup;
	setup.id = cqid;
	setup.base_addr = 0;	/* NULL address */
	setup.size = 0;		/* disaable the CQ */
	setup.credits = 0;
	setup.credit_thres = 0;
	setup.ovfl_mode = 0;
	return (rdev_p->t3cdev_p->ctl(rdev_p->t3cdev_p, RDMA_CQ_SETUP, &setup));
}

static int cxio_hal_clear_qp_ctx(struct cxio_rdev *rdev_p, u32 qpid)
{
	u64 sge_cmd;
	struct t3_modify_qp_wr *wqe;
	struct sk_buff *skb = alloc_skb(sizeof(*wqe), GFP_KERNEL);
	if (!skb) {
		pr_debug("%s alloc_skb failed\n", __func__);
		return -ENOMEM;
	}
	wqe = skb_put_zero(skb, sizeof(*wqe));
	build_fw_riwrh((struct fw_riwrh *) wqe, T3_WR_QP_MOD,
		       T3_COMPLETION_FLAG | T3_NOTIFY_FLAG, 0, qpid, 7,
		       T3_SOPEOP);
	wqe->flags = cpu_to_be32(MODQP_WRITE_EC);
	sge_cmd = qpid << 8 | 3;
	wqe->sge_cmd = cpu_to_be64(sge_cmd);
	skb->priority = CPL_PRIORITY_CONTROL;
	return iwch_cxgb3_ofld_send(rdev_p->t3cdev_p, skb);
}

int cxio_create_cq(struct cxio_rdev *rdev_p, struct t3_cq *cq, int kernel)
{
	struct rdma_cq_setup setup;
	int size = (1UL << (cq->size_log2)) * sizeof(struct t3_cqe);

	size += 1; /* one extra page for storing cq-in-err state */
	cq->cqid = cxio_hal_get_cqid(rdev_p->rscp);
	if (!cq->cqid)
		return -ENOMEM;
	if (kernel) {
		cq->sw_queue = kzalloc(size, GFP_KERNEL);
		if (!cq->sw_queue)
			return -ENOMEM;
	}
	cq->queue = dma_alloc_coherent(&(rdev_p->rnic_info.pdev->dev), size,
					     &(cq->dma_addr), GFP_KERNEL);
	if (!cq->queue) {
		kfree(cq->sw_queue);
		return -ENOMEM;
	}
	dma_unmap_addr_set(cq, mapping, cq->dma_addr);
	memset(cq->queue, 0, size);
	setup.id = cq->cqid;
	setup.base_addr = (u64) (cq->dma_addr);
	setup.size = 1UL << cq->size_log2;
	setup.credits = 65535;
	setup.credit_thres = 1;
	if (rdev_p->t3cdev_p->type != T3A)
		setup.ovfl_mode = 0;
	else
		setup.ovfl_mode = 1;
	return (rdev_p->t3cdev_p->ctl(rdev_p->t3cdev_p, RDMA_CQ_SETUP, &setup));
}

#ifdef notyet
int cxio_resize_cq(struct cxio_rdev *rdev_p, struct t3_cq *cq)
{
	struct rdma_cq_setup setup;
	setup.id = cq->cqid;
	setup.base_addr = (u64) (cq->dma_addr);
	setup.size = 1UL << cq->size_log2;
	setup.credits = setup.size;
	setup.credit_thres = setup.size;	/* TBD: overflow recovery */
	setup.ovfl_mode = 1;
	return (rdev_p->t3cdev_p->ctl(rdev_p->t3cdev_p, RDMA_CQ_SETUP, &setup));
}
#endif

static u32 get_qpid(struct cxio_rdev *rdev_p, struct cxio_ucontext *uctx)
{
	struct cxio_qpid_list *entry;
	u32 qpid;
	int i;

	mutex_lock(&uctx->lock);
	if (!list_empty(&uctx->qpids)) {
		entry = list_entry(uctx->qpids.next, struct cxio_qpid_list,
				   entry);
		list_del(&entry->entry);
		qpid = entry->qpid;
		kfree(entry);
	} else {
		qpid = cxio_hal_get_qpid(rdev_p->rscp);
		if (!qpid)
			goto out;
		for (i = qpid+1; i & rdev_p->qpmask; i++) {
			entry = kmalloc(sizeof *entry, GFP_KERNEL);
			if (!entry)
				break;
			entry->qpid = i;
			list_add_tail(&entry->entry, &uctx->qpids);
		}
	}
out:
	mutex_unlock(&uctx->lock);
	pr_debug("%s qpid 0x%x\n", __func__, qpid);
	return qpid;
}

static void put_qpid(struct cxio_rdev *rdev_p, u32 qpid,
		     struct cxio_ucontext *uctx)
{
	struct cxio_qpid_list *entry;

	entry = kmalloc(sizeof *entry, GFP_KERNEL);
	if (!entry)
		return;
	pr_debug("%s qpid 0x%x\n", __func__, qpid);
	entry->qpid = qpid;
	mutex_lock(&uctx->lock);
	list_add_tail(&entry->entry, &uctx->qpids);
	mutex_unlock(&uctx->lock);
}

void cxio_release_ucontext(struct cxio_rdev *rdev_p, struct cxio_ucontext *uctx)
{
	struct list_head *pos, *nxt;
	struct cxio_qpid_list *entry;

	mutex_lock(&uctx->lock);
	list_for_each_safe(pos, nxt, &uctx->qpids) {
		entry = list_entry(pos, struct cxio_qpid_list, entry);
		list_del_init(&entry->entry);
		if (!(entry->qpid & rdev_p->qpmask))
			cxio_hal_put_qpid(rdev_p->rscp, entry->qpid);
		kfree(entry);
	}
	mutex_unlock(&uctx->lock);
}

void cxio_init_ucontext(struct cxio_rdev *rdev_p, struct cxio_ucontext *uctx)
{
	INIT_LIST_HEAD(&uctx->qpids);
	mutex_init(&uctx->lock);
}

int cxio_create_qp(struct cxio_rdev *rdev_p, u32 kernel_domain,
		   struct t3_wq *wq, struct cxio_ucontext *uctx)
{
	int depth = 1UL << wq->size_log2;
	int rqsize = 1UL << wq->rq_size_log2;

	wq->qpid = get_qpid(rdev_p, uctx);
	if (!wq->qpid)
		return -ENOMEM;

	wq->rq = kcalloc(depth, sizeof(struct t3_swrq), GFP_KERNEL);
	if (!wq->rq)
		goto err1;

	wq->rq_addr = cxio_hal_rqtpool_alloc(rdev_p, rqsize);
	if (!wq->rq_addr)
		goto err2;

	wq->sq = kcalloc(depth, sizeof(struct t3_swsq), GFP_KERNEL);
	if (!wq->sq)
		goto err3;

<<<<<<< HEAD
	wq->queue = dma_zalloc_coherent(&(rdev_p->rnic_info.pdev->dev),
					     depth * sizeof(union t3_wr),
					     &(wq->dma_addr), GFP_KERNEL);
=======
	wq->queue = dma_alloc_coherent(&(rdev_p->rnic_info.pdev->dev),
				       depth * sizeof(union t3_wr),
				       &(wq->dma_addr), GFP_KERNEL);
>>>>>>> f17b5f06
	if (!wq->queue)
		goto err4;

	dma_unmap_addr_set(wq, mapping, wq->dma_addr);
	wq->doorbell = (void __iomem *)rdev_p->rnic_info.kdb_addr;
	if (!kernel_domain)
		wq->udb = (u64)rdev_p->rnic_info.udbell_physbase +
					(wq->qpid << rdev_p->qpshift);
	wq->rdev = rdev_p;
	pr_debug("%s qpid 0x%x doorbell 0x%p udb 0x%llx\n",
		 __func__, wq->qpid, wq->doorbell, (unsigned long long)wq->udb);
	return 0;
err4:
	kfree(wq->sq);
err3:
	cxio_hal_rqtpool_free(rdev_p, wq->rq_addr, rqsize);
err2:
	kfree(wq->rq);
err1:
	put_qpid(rdev_p, wq->qpid, uctx);
	return -ENOMEM;
}

int cxio_destroy_cq(struct cxio_rdev *rdev_p, struct t3_cq *cq)
{
	int err;
	err = cxio_hal_clear_cq_ctx(rdev_p, cq->cqid);
	kfree(cq->sw_queue);
	dma_free_coherent(&(rdev_p->rnic_info.pdev->dev),
			  (1UL << (cq->size_log2))
			  * sizeof(struct t3_cqe) + 1, cq->queue,
			  dma_unmap_addr(cq, mapping));
	cxio_hal_put_cqid(rdev_p->rscp, cq->cqid);
	return err;
}

int cxio_destroy_qp(struct cxio_rdev *rdev_p, struct t3_wq *wq,
		    struct cxio_ucontext *uctx)
{
	dma_free_coherent(&(rdev_p->rnic_info.pdev->dev),
			  (1UL << (wq->size_log2))
			  * sizeof(union t3_wr), wq->queue,
			  dma_unmap_addr(wq, mapping));
	kfree(wq->sq);
	cxio_hal_rqtpool_free(rdev_p, wq->rq_addr, (1UL << wq->rq_size_log2));
	kfree(wq->rq);
	put_qpid(rdev_p, wq->qpid, uctx);
	return 0;
}

static void insert_recv_cqe(struct t3_wq *wq, struct t3_cq *cq)
{
	struct t3_cqe cqe;

	pr_debug("%s wq %p cq %p sw_rptr 0x%x sw_wptr 0x%x\n", __func__,
		 wq, cq, cq->sw_rptr, cq->sw_wptr);
	memset(&cqe, 0, sizeof(cqe));
	cqe.header = cpu_to_be32(V_CQE_STATUS(TPT_ERR_SWFLUSH) |
			         V_CQE_OPCODE(T3_SEND) |
				 V_CQE_TYPE(0) |
				 V_CQE_SWCQE(1) |
				 V_CQE_QPID(wq->qpid) |
				 V_CQE_GENBIT(Q_GENBIT(cq->sw_wptr,
						       cq->size_log2)));
	*(cq->sw_queue + Q_PTR2IDX(cq->sw_wptr, cq->size_log2)) = cqe;
	cq->sw_wptr++;
}

int cxio_flush_rq(struct t3_wq *wq, struct t3_cq *cq, int count)
{
	u32 ptr;
	int flushed = 0;

	pr_debug("%s wq %p cq %p\n", __func__, wq, cq);

	/* flush RQ */
	pr_debug("%s rq_rptr %u rq_wptr %u skip count %u\n", __func__,
		 wq->rq_rptr, wq->rq_wptr, count);
	ptr = wq->rq_rptr + count;
	while (ptr++ != wq->rq_wptr) {
		insert_recv_cqe(wq, cq);
		flushed++;
	}
	return flushed;
}

static void insert_sq_cqe(struct t3_wq *wq, struct t3_cq *cq,
		          struct t3_swsq *sqp)
{
	struct t3_cqe cqe;

	pr_debug("%s wq %p cq %p sw_rptr 0x%x sw_wptr 0x%x\n", __func__,
		 wq, cq, cq->sw_rptr, cq->sw_wptr);
	memset(&cqe, 0, sizeof(cqe));
	cqe.header = cpu_to_be32(V_CQE_STATUS(TPT_ERR_SWFLUSH) |
			         V_CQE_OPCODE(sqp->opcode) |
			         V_CQE_TYPE(1) |
			         V_CQE_SWCQE(1) |
			         V_CQE_QPID(wq->qpid) |
			         V_CQE_GENBIT(Q_GENBIT(cq->sw_wptr,
						       cq->size_log2)));
	cqe.u.scqe.wrid_hi = sqp->sq_wptr;

	*(cq->sw_queue + Q_PTR2IDX(cq->sw_wptr, cq->size_log2)) = cqe;
	cq->sw_wptr++;
}

int cxio_flush_sq(struct t3_wq *wq, struct t3_cq *cq, int count)
{
	__u32 ptr = wq->sq_rptr + count;
	int flushed = 0;
	struct t3_swsq *sqp = wq->sq + Q_PTR2IDX(ptr, wq->sq_size_log2);

	while (ptr != wq->sq_wptr) {
		sqp->signaled = 0;
		insert_sq_cqe(wq, cq, sqp);
		ptr++;
		sqp = wq->sq + Q_PTR2IDX(ptr, wq->sq_size_log2);
		flushed++;
	}
	return flushed;
}

/*
 * Move all CQEs from the HWCQ into the SWCQ.
 */
void cxio_flush_hw_cq(struct t3_cq *cq)
{
	struct t3_cqe *cqe, *swcqe;

	pr_debug("%s cq %p cqid 0x%x\n", __func__, cq, cq->cqid);
	cqe = cxio_next_hw_cqe(cq);
	while (cqe) {
		pr_debug("%s flushing hwcq rptr 0x%x to swcq wptr 0x%x\n",
			 __func__, cq->rptr, cq->sw_wptr);
		swcqe = cq->sw_queue + Q_PTR2IDX(cq->sw_wptr, cq->size_log2);
		*swcqe = *cqe;
		swcqe->header |= cpu_to_be32(V_CQE_SWCQE(1));
		cq->sw_wptr++;
		cq->rptr++;
		cqe = cxio_next_hw_cqe(cq);
	}
}

static int cqe_completes_wr(struct t3_cqe *cqe, struct t3_wq *wq)
{
	if (CQE_OPCODE(*cqe) == T3_TERMINATE)
		return 0;

	if ((CQE_OPCODE(*cqe) == T3_RDMA_WRITE) && RQ_TYPE(*cqe))
		return 0;

	if ((CQE_OPCODE(*cqe) == T3_READ_RESP) && SQ_TYPE(*cqe))
		return 0;

	if (CQE_SEND_OPCODE(*cqe) && RQ_TYPE(*cqe) &&
	    Q_EMPTY(wq->rq_rptr, wq->rq_wptr))
		return 0;

	return 1;
}

void cxio_count_scqes(struct t3_cq *cq, struct t3_wq *wq, int *count)
{
	struct t3_cqe *cqe;
	u32 ptr;

	*count = 0;
	ptr = cq->sw_rptr;
	while (!Q_EMPTY(ptr, cq->sw_wptr)) {
		cqe = cq->sw_queue + (Q_PTR2IDX(ptr, cq->size_log2));
		if ((SQ_TYPE(*cqe) ||
		     ((CQE_OPCODE(*cqe) == T3_READ_RESP) && wq->oldest_read)) &&
		    (CQE_QPID(*cqe) == wq->qpid))
			(*count)++;
		ptr++;
	}
	pr_debug("%s cq %p count %d\n", __func__, cq, *count);
}

void cxio_count_rcqes(struct t3_cq *cq, struct t3_wq *wq, int *count)
{
	struct t3_cqe *cqe;
	u32 ptr;

	*count = 0;
	pr_debug("%s count zero %d\n", __func__, *count);
	ptr = cq->sw_rptr;
	while (!Q_EMPTY(ptr, cq->sw_wptr)) {
		cqe = cq->sw_queue + (Q_PTR2IDX(ptr, cq->size_log2));
		if (RQ_TYPE(*cqe) && (CQE_OPCODE(*cqe) != T3_READ_RESP) &&
		    (CQE_QPID(*cqe) == wq->qpid) && cqe_completes_wr(cqe, wq))
			(*count)++;
		ptr++;
	}
	pr_debug("%s cq %p count %d\n", __func__, cq, *count);
}

static int cxio_hal_init_ctrl_cq(struct cxio_rdev *rdev_p)
{
	struct rdma_cq_setup setup;
	setup.id = 0;
	setup.base_addr = 0;	/* NULL address */
	setup.size = 1;		/* enable the CQ */
	setup.credits = 0;

	/* force SGE to redirect to RspQ and interrupt */
	setup.credit_thres = 0;
	setup.ovfl_mode = 1;
	return (rdev_p->t3cdev_p->ctl(rdev_p->t3cdev_p, RDMA_CQ_SETUP, &setup));
}

static int cxio_hal_init_ctrl_qp(struct cxio_rdev *rdev_p)
{
	int err;
	u64 sge_cmd, ctx0, ctx1;
	u64 base_addr;
	struct t3_modify_qp_wr *wqe;
	struct sk_buff *skb;

	skb = alloc_skb(sizeof(*wqe), GFP_KERNEL);
	if (!skb) {
		pr_debug("%s alloc_skb failed\n", __func__);
		return -ENOMEM;
	}
	err = cxio_hal_init_ctrl_cq(rdev_p);
	if (err) {
		pr_debug("%s err %d initializing ctrl_cq\n", __func__, err);
		goto err;
	}
	rdev_p->ctrl_qp.workq = dma_alloc_coherent(
					&(rdev_p->rnic_info.pdev->dev),
					(1 << T3_CTRL_QP_SIZE_LOG2) *
					sizeof(union t3_wr),
					&(rdev_p->ctrl_qp.dma_addr),
					GFP_KERNEL);
	if (!rdev_p->ctrl_qp.workq) {
		pr_debug("%s dma_alloc_coherent failed\n", __func__);
		err = -ENOMEM;
		goto err;
	}
	dma_unmap_addr_set(&rdev_p->ctrl_qp, mapping,
			   rdev_p->ctrl_qp.dma_addr);
	rdev_p->ctrl_qp.doorbell = (void __iomem *)rdev_p->rnic_info.kdb_addr;
	memset(rdev_p->ctrl_qp.workq, 0,
	       (1 << T3_CTRL_QP_SIZE_LOG2) * sizeof(union t3_wr));

	mutex_init(&rdev_p->ctrl_qp.lock);
	init_waitqueue_head(&rdev_p->ctrl_qp.waitq);

	/* update HW Ctrl QP context */
	base_addr = rdev_p->ctrl_qp.dma_addr;
	base_addr >>= 12;
	ctx0 = (V_EC_SIZE((1 << T3_CTRL_QP_SIZE_LOG2)) |
		V_EC_BASE_LO((u32) base_addr & 0xffff));
	ctx0 <<= 32;
	ctx0 |= V_EC_CREDITS(FW_WR_NUM);
	base_addr >>= 16;
	ctx1 = (u32) base_addr;
	base_addr >>= 32;
	ctx1 |= ((u64) (V_EC_BASE_HI((u32) base_addr & 0xf) | V_EC_RESPQ(0) |
			V_EC_TYPE(0) | V_EC_GEN(1) |
			V_EC_UP_TOKEN(T3_CTL_QP_TID) | F_EC_VALID)) << 32;
	wqe = skb_put_zero(skb, sizeof(*wqe));
	build_fw_riwrh((struct fw_riwrh *) wqe, T3_WR_QP_MOD, 0, 0,
		       T3_CTL_QP_TID, 7, T3_SOPEOP);
	wqe->flags = cpu_to_be32(MODQP_WRITE_EC);
	sge_cmd = (3ULL << 56) | FW_RI_SGEEC_START << 8 | 3;
	wqe->sge_cmd = cpu_to_be64(sge_cmd);
	wqe->ctx1 = cpu_to_be64(ctx1);
	wqe->ctx0 = cpu_to_be64(ctx0);
	pr_debug("CtrlQP dma_addr 0x%llx workq %p size %d\n",
		 (unsigned long long)rdev_p->ctrl_qp.dma_addr,
		 rdev_p->ctrl_qp.workq, 1 << T3_CTRL_QP_SIZE_LOG2);
	skb->priority = CPL_PRIORITY_CONTROL;
	return iwch_cxgb3_ofld_send(rdev_p->t3cdev_p, skb);
err:
	kfree_skb(skb);
	return err;
}

static int cxio_hal_destroy_ctrl_qp(struct cxio_rdev *rdev_p)
{
	dma_free_coherent(&(rdev_p->rnic_info.pdev->dev),
			  (1UL << T3_CTRL_QP_SIZE_LOG2)
			  * sizeof(union t3_wr), rdev_p->ctrl_qp.workq,
			  dma_unmap_addr(&rdev_p->ctrl_qp, mapping));
	return cxio_hal_clear_qp_ctx(rdev_p, T3_CTRL_QP_ID);
}

/* write len bytes of data into addr (32B aligned address)
 * If data is NULL, clear len byte of memory to zero.
 * caller acquires the ctrl_qp lock before the call
 */
static int cxio_hal_ctrl_qp_write_mem(struct cxio_rdev *rdev_p, u32 addr,
				      u32 len, void *data)
{
	u32 i, nr_wqe, copy_len;
	u8 *copy_data;
	u8 wr_len, utx_len;	/* length in 8 byte flit */
	enum t3_wr_flags flag;
	__be64 *wqe;
	u64 utx_cmd;
	addr &= 0x7FFFFFF;
	nr_wqe = len % 96 ? len / 96 + 1 : len / 96;	/* 96B max per WQE */
	pr_debug("%s wptr 0x%x rptr 0x%x len %d, nr_wqe %d data %p addr 0x%0x\n",
		 __func__, rdev_p->ctrl_qp.wptr, rdev_p->ctrl_qp.rptr, len,
		 nr_wqe, data, addr);
	utx_len = 3;		/* in 32B unit */
	for (i = 0; i < nr_wqe; i++) {
		if (Q_FULL(rdev_p->ctrl_qp.rptr, rdev_p->ctrl_qp.wptr,
		           T3_CTRL_QP_SIZE_LOG2)) {
			pr_debug("%s ctrl_qp full wtpr 0x%0x rptr 0x%0x, wait for more space i %d\n",
				 __func__,
				 rdev_p->ctrl_qp.wptr, rdev_p->ctrl_qp.rptr, i);
			if (wait_event_interruptible(rdev_p->ctrl_qp.waitq,
					     !Q_FULL(rdev_p->ctrl_qp.rptr,
						     rdev_p->ctrl_qp.wptr,
						     T3_CTRL_QP_SIZE_LOG2))) {
				pr_debug("%s ctrl_qp workq interrupted\n",
					 __func__);
				return -ERESTARTSYS;
			}
			pr_debug("%s ctrl_qp wakeup, continue posting work request i %d\n",
				 __func__, i);
		}
		wqe = (__be64 *)(rdev_p->ctrl_qp.workq + (rdev_p->ctrl_qp.wptr %
						(1 << T3_CTRL_QP_SIZE_LOG2)));
		flag = 0;
		if (i == (nr_wqe - 1)) {
			/* last WQE */
			flag = T3_COMPLETION_FLAG;
			if (len % 32)
				utx_len = len / 32 + 1;
			else
				utx_len = len / 32;
		}

		/*
		 * Force a CQE to return the credit to the workq in case
		 * we posted more than half the max QP size of WRs
		 */
		if ((i != 0) &&
		    (i % (((1 << T3_CTRL_QP_SIZE_LOG2)) >> 1) == 0)) {
			flag = T3_COMPLETION_FLAG;
			pr_debug("%s force completion at i %d\n", __func__, i);
		}

		/* build the utx mem command */
		wqe += (sizeof(struct t3_bypass_wr) >> 3);
		utx_cmd = (T3_UTX_MEM_WRITE << 28) | (addr + i * 3);
		utx_cmd <<= 32;
		utx_cmd |= (utx_len << 28) | ((utx_len << 2) + 1);
		*wqe = cpu_to_be64(utx_cmd);
		wqe++;
		copy_data = (u8 *) data + i * 96;
		copy_len = len > 96 ? 96 : len;

		/* clear memory content if data is NULL */
		if (data)
			memcpy(wqe, copy_data, copy_len);
		else
			memset(wqe, 0, copy_len);
		if (copy_len % 32)
			memset(((u8 *) wqe) + copy_len, 0,
			       32 - (copy_len % 32));
		wr_len = ((sizeof(struct t3_bypass_wr)) >> 3) + 1 +
			 (utx_len << 2);
		wqe = (__be64 *)(rdev_p->ctrl_qp.workq + (rdev_p->ctrl_qp.wptr %
			      (1 << T3_CTRL_QP_SIZE_LOG2)));

		/* wptr in the WRID[31:0] */
		((union t3_wrid *)(wqe+1))->id0.low = rdev_p->ctrl_qp.wptr;

		/*
		 * This must be the last write with a memory barrier
		 * for the genbit
		 */
		build_fw_riwrh((struct fw_riwrh *) wqe, T3_WR_BP, flag,
			       Q_GENBIT(rdev_p->ctrl_qp.wptr,
					T3_CTRL_QP_SIZE_LOG2), T3_CTRL_QP_ID,
			       wr_len, T3_SOPEOP);
		if (flag == T3_COMPLETION_FLAG)
			ring_doorbell(rdev_p->ctrl_qp.doorbell, T3_CTRL_QP_ID);
		len -= 96;
		rdev_p->ctrl_qp.wptr++;
	}
	return 0;
}

/* IN: stag key, pdid, perm, zbva, to, len, page_size, pbl_size and pbl_addr
 * OUT: stag index
 * TBD: shared memory region support
 */
static int __cxio_tpt_op(struct cxio_rdev *rdev_p, u32 reset_tpt_entry,
			 u32 *stag, u8 stag_state, u32 pdid,
			 enum tpt_mem_type type, enum tpt_mem_perm perm,
			 u32 zbva, u64 to, u32 len, u8 page_size,
			 u32 pbl_size, u32 pbl_addr)
{
	int err;
	struct tpt_entry tpt;
	u32 stag_idx;
	u32 wptr;

	if (cxio_fatal_error(rdev_p))
		return -EIO;

	stag_state = stag_state > 0;
	stag_idx = (*stag) >> 8;

	if ((!reset_tpt_entry) && !(*stag != T3_STAG_UNSET)) {
		stag_idx = cxio_hal_get_stag(rdev_p->rscp);
		if (!stag_idx)
			return -ENOMEM;
		*stag = (stag_idx << 8) | ((*stag) & 0xFF);
	}
	pr_debug("%s stag_state 0x%0x type 0x%0x pdid 0x%0x, stag_idx 0x%x\n",
		 __func__, stag_state, type, pdid, stag_idx);

	mutex_lock(&rdev_p->ctrl_qp.lock);

	/* write TPT entry */
	if (reset_tpt_entry)
		memset(&tpt, 0, sizeof(tpt));
	else {
		tpt.valid_stag_pdid = cpu_to_be32(F_TPT_VALID |
				V_TPT_STAG_KEY((*stag) & M_TPT_STAG_KEY) |
				V_TPT_STAG_STATE(stag_state) |
				V_TPT_STAG_TYPE(type) | V_TPT_PDID(pdid));
		BUG_ON(page_size >= 28);
		tpt.flags_pagesize_qpid = cpu_to_be32(V_TPT_PERM(perm) |
			((perm & TPT_MW_BIND) ? F_TPT_MW_BIND_ENABLE : 0) |
			V_TPT_ADDR_TYPE((zbva ? TPT_ZBTO : TPT_VATO)) |
			V_TPT_PAGE_SIZE(page_size));
		tpt.rsvd_pbl_addr = cpu_to_be32(V_TPT_PBL_ADDR(PBL_OFF(rdev_p, pbl_addr)>>3));
		tpt.len = cpu_to_be32(len);
		tpt.va_hi = cpu_to_be32((u32) (to >> 32));
		tpt.va_low_or_fbo = cpu_to_be32((u32) (to & 0xFFFFFFFFULL));
		tpt.rsvd_bind_cnt_or_pstag = 0;
		tpt.rsvd_pbl_size = cpu_to_be32(V_TPT_PBL_SIZE(pbl_size >> 2));
	}
	err = cxio_hal_ctrl_qp_write_mem(rdev_p,
				       stag_idx +
				       (rdev_p->rnic_info.tpt_base >> 5),
				       sizeof(tpt), &tpt);

	/* release the stag index to free pool */
	if (reset_tpt_entry)
		cxio_hal_put_stag(rdev_p->rscp, stag_idx);

	wptr = rdev_p->ctrl_qp.wptr;
	mutex_unlock(&rdev_p->ctrl_qp.lock);
	if (!err)
		if (wait_event_interruptible(rdev_p->ctrl_qp.waitq,
					     SEQ32_GE(rdev_p->ctrl_qp.rptr,
						      wptr)))
			return -ERESTARTSYS;
	return err;
}

int cxio_write_pbl(struct cxio_rdev *rdev_p, __be64 *pbl,
		   u32 pbl_addr, u32 pbl_size)
{
	u32 wptr;
	int err;

	pr_debug("%s *pdb_addr 0x%x, pbl_base 0x%x, pbl_size %d\n",
		 __func__, pbl_addr, rdev_p->rnic_info.pbl_base,
		 pbl_size);

	mutex_lock(&rdev_p->ctrl_qp.lock);
	err = cxio_hal_ctrl_qp_write_mem(rdev_p, pbl_addr >> 5, pbl_size << 3,
					 pbl);
	wptr = rdev_p->ctrl_qp.wptr;
	mutex_unlock(&rdev_p->ctrl_qp.lock);
	if (err)
		return err;

	if (wait_event_interruptible(rdev_p->ctrl_qp.waitq,
				     SEQ32_GE(rdev_p->ctrl_qp.rptr,
					      wptr)))
		return -ERESTARTSYS;

	return 0;
}

int cxio_register_phys_mem(struct cxio_rdev *rdev_p, u32 *stag, u32 pdid,
			   enum tpt_mem_perm perm, u32 zbva, u64 to, u32 len,
			   u8 page_size, u32 pbl_size, u32 pbl_addr)
{
	*stag = T3_STAG_UNSET;
	return __cxio_tpt_op(rdev_p, 0, stag, 1, pdid, TPT_NON_SHARED_MR, perm,
			     zbva, to, len, page_size, pbl_size, pbl_addr);
}

int cxio_reregister_phys_mem(struct cxio_rdev *rdev_p, u32 *stag, u32 pdid,
			   enum tpt_mem_perm perm, u32 zbva, u64 to, u32 len,
			   u8 page_size, u32 pbl_size, u32 pbl_addr)
{
	return __cxio_tpt_op(rdev_p, 0, stag, 1, pdid, TPT_NON_SHARED_MR, perm,
			     zbva, to, len, page_size, pbl_size, pbl_addr);
}

int cxio_dereg_mem(struct cxio_rdev *rdev_p, u32 stag, u32 pbl_size,
		   u32 pbl_addr)
{
	return __cxio_tpt_op(rdev_p, 1, &stag, 0, 0, 0, 0, 0, 0ULL, 0, 0,
			     pbl_size, pbl_addr);
}

int cxio_allocate_window(struct cxio_rdev *rdev_p, u32 * stag, u32 pdid)
{
	*stag = T3_STAG_UNSET;
	return __cxio_tpt_op(rdev_p, 0, stag, 0, pdid, TPT_MW, 0, 0, 0ULL, 0, 0,
			     0, 0);
}

int cxio_deallocate_window(struct cxio_rdev *rdev_p, u32 stag)
{
	return __cxio_tpt_op(rdev_p, 1, &stag, 0, 0, 0, 0, 0, 0ULL, 0, 0,
			     0, 0);
}

int cxio_allocate_stag(struct cxio_rdev *rdev_p, u32 *stag, u32 pdid, u32 pbl_size, u32 pbl_addr)
{
	*stag = T3_STAG_UNSET;
	return __cxio_tpt_op(rdev_p, 0, stag, 0, pdid, TPT_NON_SHARED_MR,
			     0, 0, 0ULL, 0, 0, pbl_size, pbl_addr);
}

int cxio_rdma_init(struct cxio_rdev *rdev_p, struct t3_rdma_init_attr *attr)
{
	struct t3_rdma_init_wr *wqe;
	struct sk_buff *skb = alloc_skb(sizeof(*wqe), GFP_ATOMIC);
	if (!skb)
		return -ENOMEM;
	pr_debug("%s rdev_p %p\n", __func__, rdev_p);
	wqe = __skb_put(skb, sizeof(*wqe));
	wqe->wrh.op_seop_flags = cpu_to_be32(V_FW_RIWR_OP(T3_WR_INIT));
	wqe->wrh.gen_tid_len = cpu_to_be32(V_FW_RIWR_TID(attr->tid) |
					   V_FW_RIWR_LEN(sizeof(*wqe) >> 3));
	wqe->wrid.id1 = 0;
	wqe->qpid = cpu_to_be32(attr->qpid);
	wqe->pdid = cpu_to_be32(attr->pdid);
	wqe->scqid = cpu_to_be32(attr->scqid);
	wqe->rcqid = cpu_to_be32(attr->rcqid);
	wqe->rq_addr = cpu_to_be32(attr->rq_addr - rdev_p->rnic_info.rqt_base);
	wqe->rq_size = cpu_to_be32(attr->rq_size);
	wqe->mpaattrs = attr->mpaattrs;
	wqe->qpcaps = attr->qpcaps;
	wqe->ulpdu_size = cpu_to_be16(attr->tcp_emss);
	wqe->rqe_count = cpu_to_be16(attr->rqe_count);
	wqe->flags_rtr_type = cpu_to_be16(attr->flags |
					  V_RTR_TYPE(attr->rtr_type) |
					  V_CHAN(attr->chan));
	wqe->ord = cpu_to_be32(attr->ord);
	wqe->ird = cpu_to_be32(attr->ird);
	wqe->qp_dma_addr = cpu_to_be64(attr->qp_dma_addr);
	wqe->qp_dma_size = cpu_to_be32(attr->qp_dma_size);
	wqe->irs = cpu_to_be32(attr->irs);
	skb->priority = 0;	/* 0=>ToeQ; 1=>CtrlQ */
	return iwch_cxgb3_ofld_send(rdev_p->t3cdev_p, skb);
}

void cxio_register_ev_cb(cxio_hal_ev_callback_func_t ev_cb)
{
	cxio_ev_cb = ev_cb;
}

void cxio_unregister_ev_cb(cxio_hal_ev_callback_func_t ev_cb)
{
	cxio_ev_cb = NULL;
}

static int cxio_hal_ev_handler(struct t3cdev *t3cdev_p, struct sk_buff *skb)
{
	static int cnt;
	struct cxio_rdev *rdev_p = NULL;
	struct respQ_msg_t *rsp_msg = (struct respQ_msg_t *) skb->data;
	pr_debug("%d: %s cq_id 0x%x cq_ptr 0x%x genbit %0x overflow %0x an %0x se %0x notify %0x cqbranch %0x creditth %0x\n",
		 cnt, __func__, RSPQ_CQID(rsp_msg), RSPQ_CQPTR(rsp_msg),
		 RSPQ_GENBIT(rsp_msg), RSPQ_OVERFLOW(rsp_msg), RSPQ_AN(rsp_msg),
		 RSPQ_SE(rsp_msg), RSPQ_NOTIFY(rsp_msg), RSPQ_CQBRANCH(rsp_msg),
		 RSPQ_CREDIT_THRESH(rsp_msg));
	pr_debug("CQE: QPID 0x%0x genbit %0x type 0x%0x status 0x%0x opcode %d len 0x%0x wrid_hi_stag 0x%x wrid_low_msn 0x%x\n",
		 CQE_QPID(rsp_msg->cqe), CQE_GENBIT(rsp_msg->cqe),
		 CQE_TYPE(rsp_msg->cqe), CQE_STATUS(rsp_msg->cqe),
		 CQE_OPCODE(rsp_msg->cqe), CQE_LEN(rsp_msg->cqe),
		 CQE_WRID_HI(rsp_msg->cqe), CQE_WRID_LOW(rsp_msg->cqe));
	rdev_p = (struct cxio_rdev *)t3cdev_p->ulp;
	if (!rdev_p) {
		pr_debug("%s called by t3cdev %p with null ulp\n", __func__,
			 t3cdev_p);
		return 0;
	}
	if (CQE_QPID(rsp_msg->cqe) == T3_CTRL_QP_ID) {
		rdev_p->ctrl_qp.rptr = CQE_WRID_LOW(rsp_msg->cqe) + 1;
		wake_up_interruptible(&rdev_p->ctrl_qp.waitq);
		dev_kfree_skb_irq(skb);
	} else if (CQE_QPID(rsp_msg->cqe) == 0xfff8)
		dev_kfree_skb_irq(skb);
	else if (cxio_ev_cb)
		(*cxio_ev_cb) (rdev_p, skb);
	else
		dev_kfree_skb_irq(skb);
	cnt++;
	return 0;
}

/* Caller takes care of locking if needed */
int cxio_rdev_open(struct cxio_rdev *rdev_p)
{
	struct net_device *netdev_p = NULL;
	int err = 0;
	if (strlen(rdev_p->dev_name)) {
		if (cxio_hal_find_rdev_by_name(rdev_p->dev_name)) {
			return -EBUSY;
		}
		netdev_p = dev_get_by_name(&init_net, rdev_p->dev_name);
		if (!netdev_p) {
			return -EINVAL;
		}
		dev_put(netdev_p);
	} else if (rdev_p->t3cdev_p) {
		if (cxio_hal_find_rdev_by_t3cdev(rdev_p->t3cdev_p)) {
			return -EBUSY;
		}
		netdev_p = rdev_p->t3cdev_p->lldev;
		strncpy(rdev_p->dev_name, rdev_p->t3cdev_p->name,
			T3_MAX_DEV_NAME_LEN);
	} else {
		pr_debug("%s t3cdev_p or dev_name must be set\n", __func__);
		return -EINVAL;
	}

	list_add_tail(&rdev_p->entry, &rdev_list);

	pr_debug("%s opening rnic dev %s\n", __func__, rdev_p->dev_name);
	memset(&rdev_p->ctrl_qp, 0, sizeof(rdev_p->ctrl_qp));
	if (!rdev_p->t3cdev_p)
		rdev_p->t3cdev_p = dev2t3cdev(netdev_p);
	rdev_p->t3cdev_p->ulp = (void *) rdev_p;

	err = rdev_p->t3cdev_p->ctl(rdev_p->t3cdev_p, GET_EMBEDDED_INFO,
					 &(rdev_p->fw_info));
	if (err) {
		pr_err("%s t3cdev_p(%p)->ctl returned error %d\n",
		       __func__, rdev_p->t3cdev_p, err);
		goto err1;
	}
	if (G_FW_VERSION_MAJOR(rdev_p->fw_info.fw_vers) != CXIO_FW_MAJ) {
		pr_err("fatal firmware version mismatch: need version %u but adapter has version %u\n",
		       CXIO_FW_MAJ,
		       G_FW_VERSION_MAJOR(rdev_p->fw_info.fw_vers));
		err = -EINVAL;
		goto err1;
	}

	err = rdev_p->t3cdev_p->ctl(rdev_p->t3cdev_p, RDMA_GET_PARAMS,
					 &(rdev_p->rnic_info));
	if (err) {
		pr_err("%s t3cdev_p(%p)->ctl returned error %d\n",
		       __func__, rdev_p->t3cdev_p, err);
		goto err1;
	}
	err = rdev_p->t3cdev_p->ctl(rdev_p->t3cdev_p, GET_PORTS,
				    &(rdev_p->port_info));
	if (err) {
		pr_err("%s t3cdev_p(%p)->ctl returned error %d\n",
		       __func__, rdev_p->t3cdev_p, err);
		goto err1;
	}

	/*
	 * qpshift is the number of bits to shift the qpid left in order
	 * to get the correct address of the doorbell for that qp.
	 */
	cxio_init_ucontext(rdev_p, &rdev_p->uctx);
	rdev_p->qpshift = PAGE_SHIFT -
			  ilog2(65536 >>
			            ilog2(rdev_p->rnic_info.udbell_len >>
					      PAGE_SHIFT));
	rdev_p->qpnr = rdev_p->rnic_info.udbell_len >> PAGE_SHIFT;
	rdev_p->qpmask = (65536 >> ilog2(rdev_p->qpnr)) - 1;
	pr_debug("%s rnic %s info: tpt_base 0x%0x tpt_top 0x%0x num stags %d pbl_base 0x%0x pbl_top 0x%0x rqt_base 0x%0x, rqt_top 0x%0x\n",
		 __func__, rdev_p->dev_name, rdev_p->rnic_info.tpt_base,
		 rdev_p->rnic_info.tpt_top, cxio_num_stags(rdev_p),
		 rdev_p->rnic_info.pbl_base,
		 rdev_p->rnic_info.pbl_top, rdev_p->rnic_info.rqt_base,
		 rdev_p->rnic_info.rqt_top);
	pr_debug("udbell_len 0x%0x udbell_physbase 0x%lx kdb_addr %p qpshift %lu qpnr %d qpmask 0x%x\n",
		 rdev_p->rnic_info.udbell_len,
		 rdev_p->rnic_info.udbell_physbase, rdev_p->rnic_info.kdb_addr,
		 rdev_p->qpshift, rdev_p->qpnr, rdev_p->qpmask);

	err = cxio_hal_init_ctrl_qp(rdev_p);
	if (err) {
		pr_err("%s error %d initializing ctrl_qp\n", __func__, err);
		goto err1;
	}
	err = cxio_hal_init_resource(rdev_p, cxio_num_stags(rdev_p), 0,
				     0, T3_MAX_NUM_QP, T3_MAX_NUM_CQ,
				     T3_MAX_NUM_PD);
	if (err) {
		pr_err("%s error %d initializing hal resources\n",
		       __func__, err);
		goto err2;
	}
	err = cxio_hal_pblpool_create(rdev_p);
	if (err) {
		pr_err("%s error %d initializing pbl mem pool\n",
		       __func__, err);
		goto err3;
	}
	err = cxio_hal_rqtpool_create(rdev_p);
	if (err) {
		pr_err("%s error %d initializing rqt mem pool\n",
		       __func__, err);
		goto err4;
	}
	return 0;
err4:
	cxio_hal_pblpool_destroy(rdev_p);
err3:
	cxio_hal_destroy_resource(rdev_p->rscp);
err2:
	cxio_hal_destroy_ctrl_qp(rdev_p);
err1:
	rdev_p->t3cdev_p->ulp = NULL;
	list_del(&rdev_p->entry);
	return err;
}

void cxio_rdev_close(struct cxio_rdev *rdev_p)
{
	if (rdev_p) {
		cxio_hal_pblpool_destroy(rdev_p);
		cxio_hal_rqtpool_destroy(rdev_p);
		list_del(&rdev_p->entry);
		cxio_hal_destroy_ctrl_qp(rdev_p);
		cxio_hal_destroy_resource(rdev_p->rscp);
		rdev_p->t3cdev_p->ulp = NULL;
	}
}

int __init cxio_hal_init(void)
{
	if (cxio_hal_init_rhdl_resource(T3_MAX_NUM_RI))
		return -ENOMEM;
	t3_register_cpl_handler(CPL_ASYNC_NOTIF, cxio_hal_ev_handler);
	return 0;
}

void __exit cxio_hal_exit(void)
{
	struct cxio_rdev *rdev, *tmp;

	t3_register_cpl_handler(CPL_ASYNC_NOTIF, NULL);
	list_for_each_entry_safe(rdev, tmp, &rdev_list, entry)
		cxio_rdev_close(rdev);
	cxio_hal_destroy_rhdl_resource();
}

static void flush_completed_wrs(struct t3_wq *wq, struct t3_cq *cq)
{
	struct t3_swsq *sqp;
	__u32 ptr = wq->sq_rptr;
	int count = Q_COUNT(wq->sq_rptr, wq->sq_wptr);

	sqp = wq->sq + Q_PTR2IDX(ptr, wq->sq_size_log2);
	while (count--)
		if (!sqp->signaled) {
			ptr++;
			sqp = wq->sq + Q_PTR2IDX(ptr,  wq->sq_size_log2);
		} else if (sqp->complete) {

			/*
			 * Insert this completed cqe into the swcq.
			 */
			pr_debug("%s moving cqe into swcq sq idx %ld cq idx %ld\n",
				 __func__, Q_PTR2IDX(ptr,  wq->sq_size_log2),
				 Q_PTR2IDX(cq->sw_wptr, cq->size_log2));
			sqp->cqe.header |= htonl(V_CQE_SWCQE(1));
			*(cq->sw_queue + Q_PTR2IDX(cq->sw_wptr, cq->size_log2))
				= sqp->cqe;
			cq->sw_wptr++;
			sqp->signaled = 0;
			break;
		} else
			break;
}

static void create_read_req_cqe(struct t3_wq *wq, struct t3_cqe *hw_cqe,
				struct t3_cqe *read_cqe)
{
	read_cqe->u.scqe.wrid_hi = wq->oldest_read->sq_wptr;
	read_cqe->len = wq->oldest_read->read_len;
	read_cqe->header = htonl(V_CQE_QPID(CQE_QPID(*hw_cqe)) |
				 V_CQE_SWCQE(SW_CQE(*hw_cqe)) |
				 V_CQE_OPCODE(T3_READ_REQ) |
				 V_CQE_TYPE(1));
}

/*
 * Return a ptr to the next read wr in the SWSQ or NULL.
 */
static void advance_oldest_read(struct t3_wq *wq)
{

	u32 rptr = wq->oldest_read - wq->sq + 1;
	u32 wptr = Q_PTR2IDX(wq->sq_wptr, wq->sq_size_log2);

	while (Q_PTR2IDX(rptr, wq->sq_size_log2) != wptr) {
		wq->oldest_read = wq->sq + Q_PTR2IDX(rptr, wq->sq_size_log2);

		if (wq->oldest_read->opcode == T3_READ_REQ)
			return;
		rptr++;
	}
	wq->oldest_read = NULL;
}

/*
 * cxio_poll_cq
 *
 * Caller must:
 *     check the validity of the first CQE,
 *     supply the wq assicated with the qpid.
 *
 * credit: cq credit to return to sge.
 * cqe_flushed: 1 iff the CQE is flushed.
 * cqe: copy of the polled CQE.
 *
 * return value:
 *     0       CQE returned,
 *    -1       CQE skipped, try again.
 */
int cxio_poll_cq(struct t3_wq *wq, struct t3_cq *cq, struct t3_cqe *cqe,
		     u8 *cqe_flushed, u64 *cookie, u32 *credit)
{
	int ret = 0;
	struct t3_cqe *hw_cqe, read_cqe;

	*cqe_flushed = 0;
	*credit = 0;
	hw_cqe = cxio_next_cqe(cq);

	pr_debug("%s CQE OOO %d qpid 0x%0x genbit %d type %d status 0x%0x opcode 0x%0x len 0x%0x wrid_hi_stag 0x%x wrid_low_msn 0x%x\n",
		 __func__, CQE_OOO(*hw_cqe), CQE_QPID(*hw_cqe),
		 CQE_GENBIT(*hw_cqe), CQE_TYPE(*hw_cqe), CQE_STATUS(*hw_cqe),
		 CQE_OPCODE(*hw_cqe), CQE_LEN(*hw_cqe), CQE_WRID_HI(*hw_cqe),
		 CQE_WRID_LOW(*hw_cqe));

	/*
	 * skip cqe's not affiliated with a QP.
	 */
	if (wq == NULL) {
		ret = -1;
		goto skip_cqe;
	}

	/*
	 * Gotta tweak READ completions:
	 *	1) the cqe doesn't contain the sq_wptr from the wr.
	 *	2) opcode not reflected from the wr.
	 *	3) read_len not reflected from the wr.
	 *	4) cq_type is RQ_TYPE not SQ_TYPE.
	 */
	if (RQ_TYPE(*hw_cqe) && (CQE_OPCODE(*hw_cqe) == T3_READ_RESP)) {

		/*
		 * If this is an unsolicited read response, then the read
		 * was generated by the kernel driver as part of peer-2-peer
		 * connection setup.  So ignore the completion.
		 */
		if (!wq->oldest_read) {
			if (CQE_STATUS(*hw_cqe))
				wq->error = 1;
			ret = -1;
			goto skip_cqe;
		}

		/*
		 * Don't write to the HWCQ, so create a new read req CQE
		 * in local memory.
		 */
		create_read_req_cqe(wq, hw_cqe, &read_cqe);
		hw_cqe = &read_cqe;
		advance_oldest_read(wq);
	}

	/*
	 * T3A: Discard TERMINATE CQEs.
	 */
	if (CQE_OPCODE(*hw_cqe) == T3_TERMINATE) {
		ret = -1;
		wq->error = 1;
		goto skip_cqe;
	}

	if (CQE_STATUS(*hw_cqe) || wq->error) {
		*cqe_flushed = wq->error;
		wq->error = 1;

		/*
		 * T3A inserts errors into the CQE.  We cannot return
		 * these as work completions.
		 */
		/* incoming write failures */
		if ((CQE_OPCODE(*hw_cqe) == T3_RDMA_WRITE)
		     && RQ_TYPE(*hw_cqe)) {
			ret = -1;
			goto skip_cqe;
		}
		/* incoming read request failures */
		if ((CQE_OPCODE(*hw_cqe) == T3_READ_RESP) && SQ_TYPE(*hw_cqe)) {
			ret = -1;
			goto skip_cqe;
		}

		/* incoming SEND with no receive posted failures */
		if (CQE_SEND_OPCODE(*hw_cqe) && RQ_TYPE(*hw_cqe) &&
		    Q_EMPTY(wq->rq_rptr, wq->rq_wptr)) {
			ret = -1;
			goto skip_cqe;
		}
		BUG_ON((*cqe_flushed == 0) && !SW_CQE(*hw_cqe));
		goto proc_cqe;
	}

	/*
	 * RECV completion.
	 */
	if (RQ_TYPE(*hw_cqe)) {

		/*
		 * HW only validates 4 bits of MSN.  So we must validate that
		 * the MSN in the SEND is the next expected MSN.  If its not,
		 * then we complete this with TPT_ERR_MSN and mark the wq in
		 * error.
		 */

		if (Q_EMPTY(wq->rq_rptr, wq->rq_wptr)) {
			wq->error = 1;
			ret = -1;
			goto skip_cqe;
		}

		if (unlikely((CQE_WRID_MSN(*hw_cqe) != (wq->rq_rptr + 1)))) {
			wq->error = 1;
			hw_cqe->header |= htonl(V_CQE_STATUS(TPT_ERR_MSN));
			goto proc_cqe;
		}
		goto proc_cqe;
	}

	/*
	 * If we get here its a send completion.
	 *
	 * Handle out of order completion. These get stuffed
	 * in the SW SQ. Then the SW SQ is walked to move any
	 * now in-order completions into the SW CQ.  This handles
	 * 2 cases:
	 *	1) reaping unsignaled WRs when the first subsequent
	 *	   signaled WR is completed.
	 *	2) out of order read completions.
	 */
	if (!SW_CQE(*hw_cqe) && (CQE_WRID_SQ_WPTR(*hw_cqe) != wq->sq_rptr)) {
		struct t3_swsq *sqp;

		pr_debug("%s out of order completion going in swsq at idx %ld\n",
			 __func__,
			 Q_PTR2IDX(CQE_WRID_SQ_WPTR(*hw_cqe),
				   wq->sq_size_log2));
		sqp = wq->sq +
		      Q_PTR2IDX(CQE_WRID_SQ_WPTR(*hw_cqe), wq->sq_size_log2);
		sqp->cqe = *hw_cqe;
		sqp->complete = 1;
		ret = -1;
		goto flush_wq;
	}

proc_cqe:
	*cqe = *hw_cqe;

	/*
	 * Reap the associated WR(s) that are freed up with this
	 * completion.
	 */
	if (SQ_TYPE(*hw_cqe)) {
		wq->sq_rptr = CQE_WRID_SQ_WPTR(*hw_cqe);
		pr_debug("%s completing sq idx %ld\n", __func__,
			 Q_PTR2IDX(wq->sq_rptr, wq->sq_size_log2));
		*cookie = wq->sq[Q_PTR2IDX(wq->sq_rptr, wq->sq_size_log2)].wr_id;
		wq->sq_rptr++;
	} else {
		pr_debug("%s completing rq idx %ld\n", __func__,
			 Q_PTR2IDX(wq->rq_rptr, wq->rq_size_log2));
		*cookie = wq->rq[Q_PTR2IDX(wq->rq_rptr, wq->rq_size_log2)].wr_id;
		if (wq->rq[Q_PTR2IDX(wq->rq_rptr, wq->rq_size_log2)].pbl_addr)
			cxio_hal_pblpool_free(wq->rdev,
				wq->rq[Q_PTR2IDX(wq->rq_rptr,
				wq->rq_size_log2)].pbl_addr, T3_STAG0_PBL_SIZE);
		BUG_ON(Q_EMPTY(wq->rq_rptr, wq->rq_wptr));
		wq->rq_rptr++;
	}

flush_wq:
	/*
	 * Flush any completed cqes that are now in-order.
	 */
	flush_completed_wrs(wq, cq);

skip_cqe:
	if (SW_CQE(*hw_cqe)) {
		pr_debug("%s cq %p cqid 0x%x skip sw cqe sw_rptr 0x%x\n",
			 __func__, cq, cq->cqid, cq->sw_rptr);
		++cq->sw_rptr;
	} else {
		pr_debug("%s cq %p cqid 0x%x skip hw cqe rptr 0x%x\n",
			 __func__, cq, cq->cqid, cq->rptr);
		++cq->rptr;

		/*
		 * T3A: compute credits.
		 */
		if (((cq->rptr - cq->wptr) > (1 << (cq->size_log2 - 1)))
		    || ((cq->rptr - cq->wptr) >= 128)) {
			*credit = cq->rptr - cq->wptr;
			cq->wptr = cq->rptr;
		}
	}
	return ret;
}<|MERGE_RESOLUTION|>--- conflicted
+++ resolved
@@ -291,15 +291,9 @@
 	if (!wq->sq)
 		goto err3;
 
-<<<<<<< HEAD
-	wq->queue = dma_zalloc_coherent(&(rdev_p->rnic_info.pdev->dev),
-					     depth * sizeof(union t3_wr),
-					     &(wq->dma_addr), GFP_KERNEL);
-=======
 	wq->queue = dma_alloc_coherent(&(rdev_p->rnic_info.pdev->dev),
 				       depth * sizeof(union t3_wr),
 				       &(wq->dma_addr), GFP_KERNEL);
->>>>>>> f17b5f06
 	if (!wq->queue)
 		goto err4;
 
