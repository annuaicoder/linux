// SPDX-License-Identifier: GPL-2.0-only
/*
 * Debugfs support for hosts and cards
 *
 * Copyright (C) 2008 Atmel Corporation
 */
#include <linux/moduleparam.h>
#include <linux/export.h>
#include <linux/debugfs.h>
#include <linux/fs.h>
#include <linux/seq_file.h>
#include <linux/slab.h>
#include <linux/stat.h>
#include <linux/fault-inject.h>
#include <linux/time.h>

#include <linux/mmc/card.h>
#include <linux/mmc/host.h>
#include <linux/mmc/mmc.h>
#include <linux/mmc/sd.h>

#include "core.h"
#include "card.h"
#include "host.h"
#include "mmc_ops.h"

#ifdef CONFIG_FAIL_MMC_REQUEST

static DECLARE_FAULT_ATTR(fail_default_attr);
static char *fail_request;
module_param(fail_request, charp, 0);
MODULE_PARM_DESC(fail_request, "default fault injection attributes");

#endif /* CONFIG_FAIL_MMC_REQUEST */

/* The debugfs functions are optimized away when CONFIG_DEBUG_FS isn't set. */
static int mmc_ios_show(struct seq_file *s, void *data)
{
	static const char *vdd_str[] = {
		[8]	= "2.0",
		[9]	= "2.1",
		[10]	= "2.2",
		[11]	= "2.3",
		[12]	= "2.4",
		[13]	= "2.5",
		[14]	= "2.6",
		[15]	= "2.7",
		[16]	= "2.8",
		[17]	= "2.9",
		[18]	= "3.0",
		[19]	= "3.1",
		[20]	= "3.2",
		[21]	= "3.3",
		[22]	= "3.4",
		[23]	= "3.5",
		[24]	= "3.6",
	};
	struct mmc_host	*host = s->private;
	struct mmc_ios	*ios = &host->ios;
	const char *str;

	seq_printf(s, "clock:\t\t%u Hz\n", ios->clock);
	if (host->actual_clock)
		seq_printf(s, "actual clock:\t%u Hz\n", host->actual_clock);
	seq_printf(s, "vdd:\t\t%u ", ios->vdd);
	if ((1 << ios->vdd) & MMC_VDD_165_195)
		seq_printf(s, "(1.65 - 1.95 V)\n");
	else if (ios->vdd < (ARRAY_SIZE(vdd_str) - 1)
			&& vdd_str[ios->vdd] && vdd_str[ios->vdd + 1])
		seq_printf(s, "(%s ~ %s V)\n", vdd_str[ios->vdd],
				vdd_str[ios->vdd + 1]);
	else
		seq_printf(s, "(invalid)\n");

	switch (ios->bus_mode) {
	case MMC_BUSMODE_OPENDRAIN:
		str = "open drain";
		break;
	case MMC_BUSMODE_PUSHPULL:
		str = "push-pull";
		break;
	default:
		str = "invalid";
		break;
	}
	seq_printf(s, "bus mode:\t%u (%s)\n", ios->bus_mode, str);

	switch (ios->chip_select) {
	case MMC_CS_DONTCARE:
		str = "don't care";
		break;
	case MMC_CS_HIGH:
		str = "active high";
		break;
	case MMC_CS_LOW:
		str = "active low";
		break;
	default:
		str = "invalid";
		break;
	}
	seq_printf(s, "chip select:\t%u (%s)\n", ios->chip_select, str);

	switch (ios->power_mode) {
	case MMC_POWER_OFF:
		str = "off";
		break;
	case MMC_POWER_UP:
		str = "up";
		break;
	case MMC_POWER_ON:
		str = "on";
		break;
	default:
		str = "invalid";
		break;
	}
	seq_printf(s, "power mode:\t%u (%s)\n", ios->power_mode, str);
	seq_printf(s, "bus width:\t%u (%u bits)\n",
			ios->bus_width, 1 << ios->bus_width);

	switch (ios->timing) {
	case MMC_TIMING_LEGACY:
		str = "legacy";
		break;
	case MMC_TIMING_MMC_HS:
		str = "mmc high-speed";
		break;
	case MMC_TIMING_SD_HS:
		str = "sd high-speed";
		break;
	case MMC_TIMING_UHS_SDR12:
		str = "sd uhs SDR12";
		break;
	case MMC_TIMING_UHS_SDR25:
		str = "sd uhs SDR25";
		break;
	case MMC_TIMING_UHS_SDR50:
		str = "sd uhs SDR50";
		break;
	case MMC_TIMING_UHS_SDR104:
		str = "sd uhs SDR104";
		break;
	case MMC_TIMING_UHS_DDR50:
		str = "sd uhs DDR50";
		break;
	case MMC_TIMING_MMC_DDR52:
		str = "mmc DDR52";
		break;
	case MMC_TIMING_MMC_HS200:
		str = "mmc HS200";
		break;
	case MMC_TIMING_MMC_HS400:
		str = mmc_card_hs400es(host->card) ?
			"mmc HS400 enhanced strobe" : "mmc HS400";
		break;
	default:
		str = "invalid";
		break;
	}
	seq_printf(s, "timing spec:\t%u (%s)\n", ios->timing, str);

	switch (ios->signal_voltage) {
	case MMC_SIGNAL_VOLTAGE_330:
		str = "3.30 V";
		break;
	case MMC_SIGNAL_VOLTAGE_180:
		str = "1.80 V";
		break;
	case MMC_SIGNAL_VOLTAGE_120:
		str = "1.20 V";
		break;
	default:
		str = "invalid";
		break;
	}
	seq_printf(s, "signal voltage:\t%u (%s)\n", ios->signal_voltage, str);

	switch (ios->drv_type) {
	case MMC_SET_DRIVER_TYPE_A:
		str = "driver type A";
		break;
	case MMC_SET_DRIVER_TYPE_B:
		str = "driver type B";
		break;
	case MMC_SET_DRIVER_TYPE_C:
		str = "driver type C";
		break;
	case MMC_SET_DRIVER_TYPE_D:
		str = "driver type D";
		break;
	default:
		str = "invalid";
		break;
	}
	seq_printf(s, "driver type:\t%u (%s)\n", ios->drv_type, str);

	return 0;
}
DEFINE_SHOW_ATTRIBUTE(mmc_ios);

static int mmc_clock_opt_get(void *data, u64 *val)
{
	struct mmc_host *host = data;

	*val = host->ios.clock;

	return 0;
}

static int mmc_clock_opt_set(void *data, u64 val)
{
	struct mmc_host *host = data;

	/* We need this check due to input value is u64 */
	if (val != 0 && (val > host->f_max || val < host->f_min))
		return -EINVAL;

	mmc_claim_host(host);
	mmc_set_clock(host, (unsigned int) val);
	mmc_release_host(host);

	return 0;
}

DEFINE_DEBUGFS_ATTRIBUTE(mmc_clock_fops, mmc_clock_opt_get, mmc_clock_opt_set,
	"%llu\n");

static int mmc_err_state_get(void *data, u64 *val)
{
	struct mmc_host *host = data;
	int i;

	if (!host)
		return -EINVAL;

	*val = 0;
	for (i = 0; i < MMC_ERR_MAX; i++) {
		if (host->err_stats[i]) {
			*val = 1;
			break;
		}
	}

	return 0;
}

DEFINE_DEBUGFS_ATTRIBUTE(mmc_err_state, mmc_err_state_get, NULL, "%llu\n");

static int mmc_err_stats_show(struct seq_file *file, void *data)
{
	struct mmc_host *host = file->private;
	const char *desc[MMC_ERR_MAX] = {
		[MMC_ERR_CMD_TIMEOUT] = "Command Timeout Occurred",
		[MMC_ERR_CMD_CRC] = "Command CRC Errors Occurred",
		[MMC_ERR_DAT_TIMEOUT] = "Data Timeout Occurred",
		[MMC_ERR_DAT_CRC] = "Data CRC Errors Occurred",
		[MMC_ERR_AUTO_CMD] = "Auto-Cmd Error Occurred",
		[MMC_ERR_ADMA] = "ADMA Error Occurred",
		[MMC_ERR_TUNING] = "Tuning Error Occurred",
		[MMC_ERR_CMDQ_RED] = "CMDQ RED Errors",
		[MMC_ERR_CMDQ_GCE] = "CMDQ GCE Errors",
		[MMC_ERR_CMDQ_ICCE] = "CMDQ ICCE Errors",
		[MMC_ERR_REQ_TIMEOUT] = "Request Timedout",
		[MMC_ERR_CMDQ_REQ_TIMEOUT] = "CMDQ Request Timedout",
		[MMC_ERR_ICE_CFG] = "ICE Config Errors",
		[MMC_ERR_CTRL_TIMEOUT] = "Controller Timedout errors",
		[MMC_ERR_UNEXPECTED_IRQ] = "Unexpected IRQ errors",
	};
	int i;

	for (i = 0; i < MMC_ERR_MAX; i++) {
		if (desc[i])
			seq_printf(file, "# %s:\t %d\n",
					desc[i], host->err_stats[i]);
	}

	return 0;
}

static int mmc_err_stats_open(struct inode *inode, struct file *file)
{
	return single_open(file, mmc_err_stats_show, inode->i_private);
}

static ssize_t mmc_err_stats_write(struct file *filp, const char __user *ubuf,
				   size_t cnt, loff_t *ppos)
{
	struct mmc_host *host = filp->f_mapping->host->i_private;

	pr_debug("%s: Resetting MMC error statistics\n", __func__);
	memset(host->err_stats, 0, sizeof(host->err_stats));

	return cnt;
}

static const struct file_operations mmc_err_stats_fops = {
	.open	= mmc_err_stats_open,
	.read	= seq_read,
	.write	= mmc_err_stats_write,
	.release = single_release,
};

static int mmc_caps_get(void *data, u64 *val)
{
	*val = *(u32 *)data;
	return 0;
}

static int mmc_caps_set(void *data, u64 val)
{
	u32 *caps = data;
	u32 diff = *caps ^ val;
	u32 allowed = MMC_CAP_AGGRESSIVE_PM |
		      MMC_CAP_SD_HIGHSPEED |
		      MMC_CAP_MMC_HIGHSPEED |
		      MMC_CAP_UHS |
		      MMC_CAP_DDR;

	if (diff & ~allowed)
		return -EINVAL;

	*caps = val;

	return 0;
}

static int mmc_caps2_set(void *data, u64 val)
{
	u32 allowed = MMC_CAP2_HSX00_1_8V | MMC_CAP2_HSX00_1_2V;
	u32 *caps = data;
	u32 diff = *caps ^ val;

	if (diff & ~allowed)
		return -EINVAL;

	*caps = val;

	return 0;
}

DEFINE_DEBUGFS_ATTRIBUTE(mmc_caps_fops, mmc_caps_get, mmc_caps_set,
			 "0x%08llx\n");
DEFINE_DEBUGFS_ATTRIBUTE(mmc_caps2_fops, mmc_caps_get, mmc_caps2_set,
			 "0x%08llx\n");

void mmc_add_host_debugfs(struct mmc_host *host)
{
	struct dentry *root;

	root = debugfs_create_dir(mmc_hostname(host), NULL);
	host->debugfs_root = root;

<<<<<<< HEAD
	debugfs_create_file("ios", S_IRUSR, root, host, &mmc_ios_fops);
	debugfs_create_file("caps", 0600, root, &host->caps, &mmc_caps_fops);
	debugfs_create_file("caps2", 0600, root, &host->caps2,
			    &mmc_caps2_fops);
	debugfs_create_file_unsafe("clock", S_IRUSR | S_IWUSR, root, host,
=======
	debugfs_create_file("ios", 0400, root, host, &mmc_ios_fops);
	debugfs_create_file("caps", 0600, root, &host->caps, &mmc_caps_fops);
	debugfs_create_file("caps2", 0600, root, &host->caps2,
			    &mmc_caps2_fops);
	debugfs_create_file_unsafe("clock", 0600, root, host,
>>>>>>> 0c383648
				   &mmc_clock_fops);

	debugfs_create_file_unsafe("err_state", 0600, root, host,
			    &mmc_err_state);
	debugfs_create_file("err_stats", 0600, root, host,
			    &mmc_err_stats_fops);

#ifdef CONFIG_FAIL_MMC_REQUEST
	if (fail_request)
		setup_fault_attr(&fail_default_attr, fail_request);
	host->fail_mmc_request = fail_default_attr;
	fault_create_debugfs_attr("fail_mmc_request", root,
				  &host->fail_mmc_request);
#endif
}

void mmc_remove_host_debugfs(struct mmc_host *host)
{
	debugfs_remove_recursive(host->debugfs_root);
}

void mmc_add_card_debugfs(struct mmc_card *card)
{
	struct mmc_host	*host = card->host;
	struct dentry	*root;

	if (!host->debugfs_root)
		return;

	root = debugfs_create_dir(mmc_card_id(card), host->debugfs_root);
	card->debugfs_root = root;

	debugfs_create_x32("state", 0400, root, &card->state);
	debugfs_create_x32("quirks", 0400, root, &card->quirks);
}

void mmc_remove_card_debugfs(struct mmc_card *card)
{
	debugfs_remove_recursive(card->debugfs_root);
	card->debugfs_root = NULL;
}<|MERGE_RESOLUTION|>--- conflicted
+++ resolved
@@ -351,19 +351,11 @@
 	root = debugfs_create_dir(mmc_hostname(host), NULL);
 	host->debugfs_root = root;
 
-<<<<<<< HEAD
-	debugfs_create_file("ios", S_IRUSR, root, host, &mmc_ios_fops);
-	debugfs_create_file("caps", 0600, root, &host->caps, &mmc_caps_fops);
-	debugfs_create_file("caps2", 0600, root, &host->caps2,
-			    &mmc_caps2_fops);
-	debugfs_create_file_unsafe("clock", S_IRUSR | S_IWUSR, root, host,
-=======
 	debugfs_create_file("ios", 0400, root, host, &mmc_ios_fops);
 	debugfs_create_file("caps", 0600, root, &host->caps, &mmc_caps_fops);
 	debugfs_create_file("caps2", 0600, root, &host->caps2,
 			    &mmc_caps2_fops);
 	debugfs_create_file_unsafe("clock", 0600, root, host,
->>>>>>> 0c383648
 				   &mmc_clock_fops);
 
 	debugfs_create_file_unsafe("err_state", 0600, root, host,
