// SPDX-License-Identifier: GPL-2.0
/* Parts of this driver are based on the following:
 *  - Kvaser linux leaf driver (version 4.78)
 *  - CAN driver for esd CAN-USB/2
 *  - Kvaser linux usbcanII driver (version 5.3)
 *
 * Copyright (C) 2002-2018 KVASER AB, Sweden. All rights reserved.
 * Copyright (C) 2010 Matthias Fuchs <matthias.fuchs@esd.eu>, esd gmbh
 * Copyright (C) 2012 Olivier Sobrie <olivier@sobrie.be>
 * Copyright (C) 2015 Valeo S.A.
 */

#include <linux/completion.h>
#include <linux/device.h>
#include <linux/gfp.h>
#include <linux/jiffies.h>
#include <linux/kernel.h>
#include <linux/netdevice.h>
#include <linux/spinlock.h>
#include <linux/string.h>
#include <linux/types.h>
#include <linux/units.h>
#include <linux/usb.h>

#include <linux/can.h>
#include <linux/can/dev.h>
#include <linux/can/error.h>
#include <linux/can/netlink.h>

#include "kvaser_usb.h"

#define MAX_USBCAN_NET_DEVICES		2

/* Command header size */
#define CMD_HEADER_LEN			2

/* Kvaser CAN message flags */
#define MSG_FLAG_ERROR_FRAME		BIT(0)
#define MSG_FLAG_OVERRUN		BIT(1)
#define MSG_FLAG_NERR			BIT(2)
#define MSG_FLAG_WAKEUP			BIT(3)
#define MSG_FLAG_REMOTE_FRAME		BIT(4)
#define MSG_FLAG_RESERVED		BIT(5)
#define MSG_FLAG_TX_ACK			BIT(6)
#define MSG_FLAG_TX_REQUEST		BIT(7)

/* CAN states (M16C CxSTRH register) */
#define M16C_STATE_BUS_RESET		BIT(0)
#define M16C_STATE_BUS_ERROR		BIT(4)
#define M16C_STATE_BUS_PASSIVE		BIT(5)
#define M16C_STATE_BUS_OFF		BIT(6)

/* Leaf/usbcan command ids */
#define CMD_RX_STD_MESSAGE		12
#define CMD_TX_STD_MESSAGE		13
#define CMD_RX_EXT_MESSAGE		14
#define CMD_TX_EXT_MESSAGE		15
#define CMD_SET_BUS_PARAMS		16
#define CMD_CHIP_STATE_EVENT		20
#define CMD_SET_CTRL_MODE		21
#define CMD_RESET_CHIP			24
#define CMD_START_CHIP			26
#define CMD_START_CHIP_REPLY		27
#define CMD_STOP_CHIP			28
#define CMD_STOP_CHIP_REPLY		29

#define CMD_USBCAN_CLOCK_OVERFLOW_EVENT	33

#define CMD_GET_CARD_INFO		34
#define CMD_GET_CARD_INFO_REPLY		35
#define CMD_GET_SOFTWARE_INFO		38
#define CMD_GET_SOFTWARE_INFO_REPLY	39
#define CMD_FLUSH_QUEUE			48
#define CMD_TX_ACKNOWLEDGE		50
#define CMD_CAN_ERROR_EVENT		51
#define CMD_FLUSH_QUEUE_REPLY		68

#define CMD_LEAF_LOG_MESSAGE		106

/* Leaf frequency options */
#define KVASER_USB_LEAF_SWOPTION_FREQ_MASK 0x60
#define KVASER_USB_LEAF_SWOPTION_FREQ_16_MHZ_CLK 0
#define KVASER_USB_LEAF_SWOPTION_FREQ_32_MHZ_CLK BIT(5)
#define KVASER_USB_LEAF_SWOPTION_FREQ_24_MHZ_CLK BIT(6)

/* error factors */
#define M16C_EF_ACKE			BIT(0)
#define M16C_EF_CRCE			BIT(1)
#define M16C_EF_FORME			BIT(2)
#define M16C_EF_STFE			BIT(3)
#define M16C_EF_BITE0			BIT(4)
#define M16C_EF_BITE1			BIT(5)
#define M16C_EF_RCVE			BIT(6)
#define M16C_EF_TRE			BIT(7)

/* Only Leaf-based devices can report M16C error factors,
 * thus define our own error status flags for USBCANII
 */
#define USBCAN_ERROR_STATE_NONE		0
#define USBCAN_ERROR_STATE_TX_ERROR	BIT(0)
#define USBCAN_ERROR_STATE_RX_ERROR	BIT(1)
#define USBCAN_ERROR_STATE_BUSERROR	BIT(2)

/* bittiming parameters */
#define KVASER_USB_TSEG1_MIN		1
#define KVASER_USB_TSEG1_MAX		16
#define KVASER_USB_TSEG2_MIN		1
#define KVASER_USB_TSEG2_MAX		8
#define KVASER_USB_SJW_MAX		4
#define KVASER_USB_BRP_MIN		1
#define KVASER_USB_BRP_MAX		64
#define KVASER_USB_BRP_INC		1

/* ctrl modes */
#define KVASER_CTRL_MODE_NORMAL		1
#define KVASER_CTRL_MODE_SILENT		2
#define KVASER_CTRL_MODE_SELFRECEPTION	3
#define KVASER_CTRL_MODE_OFF		4

/* Extended CAN identifier flag */
#define KVASER_EXTENDED_FRAME		BIT(31)

struct kvaser_cmd_simple {
	u8 tid;
	u8 channel;
} __packed;

struct kvaser_cmd_cardinfo {
	u8 tid;
	u8 nchannels;
	__le32 serial_number;
	__le32 padding0;
	__le32 clock_resolution;
	__le32 mfgdate;
	u8 ean[8];
	u8 hw_revision;
	union {
		struct {
			u8 usb_hs_mode;
		} __packed leaf1;
		struct {
			u8 padding;
		} __packed usbcan1;
	} __packed;
	__le16 padding1;
} __packed;

struct leaf_cmd_softinfo {
	u8 tid;
	u8 padding0;
	__le32 sw_options;
	__le32 fw_version;
	__le16 max_outstanding_tx;
	__le16 padding1[9];
} __packed;

struct usbcan_cmd_softinfo {
	u8 tid;
	u8 fw_name[5];
	__le16 max_outstanding_tx;
	u8 padding[6];
	__le32 fw_version;
	__le16 checksum;
	__le16 sw_options;
} __packed;

struct kvaser_cmd_busparams {
	u8 tid;
	u8 channel;
	__le32 bitrate;
	u8 tseg1;
	u8 tseg2;
	u8 sjw;
	u8 no_samp;
} __packed;

struct kvaser_cmd_tx_can {
	u8 channel;
	u8 tid;
	u8 data[14];
	union {
		struct {
			u8 padding;
			u8 flags;
		} __packed leaf;
		struct {
			u8 flags;
			u8 padding;
		} __packed usbcan;
	} __packed;
} __packed;

struct kvaser_cmd_rx_can_header {
	u8 channel;
	u8 flag;
} __packed;

struct leaf_cmd_rx_can {
	u8 channel;
	u8 flag;

	__le16 time[3];
	u8 data[14];
} __packed;

struct usbcan_cmd_rx_can {
	u8 channel;
	u8 flag;

	u8 data[14];
	__le16 time;
} __packed;

struct leaf_cmd_chip_state_event {
	u8 tid;
	u8 channel;

	__le16 time[3];
	u8 tx_errors_count;
	u8 rx_errors_count;

	u8 status;
	u8 padding[3];
} __packed;

struct usbcan_cmd_chip_state_event {
	u8 tid;
	u8 channel;

	u8 tx_errors_count;
	u8 rx_errors_count;
	__le16 time;

	u8 status;
	u8 padding[3];
} __packed;

struct kvaser_cmd_tx_acknowledge_header {
	u8 channel;
	u8 tid;
} __packed;

struct leaf_cmd_error_event {
	u8 tid;
	u8 flags;
	__le16 time[3];
	u8 channel;
	u8 padding;
	u8 tx_errors_count;
	u8 rx_errors_count;
	u8 status;
	u8 error_factor;
} __packed;

struct usbcan_cmd_error_event {
	u8 tid;
	u8 padding;
	u8 tx_errors_count_ch0;
	u8 rx_errors_count_ch0;
	u8 tx_errors_count_ch1;
	u8 rx_errors_count_ch1;
	u8 status_ch0;
	u8 status_ch1;
	__le16 time;
} __packed;

struct kvaser_cmd_ctrl_mode {
	u8 tid;
	u8 channel;
	u8 ctrl_mode;
	u8 padding[3];
} __packed;

struct kvaser_cmd_flush_queue {
	u8 tid;
	u8 channel;
	u8 flags;
	u8 padding[3];
} __packed;

struct leaf_cmd_log_message {
	u8 channel;
	u8 flags;
	__le16 time[3];
	u8 dlc;
	u8 time_offset;
	__le32 id;
	u8 data[8];
} __packed;

struct kvaser_cmd {
	u8 len;
	u8 id;
	union	{
		struct kvaser_cmd_simple simple;
		struct kvaser_cmd_cardinfo cardinfo;
		struct kvaser_cmd_busparams busparams;

		struct kvaser_cmd_rx_can_header rx_can_header;
		struct kvaser_cmd_tx_acknowledge_header tx_acknowledge_header;

		union {
			struct leaf_cmd_softinfo softinfo;
			struct leaf_cmd_rx_can rx_can;
			struct leaf_cmd_chip_state_event chip_state_event;
			struct leaf_cmd_error_event error_event;
			struct leaf_cmd_log_message log_message;
		} __packed leaf;

		union {
			struct usbcan_cmd_softinfo softinfo;
			struct usbcan_cmd_rx_can rx_can;
			struct usbcan_cmd_chip_state_event chip_state_event;
			struct usbcan_cmd_error_event error_event;
		} __packed usbcan;

		struct kvaser_cmd_tx_can tx_can;
		struct kvaser_cmd_ctrl_mode ctrl_mode;
		struct kvaser_cmd_flush_queue flush_queue;
	} u;
} __packed;

/* Summary of a kvaser error event, for a unified Leaf/Usbcan error
 * handling. Some discrepancies between the two families exist:
 *
 * - USBCAN firmware does not report M16C "error factors"
 * - USBCAN controllers has difficulties reporting if the raised error
 *   event is for ch0 or ch1. They leave such arbitration to the OS
 *   driver by letting it compare error counters with previous values
 *   and decide the error event's channel. Thus for USBCAN, the channel
 *   field is only advisory.
 */
struct kvaser_usb_err_summary {
	u8 channel, status, txerr, rxerr;
	union {
		struct {
			u8 error_factor;
		} leaf;
		struct {
			u8 other_ch_status;
			u8 error_state;
		} usbcan;
	};
};

static const struct can_bittiming_const kvaser_usb_leaf_bittiming_const = {
	.name = "kvaser_usb",
	.tseg1_min = KVASER_USB_TSEG1_MIN,
	.tseg1_max = KVASER_USB_TSEG1_MAX,
	.tseg2_min = KVASER_USB_TSEG2_MIN,
	.tseg2_max = KVASER_USB_TSEG2_MAX,
	.sjw_max = KVASER_USB_SJW_MAX,
	.brp_min = KVASER_USB_BRP_MIN,
	.brp_max = KVASER_USB_BRP_MAX,
	.brp_inc = KVASER_USB_BRP_INC,
};

static const struct kvaser_usb_dev_cfg kvaser_usb_leaf_dev_cfg_8mhz = {
	.clock = {
<<<<<<< HEAD
		.freq = 8000000,
=======
		.freq = 8 * MEGA /* Hz */,
>>>>>>> 754e0b0e
	},
	.timestamp_freq = 1,
	.bittiming_const = &kvaser_usb_leaf_bittiming_const,
};

static const struct kvaser_usb_dev_cfg kvaser_usb_leaf_dev_cfg_16mhz = {
	.clock = {
<<<<<<< HEAD
		.freq = 16000000,
=======
		.freq = 16 * MEGA /* Hz */,
>>>>>>> 754e0b0e
	},
	.timestamp_freq = 1,
	.bittiming_const = &kvaser_usb_leaf_bittiming_const,
};

static const struct kvaser_usb_dev_cfg kvaser_usb_leaf_dev_cfg_24mhz = {
	.clock = {
<<<<<<< HEAD
		.freq = 24000000,
=======
		.freq = 24 * MEGA /* Hz */,
>>>>>>> 754e0b0e
	},
	.timestamp_freq = 1,
	.bittiming_const = &kvaser_usb_leaf_bittiming_const,
};

static const struct kvaser_usb_dev_cfg kvaser_usb_leaf_dev_cfg_32mhz = {
	.clock = {
<<<<<<< HEAD
		.freq = 32000000,
=======
		.freq = 32 * MEGA /* Hz */,
>>>>>>> 754e0b0e
	},
	.timestamp_freq = 1,
	.bittiming_const = &kvaser_usb_leaf_bittiming_const,
};

static void *
kvaser_usb_leaf_frame_to_cmd(const struct kvaser_usb_net_priv *priv,
			     const struct sk_buff *skb, int *cmd_len,
			     u16 transid)
{
	struct kvaser_usb *dev = priv->dev;
	struct kvaser_cmd *cmd;
	u8 *cmd_tx_can_flags = NULL;		/* GCC */
	struct can_frame *cf = (struct can_frame *)skb->data;

	cmd = kmalloc(sizeof(*cmd), GFP_ATOMIC);
	if (cmd) {
		cmd->u.tx_can.tid = transid & 0xff;
		cmd->len = *cmd_len = CMD_HEADER_LEN +
				      sizeof(struct kvaser_cmd_tx_can);
		cmd->u.tx_can.channel = priv->channel;

		switch (dev->card_data.leaf.family) {
		case KVASER_LEAF:
			cmd_tx_can_flags = &cmd->u.tx_can.leaf.flags;
			break;
		case KVASER_USBCAN:
			cmd_tx_can_flags = &cmd->u.tx_can.usbcan.flags;
			break;
		}

		*cmd_tx_can_flags = 0;

		if (cf->can_id & CAN_EFF_FLAG) {
			cmd->id = CMD_TX_EXT_MESSAGE;
			cmd->u.tx_can.data[0] = (cf->can_id >> 24) & 0x1f;
			cmd->u.tx_can.data[1] = (cf->can_id >> 18) & 0x3f;
			cmd->u.tx_can.data[2] = (cf->can_id >> 14) & 0x0f;
			cmd->u.tx_can.data[3] = (cf->can_id >> 6) & 0xff;
			cmd->u.tx_can.data[4] = cf->can_id & 0x3f;
		} else {
			cmd->id = CMD_TX_STD_MESSAGE;
			cmd->u.tx_can.data[0] = (cf->can_id >> 6) & 0x1f;
			cmd->u.tx_can.data[1] = cf->can_id & 0x3f;
		}

		cmd->u.tx_can.data[5] = cf->len;
		memcpy(&cmd->u.tx_can.data[6], cf->data, cf->len);

		if (cf->can_id & CAN_RTR_FLAG)
			*cmd_tx_can_flags |= MSG_FLAG_REMOTE_FRAME;
	}
	return cmd;
}

static int kvaser_usb_leaf_wait_cmd(const struct kvaser_usb *dev, u8 id,
				    struct kvaser_cmd *cmd)
{
	struct kvaser_cmd *tmp;
	void *buf;
	int actual_len;
	int err;
	int pos;
	unsigned long to = jiffies + msecs_to_jiffies(KVASER_USB_TIMEOUT);

	buf = kzalloc(KVASER_USB_RX_BUFFER_SIZE, GFP_KERNEL);
	if (!buf)
		return -ENOMEM;

	do {
		err = kvaser_usb_recv_cmd(dev, buf, KVASER_USB_RX_BUFFER_SIZE,
					  &actual_len);
		if (err < 0)
			goto end;

		pos = 0;
		while (pos <= actual_len - CMD_HEADER_LEN) {
			tmp = buf + pos;

			/* Handle commands crossing the USB endpoint max packet
			 * size boundary. Check kvaser_usb_read_bulk_callback()
			 * for further details.
			 */
			if (tmp->len == 0) {
				pos = round_up(pos,
					       le16_to_cpu
						(dev->bulk_in->wMaxPacketSize));
				continue;
			}

			if (pos + tmp->len > actual_len) {
				dev_err_ratelimited(&dev->intf->dev,
						    "Format error\n");
				break;
			}

			if (tmp->id == id) {
				memcpy(cmd, tmp, tmp->len);
				goto end;
			}

			pos += tmp->len;
		}
	} while (time_before(jiffies, to));

	err = -EINVAL;

end:
	kfree(buf);

	return err;
}

static int kvaser_usb_leaf_send_simple_cmd(const struct kvaser_usb *dev,
					   u8 cmd_id, int channel)
{
	struct kvaser_cmd *cmd;
	int rc;

	cmd = kmalloc(sizeof(*cmd), GFP_KERNEL);
	if (!cmd)
		return -ENOMEM;

	cmd->id = cmd_id;
	cmd->len = CMD_HEADER_LEN + sizeof(struct kvaser_cmd_simple);
	cmd->u.simple.channel = channel;
	cmd->u.simple.tid = 0xff;

	rc = kvaser_usb_send_cmd(dev, cmd, cmd->len);

	kfree(cmd);
	return rc;
}

static void kvaser_usb_leaf_get_software_info_leaf(struct kvaser_usb *dev,
						   const struct leaf_cmd_softinfo *softinfo)
{
	u32 sw_options = le32_to_cpu(softinfo->sw_options);

	dev->fw_version = le32_to_cpu(softinfo->fw_version);
	dev->max_tx_urbs = le16_to_cpu(softinfo->max_outstanding_tx);

	switch (sw_options & KVASER_USB_LEAF_SWOPTION_FREQ_MASK) {
	case KVASER_USB_LEAF_SWOPTION_FREQ_16_MHZ_CLK:
		dev->cfg = &kvaser_usb_leaf_dev_cfg_16mhz;
		break;
	case KVASER_USB_LEAF_SWOPTION_FREQ_24_MHZ_CLK:
		dev->cfg = &kvaser_usb_leaf_dev_cfg_24mhz;
		break;
	case KVASER_USB_LEAF_SWOPTION_FREQ_32_MHZ_CLK:
		dev->cfg = &kvaser_usb_leaf_dev_cfg_32mhz;
		break;
	}
}

static int kvaser_usb_leaf_get_software_info_inner(struct kvaser_usb *dev)
{
	struct kvaser_cmd cmd;
	int err;

	err = kvaser_usb_leaf_send_simple_cmd(dev, CMD_GET_SOFTWARE_INFO, 0);
	if (err)
		return err;

	err = kvaser_usb_leaf_wait_cmd(dev, CMD_GET_SOFTWARE_INFO_REPLY, &cmd);
	if (err)
		return err;

	switch (dev->card_data.leaf.family) {
	case KVASER_LEAF:
		kvaser_usb_leaf_get_software_info_leaf(dev, &cmd.u.leaf.softinfo);
		break;
	case KVASER_USBCAN:
		dev->fw_version = le32_to_cpu(cmd.u.usbcan.softinfo.fw_version);
		dev->max_tx_urbs =
			le16_to_cpu(cmd.u.usbcan.softinfo.max_outstanding_tx);
		dev->cfg = &kvaser_usb_leaf_dev_cfg_8mhz;
		break;
	}

	return 0;
}

static int kvaser_usb_leaf_get_software_info(struct kvaser_usb *dev)
{
	int err;
	int retry = 3;

	/* On some x86 laptops, plugging a Kvaser device again after
	 * an unplug makes the firmware always ignore the very first
	 * command. For such a case, provide some room for retries
	 * instead of completely exiting the driver.
	 */
	do {
		err = kvaser_usb_leaf_get_software_info_inner(dev);
	} while (--retry && err == -ETIMEDOUT);

	return err;
}

static int kvaser_usb_leaf_get_card_info(struct kvaser_usb *dev)
{
	struct kvaser_cmd cmd;
	int err;

	err = kvaser_usb_leaf_send_simple_cmd(dev, CMD_GET_CARD_INFO, 0);
	if (err)
		return err;

	err = kvaser_usb_leaf_wait_cmd(dev, CMD_GET_CARD_INFO_REPLY, &cmd);
	if (err)
		return err;

	dev->nchannels = cmd.u.cardinfo.nchannels;
	if (dev->nchannels > KVASER_USB_MAX_NET_DEVICES ||
	    (dev->card_data.leaf.family == KVASER_USBCAN &&
	     dev->nchannels > MAX_USBCAN_NET_DEVICES))
		return -EINVAL;

	return 0;
}

static void kvaser_usb_leaf_tx_acknowledge(const struct kvaser_usb *dev,
					   const struct kvaser_cmd *cmd)
{
	struct net_device_stats *stats;
	struct kvaser_usb_tx_urb_context *context;
	struct kvaser_usb_net_priv *priv;
	unsigned long flags;
	u8 channel, tid;

	channel = cmd->u.tx_acknowledge_header.channel;
	tid = cmd->u.tx_acknowledge_header.tid;

	if (channel >= dev->nchannels) {
		dev_err(&dev->intf->dev,
			"Invalid channel number (%d)\n", channel);
		return;
	}

	priv = dev->nets[channel];

	if (!netif_device_present(priv->netdev))
		return;

	stats = &priv->netdev->stats;

	context = &priv->tx_contexts[tid % dev->max_tx_urbs];

	/* Sometimes the state change doesn't come after a bus-off event */
	if (priv->can.restart_ms && priv->can.state >= CAN_STATE_BUS_OFF) {
		struct sk_buff *skb;
		struct can_frame *cf;

		skb = alloc_can_err_skb(priv->netdev, &cf);
		if (skb) {
			cf->can_id |= CAN_ERR_RESTARTED;

			netif_rx(skb);
		} else {
			netdev_err(priv->netdev,
				   "No memory left for err_skb\n");
		}

		priv->can.can_stats.restarts++;
		netif_carrier_on(priv->netdev);

		priv->can.state = CAN_STATE_ERROR_ACTIVE;
	}

	spin_lock_irqsave(&priv->tx_contexts_lock, flags);

	stats->tx_packets++;
	stats->tx_bytes += can_get_echo_skb(priv->netdev,
					    context->echo_index, NULL);
	context->echo_index = dev->max_tx_urbs;
	--priv->active_tx_contexts;
	netif_wake_queue(priv->netdev);

	spin_unlock_irqrestore(&priv->tx_contexts_lock, flags);
}

static int kvaser_usb_leaf_simple_cmd_async(struct kvaser_usb_net_priv *priv,
					    u8 cmd_id)
{
	struct kvaser_cmd *cmd;
	int err;

	cmd = kzalloc(sizeof(*cmd), GFP_ATOMIC);
	if (!cmd)
		return -ENOMEM;

	cmd->len = CMD_HEADER_LEN + sizeof(struct kvaser_cmd_simple);
	cmd->id = cmd_id;
	cmd->u.simple.channel = priv->channel;

	err = kvaser_usb_send_cmd_async(priv, cmd, cmd->len);
	if (err)
		kfree(cmd);

	return err;
}

static void
kvaser_usb_leaf_rx_error_update_can_state(struct kvaser_usb_net_priv *priv,
					const struct kvaser_usb_err_summary *es,
					struct can_frame *cf)
{
	struct kvaser_usb *dev = priv->dev;
	struct net_device_stats *stats = &priv->netdev->stats;
	enum can_state cur_state, new_state, tx_state, rx_state;

	netdev_dbg(priv->netdev, "Error status: 0x%02x\n", es->status);

	new_state = priv->can.state;
	cur_state = priv->can.state;

	if (es->status & (M16C_STATE_BUS_OFF | M16C_STATE_BUS_RESET)) {
		new_state = CAN_STATE_BUS_OFF;
	} else if (es->status & M16C_STATE_BUS_PASSIVE) {
		new_state = CAN_STATE_ERROR_PASSIVE;
	} else if (es->status & M16C_STATE_BUS_ERROR) {
		/* Guard against spurious error events after a busoff */
		if (cur_state < CAN_STATE_BUS_OFF) {
			if (es->txerr >= 128 || es->rxerr >= 128)
				new_state = CAN_STATE_ERROR_PASSIVE;
			else if (es->txerr >= 96 || es->rxerr >= 96)
				new_state = CAN_STATE_ERROR_WARNING;
			else if (cur_state > CAN_STATE_ERROR_ACTIVE)
				new_state = CAN_STATE_ERROR_ACTIVE;
		}
	}

	if (!es->status)
		new_state = CAN_STATE_ERROR_ACTIVE;

	if (new_state != cur_state) {
		tx_state = (es->txerr >= es->rxerr) ? new_state : 0;
		rx_state = (es->txerr <= es->rxerr) ? new_state : 0;

		can_change_state(priv->netdev, cf, tx_state, rx_state);
	}

	if (priv->can.restart_ms &&
	    cur_state >= CAN_STATE_BUS_OFF &&
	    new_state < CAN_STATE_BUS_OFF)
		priv->can.can_stats.restarts++;

	switch (dev->card_data.leaf.family) {
	case KVASER_LEAF:
		if (es->leaf.error_factor) {
			priv->can.can_stats.bus_error++;
			stats->rx_errors++;
		}
		break;
	case KVASER_USBCAN:
		if (es->usbcan.error_state & USBCAN_ERROR_STATE_TX_ERROR)
			stats->tx_errors++;
		if (es->usbcan.error_state & USBCAN_ERROR_STATE_RX_ERROR)
			stats->rx_errors++;
		if (es->usbcan.error_state & USBCAN_ERROR_STATE_BUSERROR)
			priv->can.can_stats.bus_error++;
		break;
	}

	priv->bec.txerr = es->txerr;
	priv->bec.rxerr = es->rxerr;
}

static void kvaser_usb_leaf_rx_error(const struct kvaser_usb *dev,
				     const struct kvaser_usb_err_summary *es)
{
	struct can_frame *cf;
	struct can_frame tmp_cf = { .can_id = CAN_ERR_FLAG,
				    .len = CAN_ERR_DLC };
	struct sk_buff *skb;
	struct net_device_stats *stats;
	struct kvaser_usb_net_priv *priv;
	enum can_state old_state, new_state;

	if (es->channel >= dev->nchannels) {
		dev_err(&dev->intf->dev,
			"Invalid channel number (%d)\n", es->channel);
		return;
	}

	priv = dev->nets[es->channel];
	stats = &priv->netdev->stats;

	/* Update all of the CAN interface's state and error counters before
	 * trying any memory allocation that can actually fail with -ENOMEM.
	 *
	 * We send a temporary stack-allocated error CAN frame to
	 * can_change_state() for the very same reason.
	 *
	 * TODO: Split can_change_state() responsibility between updating the
	 * CAN interface's state and counters, and the setting up of CAN error
	 * frame ID and data to userspace. Remove stack allocation afterwards.
	 */
	old_state = priv->can.state;
	kvaser_usb_leaf_rx_error_update_can_state(priv, es, &tmp_cf);
	new_state = priv->can.state;

	skb = alloc_can_err_skb(priv->netdev, &cf);
	if (!skb) {
		stats->rx_dropped++;
		return;
	}
	memcpy(cf, &tmp_cf, sizeof(*cf));

	if (new_state != old_state) {
		if (es->status &
		    (M16C_STATE_BUS_OFF | M16C_STATE_BUS_RESET)) {
			if (!priv->can.restart_ms)
				kvaser_usb_leaf_simple_cmd_async(priv,
								 CMD_STOP_CHIP);
			netif_carrier_off(priv->netdev);
		}

		if (priv->can.restart_ms &&
		    old_state >= CAN_STATE_BUS_OFF &&
		    new_state < CAN_STATE_BUS_OFF) {
			cf->can_id |= CAN_ERR_RESTARTED;
			netif_carrier_on(priv->netdev);
		}
	}

	switch (dev->card_data.leaf.family) {
	case KVASER_LEAF:
		if (es->leaf.error_factor) {
			cf->can_id |= CAN_ERR_BUSERROR | CAN_ERR_PROT;

			if (es->leaf.error_factor & M16C_EF_ACKE)
				cf->data[3] = CAN_ERR_PROT_LOC_ACK;
			if (es->leaf.error_factor & M16C_EF_CRCE)
				cf->data[3] = CAN_ERR_PROT_LOC_CRC_SEQ;
			if (es->leaf.error_factor & M16C_EF_FORME)
				cf->data[2] |= CAN_ERR_PROT_FORM;
			if (es->leaf.error_factor & M16C_EF_STFE)
				cf->data[2] |= CAN_ERR_PROT_STUFF;
			if (es->leaf.error_factor & M16C_EF_BITE0)
				cf->data[2] |= CAN_ERR_PROT_BIT0;
			if (es->leaf.error_factor & M16C_EF_BITE1)
				cf->data[2] |= CAN_ERR_PROT_BIT1;
			if (es->leaf.error_factor & M16C_EF_TRE)
				cf->data[2] |= CAN_ERR_PROT_TX;
		}
		break;
	case KVASER_USBCAN:
		if (es->usbcan.error_state & USBCAN_ERROR_STATE_BUSERROR)
			cf->can_id |= CAN_ERR_BUSERROR;
		break;
	}

	cf->data[6] = es->txerr;
	cf->data[7] = es->rxerr;

	netif_rx(skb);
}

/* For USBCAN, report error to userspace if the channels's errors counter
 * has changed, or we're the only channel seeing a bus error state.
 */
static void
kvaser_usb_leaf_usbcan_conditionally_rx_error(const struct kvaser_usb *dev,
					      struct kvaser_usb_err_summary *es)
{
	struct kvaser_usb_net_priv *priv;
	unsigned int channel;
	bool report_error;

	channel = es->channel;
	if (channel >= dev->nchannels) {
		dev_err(&dev->intf->dev,
			"Invalid channel number (%d)\n", channel);
		return;
	}

	priv = dev->nets[channel];
	report_error = false;

	if (es->txerr != priv->bec.txerr) {
		es->usbcan.error_state |= USBCAN_ERROR_STATE_TX_ERROR;
		report_error = true;
	}
	if (es->rxerr != priv->bec.rxerr) {
		es->usbcan.error_state |= USBCAN_ERROR_STATE_RX_ERROR;
		report_error = true;
	}
	if ((es->status & M16C_STATE_BUS_ERROR) &&
	    !(es->usbcan.other_ch_status & M16C_STATE_BUS_ERROR)) {
		es->usbcan.error_state |= USBCAN_ERROR_STATE_BUSERROR;
		report_error = true;
	}

	if (report_error)
		kvaser_usb_leaf_rx_error(dev, es);
}

static void kvaser_usb_leaf_usbcan_rx_error(const struct kvaser_usb *dev,
					    const struct kvaser_cmd *cmd)
{
	struct kvaser_usb_err_summary es = { };

	switch (cmd->id) {
	/* Sometimes errors are sent as unsolicited chip state events */
	case CMD_CHIP_STATE_EVENT:
		es.channel = cmd->u.usbcan.chip_state_event.channel;
		es.status = cmd->u.usbcan.chip_state_event.status;
		es.txerr = cmd->u.usbcan.chip_state_event.tx_errors_count;
		es.rxerr = cmd->u.usbcan.chip_state_event.rx_errors_count;
		kvaser_usb_leaf_usbcan_conditionally_rx_error(dev, &es);
		break;

	case CMD_CAN_ERROR_EVENT:
		es.channel = 0;
		es.status = cmd->u.usbcan.error_event.status_ch0;
		es.txerr = cmd->u.usbcan.error_event.tx_errors_count_ch0;
		es.rxerr = cmd->u.usbcan.error_event.rx_errors_count_ch0;
		es.usbcan.other_ch_status =
			cmd->u.usbcan.error_event.status_ch1;
		kvaser_usb_leaf_usbcan_conditionally_rx_error(dev, &es);

		/* The USBCAN firmware supports up to 2 channels.
		 * Now that ch0 was checked, check if ch1 has any errors.
		 */
		if (dev->nchannels == MAX_USBCAN_NET_DEVICES) {
			es.channel = 1;
			es.status = cmd->u.usbcan.error_event.status_ch1;
			es.txerr =
				cmd->u.usbcan.error_event.tx_errors_count_ch1;
			es.rxerr =
				cmd->u.usbcan.error_event.rx_errors_count_ch1;
			es.usbcan.other_ch_status =
				cmd->u.usbcan.error_event.status_ch0;
			kvaser_usb_leaf_usbcan_conditionally_rx_error(dev, &es);
		}
		break;

	default:
		dev_err(&dev->intf->dev, "Invalid cmd id (%d)\n", cmd->id);
	}
}

static void kvaser_usb_leaf_leaf_rx_error(const struct kvaser_usb *dev,
					  const struct kvaser_cmd *cmd)
{
	struct kvaser_usb_err_summary es = { };

	switch (cmd->id) {
	case CMD_CAN_ERROR_EVENT:
		es.channel = cmd->u.leaf.error_event.channel;
		es.status = cmd->u.leaf.error_event.status;
		es.txerr = cmd->u.leaf.error_event.tx_errors_count;
		es.rxerr = cmd->u.leaf.error_event.rx_errors_count;
		es.leaf.error_factor = cmd->u.leaf.error_event.error_factor;
		break;
	case CMD_LEAF_LOG_MESSAGE:
		es.channel = cmd->u.leaf.log_message.channel;
		es.status = cmd->u.leaf.log_message.data[0];
		es.txerr = cmd->u.leaf.log_message.data[2];
		es.rxerr = cmd->u.leaf.log_message.data[3];
		es.leaf.error_factor = cmd->u.leaf.log_message.data[1];
		break;
	case CMD_CHIP_STATE_EVENT:
		es.channel = cmd->u.leaf.chip_state_event.channel;
		es.status = cmd->u.leaf.chip_state_event.status;
		es.txerr = cmd->u.leaf.chip_state_event.tx_errors_count;
		es.rxerr = cmd->u.leaf.chip_state_event.rx_errors_count;
		es.leaf.error_factor = 0;
		break;
	default:
		dev_err(&dev->intf->dev, "Invalid cmd id (%d)\n", cmd->id);
		return;
	}

	kvaser_usb_leaf_rx_error(dev, &es);
}

static void kvaser_usb_leaf_rx_can_err(const struct kvaser_usb_net_priv *priv,
				       const struct kvaser_cmd *cmd)
{
	if (cmd->u.rx_can_header.flag & (MSG_FLAG_ERROR_FRAME |
					 MSG_FLAG_NERR)) {
		struct net_device_stats *stats = &priv->netdev->stats;

		netdev_err(priv->netdev, "Unknown error (flags: 0x%02x)\n",
			   cmd->u.rx_can_header.flag);

		stats->rx_errors++;
		return;
	}

	if (cmd->u.rx_can_header.flag & MSG_FLAG_OVERRUN)
		kvaser_usb_can_rx_over_error(priv->netdev);
}

static void kvaser_usb_leaf_rx_can_msg(const struct kvaser_usb *dev,
				       const struct kvaser_cmd *cmd)
{
	struct kvaser_usb_net_priv *priv;
	struct can_frame *cf;
	struct sk_buff *skb;
	struct net_device_stats *stats;
	u8 channel = cmd->u.rx_can_header.channel;
	const u8 *rx_data = NULL;	/* GCC */

	if (channel >= dev->nchannels) {
		dev_err(&dev->intf->dev,
			"Invalid channel number (%d)\n", channel);
		return;
	}

	priv = dev->nets[channel];
	stats = &priv->netdev->stats;

	if ((cmd->u.rx_can_header.flag & MSG_FLAG_ERROR_FRAME) &&
	    (dev->card_data.leaf.family == KVASER_LEAF &&
	     cmd->id == CMD_LEAF_LOG_MESSAGE)) {
		kvaser_usb_leaf_leaf_rx_error(dev, cmd);
		return;
	} else if (cmd->u.rx_can_header.flag & (MSG_FLAG_ERROR_FRAME |
						MSG_FLAG_NERR |
						MSG_FLAG_OVERRUN)) {
		kvaser_usb_leaf_rx_can_err(priv, cmd);
		return;
	} else if (cmd->u.rx_can_header.flag & ~MSG_FLAG_REMOTE_FRAME) {
		netdev_warn(priv->netdev,
			    "Unhandled frame (flags: 0x%02x)\n",
			    cmd->u.rx_can_header.flag);
		return;
	}

	switch (dev->card_data.leaf.family) {
	case KVASER_LEAF:
		rx_data = cmd->u.leaf.rx_can.data;
		break;
	case KVASER_USBCAN:
		rx_data = cmd->u.usbcan.rx_can.data;
		break;
	}

	skb = alloc_can_skb(priv->netdev, &cf);
	if (!skb) {
		stats->rx_dropped++;
		return;
	}

	if (dev->card_data.leaf.family == KVASER_LEAF && cmd->id ==
	    CMD_LEAF_LOG_MESSAGE) {
		cf->can_id = le32_to_cpu(cmd->u.leaf.log_message.id);
		if (cf->can_id & KVASER_EXTENDED_FRAME)
			cf->can_id &= CAN_EFF_MASK | CAN_EFF_FLAG;
		else
			cf->can_id &= CAN_SFF_MASK;

		cf->len = can_cc_dlc2len(cmd->u.leaf.log_message.dlc);

		if (cmd->u.leaf.log_message.flags & MSG_FLAG_REMOTE_FRAME)
			cf->can_id |= CAN_RTR_FLAG;
		else
			memcpy(cf->data, &cmd->u.leaf.log_message.data,
			       cf->len);
	} else {
		cf->can_id = ((rx_data[0] & 0x1f) << 6) | (rx_data[1] & 0x3f);

		if (cmd->id == CMD_RX_EXT_MESSAGE) {
			cf->can_id <<= 18;
			cf->can_id |= ((rx_data[2] & 0x0f) << 14) |
				      ((rx_data[3] & 0xff) << 6) |
				      (rx_data[4] & 0x3f);
			cf->can_id |= CAN_EFF_FLAG;
		}

		cf->len = can_cc_dlc2len(rx_data[5]);

		if (cmd->u.rx_can_header.flag & MSG_FLAG_REMOTE_FRAME)
			cf->can_id |= CAN_RTR_FLAG;
		else
			memcpy(cf->data, &rx_data[6], cf->len);
	}

	stats->rx_packets++;
	if (!(cf->can_id & CAN_RTR_FLAG))
		stats->rx_bytes += cf->len;
	netif_rx(skb);
}

static void kvaser_usb_leaf_start_chip_reply(const struct kvaser_usb *dev,
					     const struct kvaser_cmd *cmd)
{
	struct kvaser_usb_net_priv *priv;
	u8 channel = cmd->u.simple.channel;

	if (channel >= dev->nchannels) {
		dev_err(&dev->intf->dev,
			"Invalid channel number (%d)\n", channel);
		return;
	}

	priv = dev->nets[channel];

	if (completion_done(&priv->start_comp) &&
	    netif_queue_stopped(priv->netdev)) {
		netif_wake_queue(priv->netdev);
	} else {
		netif_start_queue(priv->netdev);
		complete(&priv->start_comp);
	}
}

static void kvaser_usb_leaf_stop_chip_reply(const struct kvaser_usb *dev,
					    const struct kvaser_cmd *cmd)
{
	struct kvaser_usb_net_priv *priv;
	u8 channel = cmd->u.simple.channel;

	if (channel >= dev->nchannels) {
		dev_err(&dev->intf->dev,
			"Invalid channel number (%d)\n", channel);
		return;
	}

	priv = dev->nets[channel];

	complete(&priv->stop_comp);
}

static void kvaser_usb_leaf_handle_command(const struct kvaser_usb *dev,
					   const struct kvaser_cmd *cmd)
{
	switch (cmd->id) {
	case CMD_START_CHIP_REPLY:
		kvaser_usb_leaf_start_chip_reply(dev, cmd);
		break;

	case CMD_STOP_CHIP_REPLY:
		kvaser_usb_leaf_stop_chip_reply(dev, cmd);
		break;

	case CMD_RX_STD_MESSAGE:
	case CMD_RX_EXT_MESSAGE:
		kvaser_usb_leaf_rx_can_msg(dev, cmd);
		break;

	case CMD_LEAF_LOG_MESSAGE:
		if (dev->card_data.leaf.family != KVASER_LEAF)
			goto warn;
		kvaser_usb_leaf_rx_can_msg(dev, cmd);
		break;

	case CMD_CHIP_STATE_EVENT:
	case CMD_CAN_ERROR_EVENT:
		if (dev->card_data.leaf.family == KVASER_LEAF)
			kvaser_usb_leaf_leaf_rx_error(dev, cmd);
		else
			kvaser_usb_leaf_usbcan_rx_error(dev, cmd);
		break;

	case CMD_TX_ACKNOWLEDGE:
		kvaser_usb_leaf_tx_acknowledge(dev, cmd);
		break;

	/* Ignored commands */
	case CMD_USBCAN_CLOCK_OVERFLOW_EVENT:
		if (dev->card_data.leaf.family != KVASER_USBCAN)
			goto warn;
		break;

	case CMD_FLUSH_QUEUE_REPLY:
		if (dev->card_data.leaf.family != KVASER_LEAF)
			goto warn;
		break;

	default:
warn:		dev_warn(&dev->intf->dev, "Unhandled command (%d)\n", cmd->id);
		break;
	}
}

static void kvaser_usb_leaf_read_bulk_callback(struct kvaser_usb *dev,
					       void *buf, int len)
{
	struct kvaser_cmd *cmd;
	int pos = 0;

	while (pos <= len - CMD_HEADER_LEN) {
		cmd = buf + pos;

		/* The Kvaser firmware can only read and write commands that
		 * does not cross the USB's endpoint wMaxPacketSize boundary.
		 * If a follow-up command crosses such boundary, firmware puts
		 * a placeholder zero-length command in its place then aligns
		 * the real command to the next max packet size.
		 *
		 * Handle such cases or we're going to miss a significant
		 * number of events in case of a heavy rx load on the bus.
		 */
		if (cmd->len == 0) {
			pos = round_up(pos, le16_to_cpu
						(dev->bulk_in->wMaxPacketSize));
			continue;
		}

		if (pos + cmd->len > len) {
			dev_err_ratelimited(&dev->intf->dev, "Format error\n");
			break;
		}

		kvaser_usb_leaf_handle_command(dev, cmd);
		pos += cmd->len;
	}
}

static int kvaser_usb_leaf_set_opt_mode(const struct kvaser_usb_net_priv *priv)
{
	struct kvaser_cmd *cmd;
	int rc;

	cmd = kzalloc(sizeof(*cmd), GFP_KERNEL);
	if (!cmd)
		return -ENOMEM;

	cmd->id = CMD_SET_CTRL_MODE;
	cmd->len = CMD_HEADER_LEN + sizeof(struct kvaser_cmd_ctrl_mode);
	cmd->u.ctrl_mode.tid = 0xff;
	cmd->u.ctrl_mode.channel = priv->channel;

	if (priv->can.ctrlmode & CAN_CTRLMODE_LISTENONLY)
		cmd->u.ctrl_mode.ctrl_mode = KVASER_CTRL_MODE_SILENT;
	else
		cmd->u.ctrl_mode.ctrl_mode = KVASER_CTRL_MODE_NORMAL;

	rc = kvaser_usb_send_cmd(priv->dev, cmd, cmd->len);

	kfree(cmd);
	return rc;
}

static int kvaser_usb_leaf_start_chip(struct kvaser_usb_net_priv *priv)
{
	int err;

	init_completion(&priv->start_comp);

	err = kvaser_usb_leaf_send_simple_cmd(priv->dev, CMD_START_CHIP,
					      priv->channel);
	if (err)
		return err;

	if (!wait_for_completion_timeout(&priv->start_comp,
					 msecs_to_jiffies(KVASER_USB_TIMEOUT)))
		return -ETIMEDOUT;

	return 0;
}

static int kvaser_usb_leaf_stop_chip(struct kvaser_usb_net_priv *priv)
{
	int err;

	init_completion(&priv->stop_comp);

	err = kvaser_usb_leaf_send_simple_cmd(priv->dev, CMD_STOP_CHIP,
					      priv->channel);
	if (err)
		return err;

	if (!wait_for_completion_timeout(&priv->stop_comp,
					 msecs_to_jiffies(KVASER_USB_TIMEOUT)))
		return -ETIMEDOUT;

	return 0;
}

static int kvaser_usb_leaf_reset_chip(struct kvaser_usb *dev, int channel)
{
	return kvaser_usb_leaf_send_simple_cmd(dev, CMD_RESET_CHIP, channel);
}

static int kvaser_usb_leaf_flush_queue(struct kvaser_usb_net_priv *priv)
{
	struct kvaser_cmd *cmd;
	int rc;

	cmd = kzalloc(sizeof(*cmd), GFP_KERNEL);
	if (!cmd)
		return -ENOMEM;

	cmd->id = CMD_FLUSH_QUEUE;
	cmd->len = CMD_HEADER_LEN + sizeof(struct kvaser_cmd_flush_queue);
	cmd->u.flush_queue.channel = priv->channel;
	cmd->u.flush_queue.flags = 0x00;

	rc = kvaser_usb_send_cmd(priv->dev, cmd, cmd->len);

	kfree(cmd);
	return rc;
}

static int kvaser_usb_leaf_init_card(struct kvaser_usb *dev)
{
	struct kvaser_usb_dev_card_data *card_data = &dev->card_data;

	card_data->ctrlmode_supported |= CAN_CTRLMODE_3_SAMPLES;

	return 0;
}

static int kvaser_usb_leaf_set_bittiming(struct net_device *netdev)
{
	struct kvaser_usb_net_priv *priv = netdev_priv(netdev);
	struct can_bittiming *bt = &priv->can.bittiming;
	struct kvaser_usb *dev = priv->dev;
	struct kvaser_cmd *cmd;
	int rc;

	cmd = kmalloc(sizeof(*cmd), GFP_KERNEL);
	if (!cmd)
		return -ENOMEM;

	cmd->id = CMD_SET_BUS_PARAMS;
	cmd->len = CMD_HEADER_LEN + sizeof(struct kvaser_cmd_busparams);
	cmd->u.busparams.channel = priv->channel;
	cmd->u.busparams.tid = 0xff;
	cmd->u.busparams.bitrate = cpu_to_le32(bt->bitrate);
	cmd->u.busparams.sjw = bt->sjw;
	cmd->u.busparams.tseg1 = bt->prop_seg + bt->phase_seg1;
	cmd->u.busparams.tseg2 = bt->phase_seg2;

	if (priv->can.ctrlmode & CAN_CTRLMODE_3_SAMPLES)
		cmd->u.busparams.no_samp = 3;
	else
		cmd->u.busparams.no_samp = 1;

	rc = kvaser_usb_send_cmd(dev, cmd, cmd->len);

	kfree(cmd);
	return rc;
}

static int kvaser_usb_leaf_set_mode(struct net_device *netdev,
				    enum can_mode mode)
{
	struct kvaser_usb_net_priv *priv = netdev_priv(netdev);
	int err;

	switch (mode) {
	case CAN_MODE_START:
		err = kvaser_usb_leaf_simple_cmd_async(priv, CMD_START_CHIP);
		if (err)
			return err;
		break;
	default:
		return -EOPNOTSUPP;
	}

	return 0;
}

static int kvaser_usb_leaf_get_berr_counter(const struct net_device *netdev,
					    struct can_berr_counter *bec)
{
	struct kvaser_usb_net_priv *priv = netdev_priv(netdev);

	*bec = priv->bec;

	return 0;
}

static int kvaser_usb_leaf_setup_endpoints(struct kvaser_usb *dev)
{
	const struct usb_host_interface *iface_desc;
	struct usb_endpoint_descriptor *endpoint;
	int i;

	iface_desc = dev->intf->cur_altsetting;

	for (i = 0; i < iface_desc->desc.bNumEndpoints; ++i) {
		endpoint = &iface_desc->endpoint[i].desc;

		if (!dev->bulk_in && usb_endpoint_is_bulk_in(endpoint))
			dev->bulk_in = endpoint;

		if (!dev->bulk_out && usb_endpoint_is_bulk_out(endpoint))
			dev->bulk_out = endpoint;

		/* use first bulk endpoint for in and out */
		if (dev->bulk_in && dev->bulk_out)
			return 0;
	}

	return -ENODEV;
}

const struct kvaser_usb_dev_ops kvaser_usb_leaf_dev_ops = {
	.dev_set_mode = kvaser_usb_leaf_set_mode,
	.dev_set_bittiming = kvaser_usb_leaf_set_bittiming,
	.dev_set_data_bittiming = NULL,
	.dev_get_berr_counter = kvaser_usb_leaf_get_berr_counter,
	.dev_setup_endpoints = kvaser_usb_leaf_setup_endpoints,
	.dev_init_card = kvaser_usb_leaf_init_card,
	.dev_get_software_info = kvaser_usb_leaf_get_software_info,
	.dev_get_software_details = NULL,
	.dev_get_card_info = kvaser_usb_leaf_get_card_info,
	.dev_get_capabilities = NULL,
	.dev_set_opt_mode = kvaser_usb_leaf_set_opt_mode,
	.dev_start_chip = kvaser_usb_leaf_start_chip,
	.dev_stop_chip = kvaser_usb_leaf_stop_chip,
	.dev_reset_chip = kvaser_usb_leaf_reset_chip,
	.dev_flush_queue = kvaser_usb_leaf_flush_queue,
	.dev_read_bulk_callback = kvaser_usb_leaf_read_bulk_callback,
	.dev_frame_to_cmd = kvaser_usb_leaf_frame_to_cmd,
};<|MERGE_RESOLUTION|>--- conflicted
+++ resolved
@@ -357,11 +357,7 @@
 
 static const struct kvaser_usb_dev_cfg kvaser_usb_leaf_dev_cfg_8mhz = {
 	.clock = {
-<<<<<<< HEAD
-		.freq = 8000000,
-=======
 		.freq = 8 * MEGA /* Hz */,
->>>>>>> 754e0b0e
 	},
 	.timestamp_freq = 1,
 	.bittiming_const = &kvaser_usb_leaf_bittiming_const,
@@ -369,11 +365,7 @@
 
 static const struct kvaser_usb_dev_cfg kvaser_usb_leaf_dev_cfg_16mhz = {
 	.clock = {
-<<<<<<< HEAD
-		.freq = 16000000,
-=======
 		.freq = 16 * MEGA /* Hz */,
->>>>>>> 754e0b0e
 	},
 	.timestamp_freq = 1,
 	.bittiming_const = &kvaser_usb_leaf_bittiming_const,
@@ -381,11 +373,7 @@
 
 static const struct kvaser_usb_dev_cfg kvaser_usb_leaf_dev_cfg_24mhz = {
 	.clock = {
-<<<<<<< HEAD
-		.freq = 24000000,
-=======
 		.freq = 24 * MEGA /* Hz */,
->>>>>>> 754e0b0e
 	},
 	.timestamp_freq = 1,
 	.bittiming_const = &kvaser_usb_leaf_bittiming_const,
@@ -393,11 +381,7 @@
 
 static const struct kvaser_usb_dev_cfg kvaser_usb_leaf_dev_cfg_32mhz = {
 	.clock = {
-<<<<<<< HEAD
-		.freq = 32000000,
-=======
 		.freq = 32 * MEGA /* Hz */,
->>>>>>> 754e0b0e
 	},
 	.timestamp_freq = 1,
 	.bittiming_const = &kvaser_usb_leaf_bittiming_const,
