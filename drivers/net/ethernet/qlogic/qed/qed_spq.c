/* QLogic qed NIC Driver
 * Copyright (c) 2015 QLogic Corporation
 *
 * This software is available under the terms of the GNU General Public License
 * (GPL) Version 2, available from the file COPYING in the main directory of
 * this source tree.
 */

#include <linux/types.h>
#include <asm/byteorder.h>
#include <linux/io.h>
#include <linux/delay.h>
#include <linux/dma-mapping.h>
#include <linux/errno.h>
#include <linux/kernel.h>
#include <linux/list.h>
#include <linux/pci.h>
#include <linux/slab.h>
#include <linux/spinlock.h>
#include <linux/string.h>
#include "qed.h"
#include "qed_cxt.h"
#include "qed_dev_api.h"
#include "qed_hsi.h"
#include "qed_hw.h"
#include "qed_int.h"
#include "qed_mcp.h"
#include "qed_reg_addr.h"
#include "qed_sp.h"
#include "qed_sriov.h"
<<<<<<< HEAD
#if IS_ENABLED(CONFIG_INFINIBAND_QEDR)
#include "qed_roce.h"
#endif
=======
#include "qed_roce.h"
>>>>>>> d06e622d

/***************************************************************************
* Structures & Definitions
***************************************************************************/

#define SPQ_HIGH_PRI_RESERVE_DEFAULT    (1)
#define SPQ_BLOCK_SLEEP_LENGTH          (1000)

/***************************************************************************
* Blocking Imp. (BLOCK/EBLOCK mode)
***************************************************************************/
static void qed_spq_blocking_cb(struct qed_hwfn *p_hwfn,
				void *cookie,
				union event_ring_data *data, u8 fw_return_code)
{
	struct qed_spq_comp_done *comp_done;

	comp_done = (struct qed_spq_comp_done *)cookie;

	comp_done->done			= 0x1;
	comp_done->fw_return_code	= fw_return_code;

	/* make update visible to waiting thread */
	smp_wmb();
}

static int qed_spq_block(struct qed_hwfn *p_hwfn,
			 struct qed_spq_entry *p_ent,
			 u8 *p_fw_ret)
{
	int sleep_count = SPQ_BLOCK_SLEEP_LENGTH;
	struct qed_spq_comp_done *comp_done;
	int rc;

	comp_done = (struct qed_spq_comp_done *)p_ent->comp_cb.cookie;
	while (sleep_count) {
		/* validate we receive completion update */
		smp_rmb();
		if (comp_done->done == 1) {
			if (p_fw_ret)
				*p_fw_ret = comp_done->fw_return_code;
			return 0;
		}
		usleep_range(5000, 10000);
		sleep_count--;
	}

	DP_INFO(p_hwfn, "Ramrod is stuck, requesting MCP drain\n");
	rc = qed_mcp_drain(p_hwfn, p_hwfn->p_main_ptt);
	if (rc != 0)
		DP_NOTICE(p_hwfn, "MCP drain failed\n");

	/* Retry after drain */
	sleep_count = SPQ_BLOCK_SLEEP_LENGTH;
	while (sleep_count) {
		/* validate we receive completion update */
		smp_rmb();
		if (comp_done->done == 1) {
			if (p_fw_ret)
				*p_fw_ret = comp_done->fw_return_code;
			return 0;
		}
		usleep_range(5000, 10000);
		sleep_count--;
	}

	if (comp_done->done == 1) {
		if (p_fw_ret)
			*p_fw_ret = comp_done->fw_return_code;
		return 0;
	}

	DP_NOTICE(p_hwfn, "Ramrod is stuck, MCP drain failed\n");

	return -EBUSY;
}

/***************************************************************************
* SPQ entries inner API
***************************************************************************/
static int qed_spq_fill_entry(struct qed_hwfn *p_hwfn,
			      struct qed_spq_entry *p_ent)
{
	p_ent->flags = 0;

	switch (p_ent->comp_mode) {
	case QED_SPQ_MODE_EBLOCK:
	case QED_SPQ_MODE_BLOCK:
		p_ent->comp_cb.function = qed_spq_blocking_cb;
		break;
	case QED_SPQ_MODE_CB:
		break;
	default:
		DP_NOTICE(p_hwfn, "Unknown SPQE completion mode %d\n",
			  p_ent->comp_mode);
		return -EINVAL;
	}

	DP_VERBOSE(p_hwfn, QED_MSG_SPQ,
		   "Ramrod header: [CID 0x%08x CMD 0x%02x protocol 0x%02x] Data pointer: [%08x:%08x] Completion Mode: %s\n",
		   p_ent->elem.hdr.cid,
		   p_ent->elem.hdr.cmd_id,
		   p_ent->elem.hdr.protocol_id,
		   p_ent->elem.data_ptr.hi,
		   p_ent->elem.data_ptr.lo,
		   D_TRINE(p_ent->comp_mode, QED_SPQ_MODE_EBLOCK,
			   QED_SPQ_MODE_BLOCK, "MODE_EBLOCK", "MODE_BLOCK",
			   "MODE_CB"));

	return 0;
}

/***************************************************************************
* HSI access
***************************************************************************/
static void qed_spq_hw_initialize(struct qed_hwfn *p_hwfn,
				  struct qed_spq *p_spq)
{
	u16				pq;
	struct qed_cxt_info		cxt_info;
	struct core_conn_context	*p_cxt;
	union qed_qm_pq_params		pq_params;
	int				rc;

	cxt_info.iid = p_spq->cid;

	rc = qed_cxt_get_cid_info(p_hwfn, &cxt_info);

	if (rc < 0) {
		DP_NOTICE(p_hwfn, "Cannot find context info for cid=%d\n",
			  p_spq->cid);
		return;
	}

	p_cxt = cxt_info.p_cxt;

	SET_FIELD(p_cxt->xstorm_ag_context.flags10,
		  XSTORM_CORE_CONN_AG_CTX_DQ_CF_EN, 1);
	SET_FIELD(p_cxt->xstorm_ag_context.flags1,
		  XSTORM_CORE_CONN_AG_CTX_DQ_CF_ACTIVE, 1);
	SET_FIELD(p_cxt->xstorm_ag_context.flags9,
		  XSTORM_CORE_CONN_AG_CTX_CONSOLID_PROD_CF_EN, 1);

	/* QM physical queue */
	memset(&pq_params, 0, sizeof(pq_params));
	pq_params.core.tc = LB_TC;
	pq = qed_get_qm_pq(p_hwfn, PROTOCOLID_CORE, &pq_params);
	p_cxt->xstorm_ag_context.physical_q0 = cpu_to_le16(pq);

	p_cxt->xstorm_st_context.spq_base_lo =
		DMA_LO_LE(p_spq->chain.p_phys_addr);
	p_cxt->xstorm_st_context.spq_base_hi =
		DMA_HI_LE(p_spq->chain.p_phys_addr);

	DMA_REGPAIR_LE(p_cxt->xstorm_st_context.consolid_base_addr,
		       p_hwfn->p_consq->chain.p_phys_addr);
}

static int qed_spq_hw_post(struct qed_hwfn *p_hwfn,
			   struct qed_spq *p_spq, struct qed_spq_entry *p_ent)
{
	struct qed_chain *p_chain = &p_hwfn->p_spq->chain;
	u16 echo = qed_chain_get_prod_idx(p_chain);
	struct slow_path_element	*elem;
	struct core_db_data		db;

	p_ent->elem.hdr.echo	= cpu_to_le16(echo);
	elem = qed_chain_produce(p_chain);
	if (!elem) {
		DP_NOTICE(p_hwfn, "Failed to produce from SPQ chain\n");
		return -EINVAL;
	}

	*elem = p_ent->elem; /* struct assignment */

	/* send a doorbell on the slow hwfn session */
	memset(&db, 0, sizeof(db));
	SET_FIELD(db.params, CORE_DB_DATA_DEST, DB_DEST_XCM);
	SET_FIELD(db.params, CORE_DB_DATA_AGG_CMD, DB_AGG_CMD_SET);
	SET_FIELD(db.params, CORE_DB_DATA_AGG_VAL_SEL,
		  DQ_XCM_CORE_SPQ_PROD_CMD);
	db.agg_flags = DQ_XCM_CORE_DQ_CF_CMD;
	db.spq_prod = cpu_to_le16(qed_chain_get_prod_idx(p_chain));

	/* make sure the SPQE is updated before the doorbell */
	wmb();

	DOORBELL(p_hwfn, qed_db_addr(p_spq->cid, DQ_DEMS_LEGACY), *(u32 *)&db);

	/* make sure doorbell is rang */
	wmb();

	DP_VERBOSE(p_hwfn, QED_MSG_SPQ,
		   "Doorbelled [0x%08x, CID 0x%08x] with Flags: %02x agg_params: %02x, prod: %04x\n",
		   qed_db_addr(p_spq->cid, DQ_DEMS_LEGACY),
		   p_spq->cid, db.params, db.agg_flags,
		   qed_chain_get_prod_idx(p_chain));

	return 0;
}

/***************************************************************************
* Asynchronous events
***************************************************************************/
static int
qed_async_event_completion(struct qed_hwfn *p_hwfn,
			   struct event_ring_entry *p_eqe)
{
	switch (p_eqe->protocol_id) {
<<<<<<< HEAD
#if IS_ENABLED(CONFIG_INFINIBAND_QEDR)
	case PROTOCOLID_ROCE:
		qed_async_roce_event(p_hwfn, p_eqe);
		return 0;
#endif
=======
	case PROTOCOLID_ROCE:
		qed_async_roce_event(p_hwfn, p_eqe);
		return 0;
>>>>>>> d06e622d
	case PROTOCOLID_COMMON:
		return qed_sriov_eqe_event(p_hwfn,
					   p_eqe->opcode,
					   p_eqe->echo, &p_eqe->data);
	default:
		DP_NOTICE(p_hwfn,
			  "Unknown Async completion for protocol: %d\n",
			  p_eqe->protocol_id);
		return -EINVAL;
	}
}

/***************************************************************************
* EQ API
***************************************************************************/
void qed_eq_prod_update(struct qed_hwfn *p_hwfn, u16 prod)
{
	u32 addr = GTT_BAR0_MAP_REG_USDM_RAM +
		   USTORM_EQE_CONS_OFFSET(p_hwfn->rel_pf_id);

	REG_WR16(p_hwfn, addr, prod);

	/* keep prod updates ordered */
	mmiowb();
}

int qed_eq_completion(struct qed_hwfn *p_hwfn, void *cookie)
{
	struct qed_eq *p_eq = cookie;
	struct qed_chain *p_chain = &p_eq->chain;
	int rc = 0;

	/* take a snapshot of the FW consumer */
	u16 fw_cons_idx = le16_to_cpu(*p_eq->p_fw_cons);

	DP_VERBOSE(p_hwfn, QED_MSG_SPQ, "fw_cons_idx %x\n", fw_cons_idx);

	/* Need to guarantee the fw_cons index we use points to a usuable
	 * element (to comply with our chain), so our macros would comply
	 */
	if ((fw_cons_idx & qed_chain_get_usable_per_page(p_chain)) ==
	    qed_chain_get_usable_per_page(p_chain))
		fw_cons_idx += qed_chain_get_unusable_per_page(p_chain);

	/* Complete current segment of eq entries */
	while (fw_cons_idx != qed_chain_get_cons_idx(p_chain)) {
		struct event_ring_entry *p_eqe = qed_chain_consume(p_chain);

		if (!p_eqe) {
			rc = -EINVAL;
			break;
		}

		DP_VERBOSE(p_hwfn, QED_MSG_SPQ,
			   "op %x prot %x res0 %x echo %x fwret %x flags %x\n",
			   p_eqe->opcode,
			   p_eqe->protocol_id,
			   p_eqe->reserved0,
			   le16_to_cpu(p_eqe->echo),
			   p_eqe->fw_return_code,
			   p_eqe->flags);

		if (GET_FIELD(p_eqe->flags, EVENT_RING_ENTRY_ASYNC)) {
			if (qed_async_event_completion(p_hwfn, p_eqe))
				rc = -EINVAL;
		} else if (qed_spq_completion(p_hwfn,
					      p_eqe->echo,
					      p_eqe->fw_return_code,
					      &p_eqe->data)) {
			rc = -EINVAL;
		}

		qed_chain_recycle_consumed(p_chain);
	}

	qed_eq_prod_update(p_hwfn, qed_chain_get_prod_idx(p_chain));

	return rc;
}

struct qed_eq *qed_eq_alloc(struct qed_hwfn *p_hwfn, u16 num_elem)
{
	struct qed_eq *p_eq;

	/* Allocate EQ struct */
	p_eq = kzalloc(sizeof(*p_eq), GFP_KERNEL);
	if (!p_eq)
		return NULL;

	/* Allocate and initialize EQ chain*/
	if (qed_chain_alloc(p_hwfn->cdev,
			    QED_CHAIN_USE_TO_PRODUCE,
			    QED_CHAIN_MODE_PBL,
			    QED_CHAIN_CNT_TYPE_U16,
			    num_elem,
			    sizeof(union event_ring_element),
			    &p_eq->chain))
		goto eq_allocate_fail;

	/* register EQ completion on the SP SB */
	qed_int_register_cb(p_hwfn, qed_eq_completion,
			    p_eq, &p_eq->eq_sb_index, &p_eq->p_fw_cons);

	return p_eq;

eq_allocate_fail:
	qed_eq_free(p_hwfn, p_eq);
	return NULL;
}

void qed_eq_setup(struct qed_hwfn *p_hwfn, struct qed_eq *p_eq)
{
	qed_chain_reset(&p_eq->chain);
}

void qed_eq_free(struct qed_hwfn *p_hwfn, struct qed_eq *p_eq)
{
	if (!p_eq)
		return;
	qed_chain_free(p_hwfn->cdev, &p_eq->chain);
	kfree(p_eq);
}

/***************************************************************************
* CQE API - manipulate EQ functionality
***************************************************************************/
static int qed_cqe_completion(struct qed_hwfn *p_hwfn,
			      struct eth_slow_path_rx_cqe *cqe,
			      enum protocol_type protocol)
{
	if (IS_VF(p_hwfn->cdev))
		return 0;

	/* @@@tmp - it's possible we'll eventually want to handle some
	 * actual commands that can arrive here, but for now this is only
	 * used to complete the ramrod using the echo value on the cqe
	 */
	return qed_spq_completion(p_hwfn, cqe->echo, 0, NULL);
}

int qed_eth_cqe_completion(struct qed_hwfn *p_hwfn,
			   struct eth_slow_path_rx_cqe *cqe)
{
	int rc;

	rc = qed_cqe_completion(p_hwfn, cqe, PROTOCOLID_ETH);
	if (rc)
		DP_NOTICE(p_hwfn,
			  "Failed to handle RXQ CQE [cmd 0x%02x]\n",
			  cqe->ramrod_cmd_id);

	return rc;
}

/***************************************************************************
* Slow hwfn Queue (spq)
***************************************************************************/
void qed_spq_setup(struct qed_hwfn *p_hwfn)
{
	struct qed_spq *p_spq = p_hwfn->p_spq;
	struct qed_spq_entry *p_virt = NULL;
	dma_addr_t p_phys = 0;
	u32 i, capacity;

	INIT_LIST_HEAD(&p_spq->pending);
	INIT_LIST_HEAD(&p_spq->completion_pending);
	INIT_LIST_HEAD(&p_spq->free_pool);
	INIT_LIST_HEAD(&p_spq->unlimited_pending);
	spin_lock_init(&p_spq->lock);

	/* SPQ empty pool */
	p_phys	= p_spq->p_phys + offsetof(struct qed_spq_entry, ramrod);
	p_virt	= p_spq->p_virt;

	capacity = qed_chain_get_capacity(&p_spq->chain);
	for (i = 0; i < capacity; i++) {
		DMA_REGPAIR_LE(p_virt->elem.data_ptr, p_phys);

		list_add_tail(&p_virt->list, &p_spq->free_pool);

		p_virt++;
		p_phys += sizeof(struct qed_spq_entry);
	}

	/* Statistics */
	p_spq->normal_count		= 0;
	p_spq->comp_count		= 0;
	p_spq->comp_sent_count		= 0;
	p_spq->unlimited_pending_count	= 0;

	bitmap_zero(p_spq->p_comp_bitmap, SPQ_RING_SIZE);
	p_spq->comp_bitmap_idx = 0;

	/* SPQ cid, cannot fail */
	qed_cxt_acquire_cid(p_hwfn, PROTOCOLID_CORE, &p_spq->cid);
	qed_spq_hw_initialize(p_hwfn, p_spq);

	/* reset the chain itself */
	qed_chain_reset(&p_spq->chain);
}

int qed_spq_alloc(struct qed_hwfn *p_hwfn)
{
	struct qed_spq_entry *p_virt = NULL;
	struct qed_spq *p_spq = NULL;
	dma_addr_t p_phys = 0;
	u32 capacity;

	/* SPQ struct */
	p_spq = kzalloc(sizeof(struct qed_spq), GFP_KERNEL);
	if (!p_spq)
		return -ENOMEM;

	/* SPQ ring  */
	if (qed_chain_alloc(p_hwfn->cdev,
			    QED_CHAIN_USE_TO_PRODUCE,
			    QED_CHAIN_MODE_SINGLE,
			    QED_CHAIN_CNT_TYPE_U16,
			    0,   /* N/A when the mode is SINGLE */
			    sizeof(struct slow_path_element),
			    &p_spq->chain))
		goto spq_allocate_fail;

	/* allocate and fill the SPQ elements (incl. ramrod data list) */
	capacity = qed_chain_get_capacity(&p_spq->chain);
	p_virt = dma_alloc_coherent(&p_hwfn->cdev->pdev->dev,
				    capacity * sizeof(struct qed_spq_entry),
				    &p_phys, GFP_KERNEL);
	if (!p_virt)
		goto spq_allocate_fail;

	p_spq->p_virt = p_virt;
	p_spq->p_phys = p_phys;
	p_hwfn->p_spq = p_spq;

	return 0;

spq_allocate_fail:
	qed_chain_free(p_hwfn->cdev, &p_spq->chain);
	kfree(p_spq);
	return -ENOMEM;
}

void qed_spq_free(struct qed_hwfn *p_hwfn)
{
	struct qed_spq *p_spq = p_hwfn->p_spq;
	u32 capacity;

	if (!p_spq)
		return;

	if (p_spq->p_virt) {
		capacity = qed_chain_get_capacity(&p_spq->chain);
		dma_free_coherent(&p_hwfn->cdev->pdev->dev,
				  capacity *
				  sizeof(struct qed_spq_entry),
				  p_spq->p_virt, p_spq->p_phys);
	}

	qed_chain_free(p_hwfn->cdev, &p_spq->chain);
	;
	kfree(p_spq);
}

int qed_spq_get_entry(struct qed_hwfn *p_hwfn, struct qed_spq_entry **pp_ent)
{
	struct qed_spq *p_spq = p_hwfn->p_spq;
	struct qed_spq_entry *p_ent = NULL;
	int rc = 0;

	spin_lock_bh(&p_spq->lock);

	if (list_empty(&p_spq->free_pool)) {
		p_ent = kzalloc(sizeof(*p_ent), GFP_ATOMIC);
		if (!p_ent) {
			DP_NOTICE(p_hwfn,
				  "Failed to allocate an SPQ entry for a pending ramrod\n");
			rc = -ENOMEM;
			goto out_unlock;
		}
		p_ent->queue = &p_spq->unlimited_pending;
	} else {
		p_ent = list_first_entry(&p_spq->free_pool,
					 struct qed_spq_entry, list);
		list_del(&p_ent->list);
		p_ent->queue = &p_spq->pending;
	}

	*pp_ent = p_ent;

out_unlock:
	spin_unlock_bh(&p_spq->lock);
	return rc;
}

/* Locked variant; Should be called while the SPQ lock is taken */
static void __qed_spq_return_entry(struct qed_hwfn *p_hwfn,
				   struct qed_spq_entry *p_ent)
{
	list_add_tail(&p_ent->list, &p_hwfn->p_spq->free_pool);
}

void qed_spq_return_entry(struct qed_hwfn *p_hwfn, struct qed_spq_entry *p_ent)
{
	spin_lock_bh(&p_hwfn->p_spq->lock);
	__qed_spq_return_entry(p_hwfn, p_ent);
	spin_unlock_bh(&p_hwfn->p_spq->lock);
}

/**
 * @brief qed_spq_add_entry - adds a new entry to the pending
 *        list. Should be used while lock is being held.
 *
 * Addes an entry to the pending list is there is room (en empty
 * element is available in the free_pool), or else places the
 * entry in the unlimited_pending pool.
 *
 * @param p_hwfn
 * @param p_ent
 * @param priority
 *
 * @return int
 */
static int qed_spq_add_entry(struct qed_hwfn *p_hwfn,
			     struct qed_spq_entry *p_ent,
			     enum spq_priority priority)
{
	struct qed_spq *p_spq = p_hwfn->p_spq;

	if (p_ent->queue == &p_spq->unlimited_pending) {

		if (list_empty(&p_spq->free_pool)) {
			list_add_tail(&p_ent->list, &p_spq->unlimited_pending);
			p_spq->unlimited_pending_count++;

			return 0;
		} else {
			struct qed_spq_entry *p_en2;

			p_en2 = list_first_entry(&p_spq->free_pool,
						 struct qed_spq_entry, list);
			list_del(&p_en2->list);

			/* Copy the ring element physical pointer to the new
			 * entry, since we are about to override the entire ring
			 * entry and don't want to lose the pointer.
			 */
			p_ent->elem.data_ptr = p_en2->elem.data_ptr;

			*p_en2 = *p_ent;

			/* EBLOCK responsible to free the allocated p_ent */
			if (p_ent->comp_mode != QED_SPQ_MODE_EBLOCK)
				kfree(p_ent);

			p_ent = p_en2;
		}
	}

	/* entry is to be placed in 'pending' queue */
	switch (priority) {
	case QED_SPQ_PRIORITY_NORMAL:
		list_add_tail(&p_ent->list, &p_spq->pending);
		p_spq->normal_count++;
		break;
	case QED_SPQ_PRIORITY_HIGH:
		list_add(&p_ent->list, &p_spq->pending);
		p_spq->high_count++;
		break;
	default:
		return -EINVAL;
	}

	return 0;
}

/***************************************************************************
* Accessor
***************************************************************************/
u32 qed_spq_get_cid(struct qed_hwfn *p_hwfn)
{
	if (!p_hwfn->p_spq)
		return 0xffffffff;      /* illegal */
	return p_hwfn->p_spq->cid;
}

/***************************************************************************
* Posting new Ramrods
***************************************************************************/
static int qed_spq_post_list(struct qed_hwfn *p_hwfn,
			     struct list_head *head, u32 keep_reserve)
{
	struct qed_spq *p_spq = p_hwfn->p_spq;
	int rc;

	while (qed_chain_get_elem_left(&p_spq->chain) > keep_reserve &&
	       !list_empty(head)) {
		struct qed_spq_entry *p_ent =
			list_first_entry(head, struct qed_spq_entry, list);
		list_del(&p_ent->list);
		list_add_tail(&p_ent->list, &p_spq->completion_pending);
		p_spq->comp_sent_count++;

		rc = qed_spq_hw_post(p_hwfn, p_spq, p_ent);
		if (rc) {
			list_del(&p_ent->list);
			__qed_spq_return_entry(p_hwfn, p_ent);
			return rc;
		}
	}

	return 0;
}

static int qed_spq_pend_post(struct qed_hwfn *p_hwfn)
{
	struct qed_spq *p_spq = p_hwfn->p_spq;
	struct qed_spq_entry *p_ent = NULL;

	while (!list_empty(&p_spq->free_pool)) {
		if (list_empty(&p_spq->unlimited_pending))
			break;

		p_ent = list_first_entry(&p_spq->unlimited_pending,
					 struct qed_spq_entry, list);
		if (!p_ent)
			return -EINVAL;

		list_del(&p_ent->list);

		qed_spq_add_entry(p_hwfn, p_ent, p_ent->priority);
	}

	return qed_spq_post_list(p_hwfn, &p_spq->pending,
				 SPQ_HIGH_PRI_RESERVE_DEFAULT);
}

int qed_spq_post(struct qed_hwfn *p_hwfn,
		 struct qed_spq_entry *p_ent, u8 *fw_return_code)
{
	int rc = 0;
	struct qed_spq *p_spq = p_hwfn ? p_hwfn->p_spq : NULL;
	bool b_ret_ent = true;

	if (!p_hwfn)
		return -EINVAL;

	if (!p_ent) {
		DP_NOTICE(p_hwfn, "Got a NULL pointer\n");
		return -EINVAL;
	}

	/* Complete the entry */
	rc = qed_spq_fill_entry(p_hwfn, p_ent);

	spin_lock_bh(&p_spq->lock);

	/* Check return value after LOCK is taken for cleaner error flow */
	if (rc)
		goto spq_post_fail;

	/* Add the request to the pending queue */
	rc = qed_spq_add_entry(p_hwfn, p_ent, p_ent->priority);
	if (rc)
		goto spq_post_fail;

	rc = qed_spq_pend_post(p_hwfn);
	if (rc) {
		/* Since it's possible that pending failed for a different
		 * entry [although unlikely], the failed entry was already
		 * dealt with; No need to return it here.
		 */
		b_ret_ent = false;
		goto spq_post_fail;
	}

	spin_unlock_bh(&p_spq->lock);

	if (p_ent->comp_mode == QED_SPQ_MODE_EBLOCK) {
		/* For entries in QED BLOCK mode, the completion code cannot
		 * perform the necessary cleanup - if it did, we couldn't
		 * access p_ent here to see whether it's successful or not.
		 * Thus, after gaining the answer perform the cleanup here.
		 */
		rc = qed_spq_block(p_hwfn, p_ent, fw_return_code);

		if (p_ent->queue == &p_spq->unlimited_pending) {
			/* This is an allocated p_ent which does not need to
			 * return to pool.
			 */
			kfree(p_ent);
			return rc;
		}

		if (rc)
			goto spq_post_fail2;

		/* return to pool */
		qed_spq_return_entry(p_hwfn, p_ent);
	}
	return rc;

spq_post_fail2:
	spin_lock_bh(&p_spq->lock);
	list_del(&p_ent->list);
	qed_chain_return_produced(&p_spq->chain);

spq_post_fail:
	/* return to the free pool */
	if (b_ret_ent)
		__qed_spq_return_entry(p_hwfn, p_ent);
	spin_unlock_bh(&p_spq->lock);

	return rc;
}

int qed_spq_completion(struct qed_hwfn *p_hwfn,
		       __le16 echo,
		       u8 fw_return_code,
		       union event_ring_data *p_data)
{
	struct qed_spq		*p_spq;
	struct qed_spq_entry	*p_ent = NULL;
	struct qed_spq_entry	*tmp;
	struct qed_spq_entry	*found = NULL;
	int			rc;

	if (!p_hwfn)
		return -EINVAL;

	p_spq = p_hwfn->p_spq;
	if (!p_spq)
		return -EINVAL;

	spin_lock_bh(&p_spq->lock);
	list_for_each_entry_safe(p_ent, tmp, &p_spq->completion_pending, list) {
		if (p_ent->elem.hdr.echo == echo) {
			u16 pos = le16_to_cpu(echo) % SPQ_RING_SIZE;

			list_del(&p_ent->list);

			/* Avoid overriding of SPQ entries when getting
			 * out-of-order completions, by marking the completions
			 * in a bitmap and increasing the chain consumer only
			 * for the first successive completed entries.
			 */
			__set_bit(pos, p_spq->p_comp_bitmap);

			while (test_bit(p_spq->comp_bitmap_idx,
					p_spq->p_comp_bitmap)) {
				__clear_bit(p_spq->comp_bitmap_idx,
					    p_spq->p_comp_bitmap);
				p_spq->comp_bitmap_idx++;
				qed_chain_return_produced(&p_spq->chain);
			}

			p_spq->comp_count++;
			found = p_ent;
			break;
		}

		/* This is relatively uncommon - depends on scenarios
		 * which have mutliple per-PF sent ramrods.
		 */
		DP_VERBOSE(p_hwfn, QED_MSG_SPQ,
			   "Got completion for echo %04x - doesn't match echo %04x in completion pending list\n",
			   le16_to_cpu(echo),
			   le16_to_cpu(p_ent->elem.hdr.echo));
	}

	/* Release lock before callback, as callback may post
	 * an additional ramrod.
	 */
	spin_unlock_bh(&p_spq->lock);

	if (!found) {
		DP_NOTICE(p_hwfn,
			  "Failed to find an entry this EQE [echo %04x] completes\n",
			  le16_to_cpu(echo));
		return -EEXIST;
	}

	DP_VERBOSE(p_hwfn, QED_MSG_SPQ,
		   "Complete EQE [echo %04x]: func %p cookie %p)\n",
		   le16_to_cpu(echo),
		   p_ent->comp_cb.function, p_ent->comp_cb.cookie);
	if (found->comp_cb.function)
		found->comp_cb.function(p_hwfn, found->comp_cb.cookie, p_data,
					fw_return_code);
	else
		DP_VERBOSE(p_hwfn,
			   QED_MSG_SPQ,
			   "Got a completion without a callback function\n");

	if ((found->comp_mode != QED_SPQ_MODE_EBLOCK) ||
	    (found->queue == &p_spq->unlimited_pending))
		/* EBLOCK  is responsible for returning its own entry into the
		 * free list, unless it originally added the entry into the
		 * unlimited pending list.
		 */
		qed_spq_return_entry(p_hwfn, found);

	/* Attempt to post pending requests */
	spin_lock_bh(&p_spq->lock);
	rc = qed_spq_pend_post(p_hwfn);
	spin_unlock_bh(&p_spq->lock);

	return rc;
}

struct qed_consq *qed_consq_alloc(struct qed_hwfn *p_hwfn)
{
	struct qed_consq *p_consq;

	/* Allocate ConsQ struct */
	p_consq = kzalloc(sizeof(*p_consq), GFP_KERNEL);
	if (!p_consq)
		return NULL;

	/* Allocate and initialize EQ chain*/
	if (qed_chain_alloc(p_hwfn->cdev,
			    QED_CHAIN_USE_TO_PRODUCE,
			    QED_CHAIN_MODE_PBL,
			    QED_CHAIN_CNT_TYPE_U16,
			    QED_CHAIN_PAGE_SIZE / 0x80,
			    0x80, &p_consq->chain))
		goto consq_allocate_fail;

	return p_consq;

consq_allocate_fail:
	qed_consq_free(p_hwfn, p_consq);
	return NULL;
}

void qed_consq_setup(struct qed_hwfn *p_hwfn, struct qed_consq *p_consq)
{
	qed_chain_reset(&p_consq->chain);
}

void qed_consq_free(struct qed_hwfn *p_hwfn, struct qed_consq *p_consq)
{
	if (!p_consq)
		return;
	qed_chain_free(p_hwfn->cdev, &p_consq->chain);
	kfree(p_consq);
}<|MERGE_RESOLUTION|>--- conflicted
+++ resolved
@@ -28,13 +28,7 @@
 #include "qed_reg_addr.h"
 #include "qed_sp.h"
 #include "qed_sriov.h"
-<<<<<<< HEAD
-#if IS_ENABLED(CONFIG_INFINIBAND_QEDR)
 #include "qed_roce.h"
-#endif
-=======
-#include "qed_roce.h"
->>>>>>> d06e622d
 
 /***************************************************************************
 * Structures & Definitions
@@ -244,17 +238,9 @@
 			   struct event_ring_entry *p_eqe)
 {
 	switch (p_eqe->protocol_id) {
-<<<<<<< HEAD
-#if IS_ENABLED(CONFIG_INFINIBAND_QEDR)
 	case PROTOCOLID_ROCE:
 		qed_async_roce_event(p_hwfn, p_eqe);
 		return 0;
-#endif
-=======
-	case PROTOCOLID_ROCE:
-		qed_async_roce_event(p_hwfn, p_eqe);
-		return 0;
->>>>>>> d06e622d
 	case PROTOCOLID_COMMON:
 		return qed_sriov_eqe_event(p_hwfn,
 					   p_eqe->opcode,
