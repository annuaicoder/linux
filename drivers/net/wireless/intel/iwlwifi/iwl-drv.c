--- conflicted
+++ resolved
@@ -589,8 +589,6 @@
 	excl->size = le32_to_cpu(fw->size);
 }
 
-<<<<<<< HEAD
-=======
 static void iwl_parse_dbg_tlv_assert_tables(struct iwl_drv *drv,
 					    const struct iwl_ucode_tlv *tlv)
 {
@@ -651,7 +649,6 @@
 	}
 }
 
->>>>>>> 754e0b0e
 static int iwl_parse_tlv_firmware(struct iwl_drv *drv,
 				const struct firmware *ucode_raw,
 				struct iwl_firmware_pieces *pieces,
