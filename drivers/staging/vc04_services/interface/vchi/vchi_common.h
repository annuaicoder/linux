/* SPDX-License-Identifier: GPL-2.0 OR BSD-3-Clause */
/* Copyright (c) 2010-2012 Broadcom. All rights reserved. */

#ifndef VCHI_COMMON_H_
#define VCHI_COMMON_H_

//flags used when sending messages (must be bitmapped)
typedef enum {
	VCHI_FLAGS_NONE                      = 0x0,
	VCHI_FLAGS_BLOCK_UNTIL_OP_COMPLETE   = 0x1,   // waits for message to be received, or sent (NB. not the same as being seen on other side)
	VCHI_FLAGS_CALLBACK_WHEN_OP_COMPLETE = 0x2,   // run a callback when message sent
	VCHI_FLAGS_BLOCK_UNTIL_QUEUED        = 0x4,   // return once the transfer is in a queue ready to go
	VCHI_FLAGS_ALLOW_PARTIAL             = 0x8,
	VCHI_FLAGS_BLOCK_UNTIL_DATA_READ     = 0x10,
	VCHI_FLAGS_CALLBACK_WHEN_DATA_READ   = 0x20,

	VCHI_FLAGS_ALIGN_SLOT            = 0x000080,  // internal use only
	VCHI_FLAGS_BULK_AUX_QUEUED       = 0x010000,  // internal use only
	VCHI_FLAGS_BULK_AUX_COMPLETE     = 0x020000,  // internal use only
	VCHI_FLAGS_BULK_DATA_QUEUED      = 0x040000,  // internal use only
	VCHI_FLAGS_BULK_DATA_COMPLETE    = 0x080000,  // internal use only
	VCHI_FLAGS_INTERNAL              = 0xFF0000
} VCHI_FLAGS_T;

// constants for vchi_crc_control()
typedef enum {
	VCHI_CRC_NOTHING = -1,
	VCHI_CRC_PER_SERVICE = 0,
	VCHI_CRC_EVERYTHING = 1,
} VCHI_CRC_CONTROL_T;

//callback reasons when an event occurs on a service
typedef enum {
	VCHI_CALLBACK_REASON_MIN,

	//This indicates that there is data available
	//handle is the msg id that was transmitted with the data
	//    When a message is received and there was no FULL message available previously, send callback
	//    Tasks get kicked by the callback, reset their event and try and read from the fifo until it fails
	VCHI_CALLBACK_MSG_AVAILABLE,
	VCHI_CALLBACK_MSG_SENT,
	VCHI_CALLBACK_MSG_SPACE_AVAILABLE, // XXX not yet implemented

	// This indicates that a transfer from the other side has completed
	VCHI_CALLBACK_BULK_RECEIVED,
	//This indicates that data queued up to be sent has now gone
	//handle is the msg id that was used when sending the data
	VCHI_CALLBACK_BULK_SENT,
	VCHI_CALLBACK_BULK_RX_SPACE_AVAILABLE, // XXX not yet implemented
	VCHI_CALLBACK_BULK_TX_SPACE_AVAILABLE, // XXX not yet implemented

	VCHI_CALLBACK_SERVICE_CLOSED,

	// this side has sent XOFF to peer due to lack of data consumption by service
	// (suggests the service may need to take some recovery action if it has
	// been deliberately holding off consuming data)
	VCHI_CALLBACK_SENT_XOFF,
	VCHI_CALLBACK_SENT_XON,

	// indicates that a bulk transfer has finished reading the source buffer
	VCHI_CALLBACK_BULK_DATA_READ,

	// power notification events (currently host side only)
	VCHI_CALLBACK_PEER_OFF,
	VCHI_CALLBACK_PEER_SUSPENDED,
	VCHI_CALLBACK_PEER_ON,
	VCHI_CALLBACK_PEER_RESUMED,
	VCHI_CALLBACK_FORCED_POWER_OFF,

	// some extra notifications provided by vchiq_arm
	VCHI_CALLBACK_SERVICE_OPENED,
	VCHI_CALLBACK_BULK_RECEIVE_ABORTED,
	VCHI_CALLBACK_BULK_TRANSMIT_ABORTED,

	VCHI_CALLBACK_REASON_MAX
} VCHI_CALLBACK_REASON_T;

// service control options
typedef enum {
	VCHI_SERVICE_OPTION_MIN,

	VCHI_SERVICE_OPTION_TRACE,
	VCHI_SERVICE_OPTION_SYNCHRONOUS,

	VCHI_SERVICE_OPTION_MAX
} VCHI_SERVICE_OPTION_T;

//Callback used by all services / bulk transfers
typedef void (*VCHI_CALLBACK_T)(void *callback_param, //my service local param
				VCHI_CALLBACK_REASON_T reason,
				void *handle); //for transmitting msg's only

/*
 * Define vector struct for scatter-gather (vector) operations
 * Vectors can be nested - if a vector element has negative length, then
 * the data pointer is treated as pointing to another vector array, with
 * '-vec_len' elements. Thus to append a header onto an existing vector,
 * you can do this:
 *
 * void foo(const struct vchi_msg_vector *v, int n)
 * {
 *    struct vchi_msg_vector nv[2];
 *    nv[0].vec_base = my_header;
 *    nv[0].vec_len = sizeof my_header;
 *    nv[1].vec_base = v;
 *    nv[1].vec_len = -n;
 *    ...
 *
 */
struct vchi_msg_vector {
<<<<<<< HEAD
   const void *vec_base;
   int32_t vec_len;
=======
	const void *vec_base;
	int32_t vec_len;
>>>>>>> 0ecfebd2
};

// Opaque type for a connection API
typedef struct opaque_vchi_connection_api_t VCHI_CONNECTION_API_T;

// Opaque type for a message driver
typedef struct opaque_vchi_message_driver_t VCHI_MESSAGE_DRIVER_T;

// Iterator structure for reading ahead through received message queue. Allocated by client,
// initialised by vchi_msg_look_ahead. Fields are for internal VCHI use only.
// Iterates over messages in queue at the instant of the call to vchi_msg_lookahead -
// will not proceed to messages received since. Behaviour is undefined if an iterator
// is used again after messages for that service are removed/dequeued by any
// means other than vchi_msg_iter_... calls on the iterator itself.
struct vchi_msg_iter {
<<<<<<< HEAD
   struct opaque_vchi_service_t *service;
   void *last;
   void *next;
   void *remove;
=======
	struct opaque_vchi_service_t *service;
	void *last;
	void *next;
	void *remove;
>>>>>>> 0ecfebd2
};

#endif // VCHI_COMMON_H_<|MERGE_RESOLUTION|>--- conflicted
+++ resolved
@@ -108,13 +108,8 @@
  *
  */
 struct vchi_msg_vector {
-<<<<<<< HEAD
-   const void *vec_base;
-   int32_t vec_len;
-=======
 	const void *vec_base;
 	int32_t vec_len;
->>>>>>> 0ecfebd2
 };
 
 // Opaque type for a connection API
@@ -130,17 +125,10 @@
 // is used again after messages for that service are removed/dequeued by any
 // means other than vchi_msg_iter_... calls on the iterator itself.
 struct vchi_msg_iter {
-<<<<<<< HEAD
-   struct opaque_vchi_service_t *service;
-   void *last;
-   void *next;
-   void *remove;
-=======
 	struct opaque_vchi_service_t *service;
 	void *last;
 	void *next;
 	void *remove;
->>>>>>> 0ecfebd2
 };
 
 #endif // VCHI_COMMON_H_