--- conflicted
+++ resolved
@@ -18,11 +18,7 @@
 
 # How to generate logo's
 
-<<<<<<< HEAD
-pnmtologo := scripts/pnmtologo
-=======
 hostprogs-y := pnmtologo
->>>>>>> b08baef0
 
 # Create commands like "pnmtologo -t mono -n logo_mac_mono -o ..."
 quiet_cmd_logo = LOGO    $@
