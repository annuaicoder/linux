/* SPDX-License-Identifier: GPL-2.0 */
/*
 * Copyright (C) 2007 Oracle.  All rights reserved.
 */

#ifndef BTRFS_CTREE_H
#define BTRFS_CTREE_H

#include <linux/mm.h>
#include <linux/sched/signal.h>
#include <linux/highmem.h>
#include <linux/fs.h>
#include <linux/rwsem.h>
#include <linux/semaphore.h>
#include <linux/completion.h>
#include <linux/backing-dev.h>
#include <linux/wait.h>
#include <linux/slab.h>
#include <trace/events/btrfs.h>
#include <asm/unaligned.h>
#include <linux/pagemap.h>
#include <linux/btrfs.h>
#include <linux/btrfs_tree.h>
#include <linux/workqueue.h>
#include <linux/security.h>
#include <linux/sizes.h>
#include <linux/dynamic_debug.h>
#include <linux/refcount.h>
#include <linux/crc32c.h>
#include <linux/iomap.h>
#include "extent-io-tree.h"
#include "extent_io.h"
#include "extent_map.h"
#include "async-thread.h"
#include "block-rsv.h"
#include "locking.h"

struct btrfs_trans_handle;
struct btrfs_transaction;
struct btrfs_pending_snapshot;
struct btrfs_delayed_ref_root;
struct btrfs_space_info;
struct btrfs_block_group;
extern struct kmem_cache *btrfs_trans_handle_cachep;
extern struct kmem_cache *btrfs_bit_radix_cachep;
extern struct kmem_cache *btrfs_path_cachep;
extern struct kmem_cache *btrfs_free_space_cachep;
extern struct kmem_cache *btrfs_free_space_bitmap_cachep;
struct btrfs_ordered_sum;
struct btrfs_ref;
struct btrfs_bio;
struct btrfs_ioctl_encoded_io_args;

#define BTRFS_MAGIC 0x4D5F53665248425FULL /* ascii _BHRfS_M, no null */

/*
 * Maximum number of mirrors that can be available for all profiles counting
 * the target device of dev-replace as one. During an active device replace
 * procedure, the target device of the copy operation is a mirror for the
 * filesystem data as well that can be used to read data in order to repair
 * read errors on other disks.
 *
 * Current value is derived from RAID1C4 with 4 copies.
 */
#define BTRFS_MAX_MIRRORS (4 + 1)

#define BTRFS_MAX_LEVEL 8

#define BTRFS_OLDEST_GENERATION	0ULL

/*
 * we can actually store much bigger names, but lets not confuse the rest
 * of linux
 */
#define BTRFS_NAME_LEN 255

/*
 * Theoretical limit is larger, but we keep this down to a sane
 * value. That should limit greatly the possibility of collisions on
 * inode ref items.
 */
#define BTRFS_LINK_MAX 65535U

#define BTRFS_EMPTY_DIR_SIZE 0

/* ioprio of readahead is set to idle */
#define BTRFS_IOPRIO_READA (IOPRIO_PRIO_VALUE(IOPRIO_CLASS_IDLE, 0))

#define BTRFS_DIRTY_METADATA_THRESH	SZ_32M

/*
 * Use large batch size to reduce overhead of metadata updates.  On the reader
 * side, we only read it when we are close to ENOSPC and the read overhead is
 * mostly related to the number of CPUs, so it is OK to use arbitrary large
 * value here.
 */
#define BTRFS_TOTAL_BYTES_PINNED_BATCH	SZ_128M

#define BTRFS_MAX_EXTENT_SIZE SZ_128M

/*
 * Deltas are an effective way to populate global statistics.  Give macro names
 * to make it clear what we're doing.  An example is discard_extents in
 * btrfs_free_space_ctl.
 */
#define BTRFS_STAT_NR_ENTRIES	2
#define BTRFS_STAT_CURR		0
#define BTRFS_STAT_PREV		1

/*
 * Count how many BTRFS_MAX_EXTENT_SIZE cover the @size
 */
static inline u32 count_max_extents(u64 size)
{
	return div_u64(size + BTRFS_MAX_EXTENT_SIZE - 1, BTRFS_MAX_EXTENT_SIZE);
}

static inline unsigned long btrfs_chunk_item_size(int num_stripes)
{
	BUG_ON(num_stripes == 0);
	return sizeof(struct btrfs_chunk) +
		sizeof(struct btrfs_stripe) * (num_stripes - 1);
}

/*
 * Runtime (in-memory) states of filesystem
 */
enum {
	/* Global indicator of serious filesystem errors */
	BTRFS_FS_STATE_ERROR,
	/*
	 * Filesystem is being remounted, allow to skip some operations, like
	 * defrag
	 */
	BTRFS_FS_STATE_REMOUNTING,
	/* Filesystem in RO mode */
	BTRFS_FS_STATE_RO,
	/* Track if a transaction abort has been reported on this filesystem */
	BTRFS_FS_STATE_TRANS_ABORTED,
	/*
	 * Bio operations should be blocked on this filesystem because a source
	 * or target device is being destroyed as part of a device replace
	 */
	BTRFS_FS_STATE_DEV_REPLACING,
	/* The btrfs_fs_info created for self-tests */
	BTRFS_FS_STATE_DUMMY_FS_INFO,

	BTRFS_FS_STATE_NO_CSUMS,

	/* Indicates there was an error cleaning up a log tree. */
	BTRFS_FS_STATE_LOG_CLEANUP_ERROR,

	BTRFS_FS_STATE_COUNT
};

#define BTRFS_BACKREF_REV_MAX		256
#define BTRFS_BACKREF_REV_SHIFT		56
#define BTRFS_BACKREF_REV_MASK		(((u64)BTRFS_BACKREF_REV_MAX - 1) << \
					 BTRFS_BACKREF_REV_SHIFT)

#define BTRFS_OLD_BACKREF_REV		0
#define BTRFS_MIXED_BACKREF_REV		1

/*
 * every tree block (leaf or node) starts with this header.
 */
struct btrfs_header {
	/* these first four must match the super block */
	u8 csum[BTRFS_CSUM_SIZE];
	u8 fsid[BTRFS_FSID_SIZE]; /* FS specific uuid */
	__le64 bytenr; /* which block this node is supposed to live in */
	__le64 flags;

	/* allowed to be different from the super from here on down */
	u8 chunk_tree_uuid[BTRFS_UUID_SIZE];
	__le64 generation;
	__le64 owner;
	__le32 nritems;
	u8 level;
} __attribute__ ((__packed__));

/*
 * this is a very generous portion of the super block, giving us
 * room to translate 14 chunks with 3 stripes each.
 */
#define BTRFS_SYSTEM_CHUNK_ARRAY_SIZE 2048

/*
 * just in case we somehow lose the roots and are not able to mount,
 * we store an array of the roots from previous transactions
 * in the super.
 */
#define BTRFS_NUM_BACKUP_ROOTS 4
struct btrfs_root_backup {
	__le64 tree_root;
	__le64 tree_root_gen;

	__le64 chunk_root;
	__le64 chunk_root_gen;

	__le64 extent_root;
	__le64 extent_root_gen;

	__le64 fs_root;
	__le64 fs_root_gen;

	__le64 dev_root;
	__le64 dev_root_gen;

	__le64 csum_root;
	__le64 csum_root_gen;

	__le64 total_bytes;
	__le64 bytes_used;
	__le64 num_devices;
	/* future */
	__le64 unused_64[4];

	u8 tree_root_level;
	u8 chunk_root_level;
	u8 extent_root_level;
	u8 fs_root_level;
	u8 dev_root_level;
	u8 csum_root_level;
	/* future and to align */
	u8 unused_8[10];
} __attribute__ ((__packed__));

#define BTRFS_SUPER_INFO_OFFSET			SZ_64K
#define BTRFS_SUPER_INFO_SIZE			4096

/*
 * the super block basically lists the main trees of the FS
 * it currently lacks any block count etc etc
 */
struct btrfs_super_block {
	/* the first 4 fields must match struct btrfs_header */
	u8 csum[BTRFS_CSUM_SIZE];
	/* FS specific UUID, visible to user */
	u8 fsid[BTRFS_FSID_SIZE];
	__le64 bytenr; /* this block number */
	__le64 flags;

	/* allowed to be different from the btrfs_header from here own down */
	__le64 magic;
	__le64 generation;
	__le64 root;
	__le64 chunk_root;
	__le64 log_root;

	/* this will help find the new super based on the log root */
	__le64 log_root_transid;
	__le64 total_bytes;
	__le64 bytes_used;
	__le64 root_dir_objectid;
	__le64 num_devices;
	__le32 sectorsize;
	__le32 nodesize;
	__le32 __unused_leafsize;
	__le32 stripesize;
	__le32 sys_chunk_array_size;
	__le64 chunk_root_generation;
	__le64 compat_flags;
	__le64 compat_ro_flags;
	__le64 incompat_flags;
	__le16 csum_type;
	u8 root_level;
	u8 chunk_root_level;
	u8 log_root_level;
	struct btrfs_dev_item dev_item;

	char label[BTRFS_LABEL_SIZE];

	__le64 cache_generation;
	__le64 uuid_tree_generation;

	/* the UUID written into btree blocks */
	u8 metadata_uuid[BTRFS_FSID_SIZE];

	/* Extent tree v2 */
	__le64 block_group_root;
	__le64 block_group_root_generation;
	u8 block_group_root_level;

	/* future expansion */
	u8 reserved8[7];
	__le64 reserved[25];
	u8 sys_chunk_array[BTRFS_SYSTEM_CHUNK_ARRAY_SIZE];
	struct btrfs_root_backup super_roots[BTRFS_NUM_BACKUP_ROOTS];

	/* Padded to 4096 bytes */
	u8 padding[565];
} __attribute__ ((__packed__));
static_assert(sizeof(struct btrfs_super_block) == BTRFS_SUPER_INFO_SIZE);

/*
 * Compat flags that we support.  If any incompat flags are set other than the
 * ones specified below then we will fail to mount
 */
#define BTRFS_FEATURE_COMPAT_SUPP		0ULL
#define BTRFS_FEATURE_COMPAT_SAFE_SET		0ULL
#define BTRFS_FEATURE_COMPAT_SAFE_CLEAR		0ULL

#define BTRFS_FEATURE_COMPAT_RO_SUPP			\
	(BTRFS_FEATURE_COMPAT_RO_FREE_SPACE_TREE |	\
	 BTRFS_FEATURE_COMPAT_RO_FREE_SPACE_TREE_VALID | \
	 BTRFS_FEATURE_COMPAT_RO_VERITY)

#define BTRFS_FEATURE_COMPAT_RO_SAFE_SET	0ULL
#define BTRFS_FEATURE_COMPAT_RO_SAFE_CLEAR	0ULL

#ifdef CONFIG_BTRFS_DEBUG
/*
 * Extent tree v2 supported only with CONFIG_BTRFS_DEBUG
 */
#define BTRFS_FEATURE_INCOMPAT_SUPP			\
	(BTRFS_FEATURE_INCOMPAT_MIXED_BACKREF |		\
	 BTRFS_FEATURE_INCOMPAT_DEFAULT_SUBVOL |	\
	 BTRFS_FEATURE_INCOMPAT_MIXED_GROUPS |		\
	 BTRFS_FEATURE_INCOMPAT_BIG_METADATA |		\
	 BTRFS_FEATURE_INCOMPAT_COMPRESS_LZO |		\
	 BTRFS_FEATURE_INCOMPAT_COMPRESS_ZSTD |		\
	 BTRFS_FEATURE_INCOMPAT_RAID56 |		\
	 BTRFS_FEATURE_INCOMPAT_EXTENDED_IREF |		\
	 BTRFS_FEATURE_INCOMPAT_SKINNY_METADATA |	\
	 BTRFS_FEATURE_INCOMPAT_NO_HOLES	|	\
	 BTRFS_FEATURE_INCOMPAT_METADATA_UUID	|	\
	 BTRFS_FEATURE_INCOMPAT_RAID1C34	|	\
	 BTRFS_FEATURE_INCOMPAT_ZONED		|	\
	 BTRFS_FEATURE_INCOMPAT_EXTENT_TREE_V2)
#else
#define BTRFS_FEATURE_INCOMPAT_SUPP			\
	(BTRFS_FEATURE_INCOMPAT_MIXED_BACKREF |		\
	 BTRFS_FEATURE_INCOMPAT_DEFAULT_SUBVOL |	\
	 BTRFS_FEATURE_INCOMPAT_MIXED_GROUPS |		\
	 BTRFS_FEATURE_INCOMPAT_BIG_METADATA |		\
	 BTRFS_FEATURE_INCOMPAT_COMPRESS_LZO |		\
	 BTRFS_FEATURE_INCOMPAT_COMPRESS_ZSTD |		\
	 BTRFS_FEATURE_INCOMPAT_RAID56 |		\
	 BTRFS_FEATURE_INCOMPAT_EXTENDED_IREF |		\
	 BTRFS_FEATURE_INCOMPAT_SKINNY_METADATA |	\
	 BTRFS_FEATURE_INCOMPAT_NO_HOLES	|	\
	 BTRFS_FEATURE_INCOMPAT_METADATA_UUID	|	\
	 BTRFS_FEATURE_INCOMPAT_RAID1C34	|	\
	 BTRFS_FEATURE_INCOMPAT_ZONED)
#endif

#define BTRFS_FEATURE_INCOMPAT_SAFE_SET			\
	(BTRFS_FEATURE_INCOMPAT_EXTENDED_IREF)
#define BTRFS_FEATURE_INCOMPAT_SAFE_CLEAR		0ULL

/*
 * A leaf is full of items. offset and size tell us where to find
 * the item in the leaf (relative to the start of the data area)
 */
struct btrfs_item {
	struct btrfs_disk_key key;
	__le32 offset;
	__le32 size;
} __attribute__ ((__packed__));

/*
 * leaves have an item area and a data area:
 * [item0, item1....itemN] [free space] [dataN...data1, data0]
 *
 * The data is separate from the items to get the keys closer together
 * during searches.
 */
struct btrfs_leaf {
	struct btrfs_header header;
	struct btrfs_item items[];
} __attribute__ ((__packed__));

/*
 * all non-leaf blocks are nodes, they hold only keys and pointers to
 * other blocks
 */
struct btrfs_key_ptr {
	struct btrfs_disk_key key;
	__le64 blockptr;
	__le64 generation;
} __attribute__ ((__packed__));

struct btrfs_node {
	struct btrfs_header header;
	struct btrfs_key_ptr ptrs[];
} __attribute__ ((__packed__));

/* Read ahead values for struct btrfs_path.reada */
enum {
	READA_NONE,
	READA_BACK,
	READA_FORWARD,
	/*
	 * Similar to READA_FORWARD but unlike it:
	 *
	 * 1) It will trigger readahead even for leaves that are not close to
	 *    each other on disk;
	 * 2) It also triggers readahead for nodes;
	 * 3) During a search, even when a node or leaf is already in memory, it
	 *    will still trigger readahead for other nodes and leaves that follow
	 *    it.
	 *
	 * This is meant to be used only when we know we are iterating over the
	 * entire tree or a very large part of it.
	 */
	READA_FORWARD_ALWAYS,
};

/*
 * btrfs_paths remember the path taken from the root down to the leaf.
 * level 0 is always the leaf, and nodes[1...BTRFS_MAX_LEVEL] will point
 * to any other levels that are present.
 *
 * The slots array records the index of the item or block pointer
 * used while walking the tree.
 */
struct btrfs_path {
	struct extent_buffer *nodes[BTRFS_MAX_LEVEL];
	int slots[BTRFS_MAX_LEVEL];
	/* if there is real range locking, this locks field will change */
	u8 locks[BTRFS_MAX_LEVEL];
	u8 reada;
	/* keep some upper locks as we walk down */
	u8 lowest_level;

	/*
	 * set by btrfs_split_item, tells search_slot to keep all locks
	 * and to force calls to keep space in the nodes
	 */
	unsigned int search_for_split:1;
	unsigned int keep_locks:1;
	unsigned int skip_locking:1;
	unsigned int search_commit_root:1;
	unsigned int need_commit_sem:1;
	unsigned int skip_release_on_error:1;
	/*
	 * Indicate that new item (btrfs_search_slot) is extending already
	 * existing item and ins_len contains only the data size and not item
	 * header (ie. sizeof(struct btrfs_item) is not included).
	 */
	unsigned int search_for_extension:1;
};
#define BTRFS_MAX_EXTENT_ITEM_SIZE(r) ((BTRFS_LEAF_DATA_SIZE(r->fs_info) >> 4) - \
					sizeof(struct btrfs_item))
struct btrfs_dev_replace {
	u64 replace_state;	/* see #define above */
	time64_t time_started;	/* seconds since 1-Jan-1970 */
	time64_t time_stopped;	/* seconds since 1-Jan-1970 */
	atomic64_t num_write_errors;
	atomic64_t num_uncorrectable_read_errors;

	u64 cursor_left;
	u64 committed_cursor_left;
	u64 cursor_left_last_write_of_item;
	u64 cursor_right;

	u64 cont_reading_from_srcdev_mode;	/* see #define above */

	int is_valid;
	int item_needs_writeback;
	struct btrfs_device *srcdev;
	struct btrfs_device *tgtdev;

	struct mutex lock_finishing_cancel_unmount;
	struct rw_semaphore rwsem;

	struct btrfs_scrub_progress scrub_progress;

	struct percpu_counter bio_counter;
	wait_queue_head_t replace_wait;
};

/*
 * free clusters are used to claim free space in relatively large chunks,
 * allowing us to do less seeky writes. They are used for all metadata
 * allocations. In ssd_spread mode they are also used for data allocations.
 */
struct btrfs_free_cluster {
	spinlock_t lock;
	spinlock_t refill_lock;
	struct rb_root root;

	/* largest extent in this cluster */
	u64 max_size;

	/* first extent starting offset */
	u64 window_start;

	/* We did a full search and couldn't create a cluster */
	bool fragmented;

	struct btrfs_block_group *block_group;
	/*
	 * when a cluster is allocated from a block group, we put the
	 * cluster onto a list in the block group so that it can
	 * be freed before the block group is freed.
	 */
	struct list_head block_group_list;
};

enum btrfs_caching_type {
	BTRFS_CACHE_NO,
	BTRFS_CACHE_STARTED,
	BTRFS_CACHE_FAST,
	BTRFS_CACHE_FINISHED,
	BTRFS_CACHE_ERROR,
};

/*
 * Tree to record all locked full stripes of a RAID5/6 block group
 */
struct btrfs_full_stripe_locks_tree {
	struct rb_root root;
	struct mutex lock;
};

/* Discard control. */
/*
 * Async discard uses multiple lists to differentiate the discard filter
 * parameters.  Index 0 is for completely free block groups where we need to
 * ensure the entire block group is trimmed without being lossy.  Indices
 * afterwards represent monotonically decreasing discard filter sizes to
 * prioritize what should be discarded next.
 */
#define BTRFS_NR_DISCARD_LISTS		3
#define BTRFS_DISCARD_INDEX_UNUSED	0
#define BTRFS_DISCARD_INDEX_START	1

struct btrfs_discard_ctl {
	struct workqueue_struct *discard_workers;
	struct delayed_work work;
	spinlock_t lock;
	struct btrfs_block_group *block_group;
	struct list_head discard_list[BTRFS_NR_DISCARD_LISTS];
	u64 prev_discard;
	u64 prev_discard_time;
	atomic_t discardable_extents;
	atomic64_t discardable_bytes;
	u64 max_discard_size;
	u64 delay_ms;
	u32 iops_limit;
	u32 kbps_limit;
	u64 discard_extent_bytes;
	u64 discard_bitmap_bytes;
	atomic64_t discard_bytes_saved;
};

void btrfs_init_async_reclaim_work(struct btrfs_fs_info *fs_info);

/* fs_info */
struct reloc_control;
struct btrfs_device;
struct btrfs_fs_devices;
struct btrfs_balance_control;
struct btrfs_delayed_root;

/*
 * Block group or device which contains an active swapfile. Used for preventing
 * unsafe operations while a swapfile is active.
 *
 * These are sorted on (ptr, inode) (note that a block group or device can
 * contain more than one swapfile). We compare the pointer values because we
 * don't actually care what the object is, we just need a quick check whether
 * the object exists in the rbtree.
 */
struct btrfs_swapfile_pin {
	struct rb_node node;
	void *ptr;
	struct inode *inode;
	/*
	 * If true, ptr points to a struct btrfs_block_group. Otherwise, ptr
	 * points to a struct btrfs_device.
	 */
	bool is_block_group;
	/*
	 * Only used when 'is_block_group' is true and it is the number of
	 * extents used by a swapfile for this block group ('ptr' field).
	 */
	int bg_extent_count;
};

bool btrfs_pinned_by_swapfile(struct btrfs_fs_info *fs_info, void *ptr);

enum {
	BTRFS_FS_CLOSING_START,
	BTRFS_FS_CLOSING_DONE,
	BTRFS_FS_LOG_RECOVERING,
	BTRFS_FS_OPEN,
	BTRFS_FS_QUOTA_ENABLED,
	BTRFS_FS_UPDATE_UUID_TREE_GEN,
	BTRFS_FS_CREATING_FREE_SPACE_TREE,
	BTRFS_FS_BTREE_ERR,
	BTRFS_FS_LOG1_ERR,
	BTRFS_FS_LOG2_ERR,
	BTRFS_FS_QUOTA_OVERRIDE,
	/* Used to record internally whether fs has been frozen */
	BTRFS_FS_FROZEN,
	/*
	 * Indicate that balance has been set up from the ioctl and is in the
	 * main phase. The fs_info::balance_ctl is initialized.
	 */
	BTRFS_FS_BALANCE_RUNNING,

	/*
	 * Indicate that relocation of a chunk has started, it's set per chunk
	 * and is toggled between chunks.
	 */
	BTRFS_FS_RELOC_RUNNING,

	/* Indicate that the cleaner thread is awake and doing something. */
	BTRFS_FS_CLEANER_RUNNING,

	/*
	 * The checksumming has an optimized version and is considered fast,
	 * so we don't need to offload checksums to workqueues.
	 */
	BTRFS_FS_CSUM_IMPL_FAST,

	/* Indicate that the discard workqueue can service discards. */
	BTRFS_FS_DISCARD_RUNNING,

	/* Indicate that we need to cleanup space cache v1 */
	BTRFS_FS_CLEANUP_SPACE_CACHE_V1,

	/* Indicate that we can't trust the free space tree for caching yet */
	BTRFS_FS_FREE_SPACE_TREE_UNTRUSTED,

	/* Indicate whether there are any tree modification log users */
	BTRFS_FS_TREE_MOD_LOG_USERS,

	/* Indicate that we want the transaction kthread to commit right now. */
	BTRFS_FS_COMMIT_TRANS,

	/* Indicate we have half completed snapshot deletions pending. */
	BTRFS_FS_UNFINISHED_DROPS,

#if BITS_PER_LONG == 32
	/* Indicate if we have error/warn message printed on 32bit systems */
	BTRFS_FS_32BIT_ERROR,
	BTRFS_FS_32BIT_WARN,
#endif
};

/*
 * Exclusive operations (device replace, resize, device add/remove, balance)
 */
enum btrfs_exclusive_operation {
	BTRFS_EXCLOP_NONE,
	BTRFS_EXCLOP_BALANCE_PAUSED,
	BTRFS_EXCLOP_BALANCE,
	BTRFS_EXCLOP_DEV_ADD,
	BTRFS_EXCLOP_DEV_REMOVE,
	BTRFS_EXCLOP_DEV_REPLACE,
	BTRFS_EXCLOP_RESIZE,
	BTRFS_EXCLOP_SWAP_ACTIVATE,
};

struct btrfs_fs_info {
	u8 chunk_tree_uuid[BTRFS_UUID_SIZE];
	unsigned long flags;
	struct btrfs_root *tree_root;
	struct btrfs_root *chunk_root;
	struct btrfs_root *dev_root;
	struct btrfs_root *fs_root;
	struct btrfs_root *quota_root;
	struct btrfs_root *uuid_root;
	struct btrfs_root *data_reloc_root;
	struct btrfs_root *block_group_root;

	/* the log root tree is a directory of all the other log roots */
	struct btrfs_root *log_root_tree;

	/* The tree that holds the global roots (csum, extent, etc) */
	rwlock_t global_root_lock;
	struct rb_root global_root_tree;

	/* The xarray that holds all the FS roots */
	spinlock_t fs_roots_lock;
	struct xarray fs_roots;

	/* block group cache stuff */
	rwlock_t block_group_cache_lock;
	struct rb_root_cached block_group_cache_tree;

	/* keep track of unallocated space */
	atomic64_t free_chunk_space;

	/* Track ranges which are used by log trees blocks/logged data extents */
	struct extent_io_tree excluded_extents;

	/* logical->physical extent mapping */
	struct extent_map_tree mapping_tree;

	/*
	 * block reservation for extent, checksum, root tree and
	 * delayed dir index item
	 */
	struct btrfs_block_rsv global_block_rsv;
	/* block reservation for metadata operations */
	struct btrfs_block_rsv trans_block_rsv;
	/* block reservation for chunk tree */
	struct btrfs_block_rsv chunk_block_rsv;
	/* block reservation for delayed operations */
	struct btrfs_block_rsv delayed_block_rsv;
	/* block reservation for delayed refs */
	struct btrfs_block_rsv delayed_refs_rsv;

	struct btrfs_block_rsv empty_block_rsv;

	u64 generation;
	u64 last_trans_committed;
	/*
	 * Generation of the last transaction used for block group relocation
	 * since the filesystem was last mounted (or 0 if none happened yet).
	 * Must be written and read while holding btrfs_fs_info::commit_root_sem.
	 */
	u64 last_reloc_trans;
	u64 avg_delayed_ref_runtime;

	/*
	 * this is updated to the current trans every time a full commit
	 * is required instead of the faster short fsync log commits
	 */
	u64 last_trans_log_full_commit;
	unsigned long mount_opt;
	/*
	 * Track requests for actions that need to be done during transaction
	 * commit (like for some mount options).
	 */
	unsigned long pending_changes;
	unsigned long compress_type:4;
	unsigned int compress_level;
	u32 commit_interval;
	/*
	 * It is a suggestive number, the read side is safe even it gets a
	 * wrong number because we will write out the data into a regular
	 * extent. The write side(mount/remount) is under ->s_umount lock,
	 * so it is also safe.
	 */
	u64 max_inline;

	struct btrfs_transaction *running_transaction;
	wait_queue_head_t transaction_throttle;
	wait_queue_head_t transaction_wait;
	wait_queue_head_t transaction_blocked_wait;
	wait_queue_head_t async_submit_wait;

	/*
	 * Used to protect the incompat_flags, compat_flags, compat_ro_flags
	 * when they are updated.
	 *
	 * Because we do not clear the flags for ever, so we needn't use
	 * the lock on the read side.
	 *
	 * We also needn't use the lock when we mount the fs, because
	 * there is no other task which will update the flag.
	 */
	spinlock_t super_lock;
	struct btrfs_super_block *super_copy;
	struct btrfs_super_block *super_for_commit;
	struct super_block *sb;
	struct inode *btree_inode;
	struct mutex tree_log_mutex;
	struct mutex transaction_kthread_mutex;
	struct mutex cleaner_mutex;
	struct mutex chunk_mutex;

	/*
	 * this is taken to make sure we don't set block groups ro after
	 * the free space cache has been allocated on them
	 */
	struct mutex ro_block_group_mutex;

	/* this is used during read/modify/write to make sure
	 * no two ios are trying to mod the same stripe at the same
	 * time
	 */
	struct btrfs_stripe_hash_table *stripe_hash_table;

	/*
	 * this protects the ordered operations list only while we are
	 * processing all of the entries on it.  This way we make
	 * sure the commit code doesn't find the list temporarily empty
	 * because another function happens to be doing non-waiting preflush
	 * before jumping into the main commit.
	 */
	struct mutex ordered_operations_mutex;

	struct rw_semaphore commit_root_sem;

	struct rw_semaphore cleanup_work_sem;

	struct rw_semaphore subvol_sem;

	spinlock_t trans_lock;
	/*
	 * the reloc mutex goes with the trans lock, it is taken
	 * during commit to protect us from the relocation code
	 */
	struct mutex reloc_mutex;

	struct list_head trans_list;
	struct list_head dead_roots;
	struct list_head caching_block_groups;

	spinlock_t delayed_iput_lock;
	struct list_head delayed_iputs;
	atomic_t nr_delayed_iputs;
	wait_queue_head_t delayed_iputs_wait;

	atomic64_t tree_mod_seq;

	/* this protects tree_mod_log and tree_mod_seq_list */
	rwlock_t tree_mod_log_lock;
	struct rb_root tree_mod_log;
	struct list_head tree_mod_seq_list;

	atomic_t async_delalloc_pages;

	/*
	 * this is used to protect the following list -- ordered_roots.
	 */
	spinlock_t ordered_root_lock;

	/*
	 * all fs/file tree roots in which there are data=ordered extents
	 * pending writeback are added into this list.
	 *
	 * these can span multiple transactions and basically include
	 * every dirty data page that isn't from nodatacow
	 */
	struct list_head ordered_roots;

	struct mutex delalloc_root_mutex;
	spinlock_t delalloc_root_lock;
	/* all fs/file tree roots that have delalloc inodes. */
	struct list_head delalloc_roots;

	/*
	 * there is a pool of worker threads for checksumming during writes
	 * and a pool for checksumming after reads.  This is because readers
	 * can run with FS locks held, and the writers may be waiting for
	 * those locks.  We don't want ordering in the pending list to cause
	 * deadlocks, and so the two are serviced separately.
	 *
	 * A third pool does submit_bio to avoid deadlocking with the other
	 * two
	 */
	struct btrfs_workqueue *workers;
	struct btrfs_workqueue *hipri_workers;
	struct btrfs_workqueue *delalloc_workers;
	struct btrfs_workqueue *flush_workers;
	struct btrfs_workqueue *endio_workers;
	struct btrfs_workqueue *endio_meta_workers;
	struct btrfs_workqueue *endio_raid56_workers;
	struct workqueue_struct *rmw_workers;
	struct btrfs_workqueue *endio_meta_write_workers;
	struct btrfs_workqueue *endio_write_workers;
	struct btrfs_workqueue *endio_freespace_worker;
	struct btrfs_workqueue *caching_workers;

	/*
	 * fixup workers take dirty pages that didn't properly go through
	 * the cow mechanism and make them safe to write.  It happens
	 * for the sys_munmap function call path
	 */
	struct btrfs_workqueue *fixup_workers;
	struct btrfs_workqueue *delayed_workers;

	struct task_struct *transaction_kthread;
	struct task_struct *cleaner_kthread;
	u32 thread_pool_size;

	struct kobject *space_info_kobj;
	struct kobject *qgroups_kobj;

	/* used to keep from writing metadata until there is a nice batch */
	struct percpu_counter dirty_metadata_bytes;
	struct percpu_counter delalloc_bytes;
	struct percpu_counter ordered_bytes;
	s32 dirty_metadata_batch;
	s32 delalloc_batch;

	struct list_head dirty_cowonly_roots;

	struct btrfs_fs_devices *fs_devices;

	/*
	 * The space_info list is effectively read only after initial
	 * setup.  It is populated at mount time and cleaned up after
	 * all block groups are removed.  RCU is used to protect it.
	 */
	struct list_head space_info;

	struct btrfs_space_info *data_sinfo;

	struct reloc_control *reloc_ctl;

	/* data_alloc_cluster is only used in ssd_spread mode */
	struct btrfs_free_cluster data_alloc_cluster;

	/* all metadata allocations go through this cluster */
	struct btrfs_free_cluster meta_alloc_cluster;

	/* auto defrag inodes go here */
	spinlock_t defrag_inodes_lock;
	struct rb_root defrag_inodes;
	atomic_t defrag_running;

	/* Used to protect avail_{data, metadata, system}_alloc_bits */
	seqlock_t profiles_lock;
	/*
	 * these three are in extended format (availability of single
	 * chunks is denoted by BTRFS_AVAIL_ALLOC_BIT_SINGLE bit, other
	 * types are denoted by corresponding BTRFS_BLOCK_GROUP_* bits)
	 */
	u64 avail_data_alloc_bits;
	u64 avail_metadata_alloc_bits;
	u64 avail_system_alloc_bits;

	/* restriper state */
	spinlock_t balance_lock;
	struct mutex balance_mutex;
	atomic_t balance_pause_req;
	atomic_t balance_cancel_req;
	struct btrfs_balance_control *balance_ctl;
	wait_queue_head_t balance_wait_q;

	/* Cancellation requests for chunk relocation */
	atomic_t reloc_cancel_req;

	u32 data_chunk_allocations;
	u32 metadata_ratio;

	void *bdev_holder;

	/* private scrub information */
	struct mutex scrub_lock;
	atomic_t scrubs_running;
	atomic_t scrub_pause_req;
	atomic_t scrubs_paused;
	atomic_t scrub_cancel_req;
	wait_queue_head_t scrub_pause_wait;
	/*
	 * The worker pointers are NULL iff the refcount is 0, ie. scrub is not
	 * running.
	 */
	refcount_t scrub_workers_refcnt;
	struct workqueue_struct *scrub_workers;
	struct workqueue_struct *scrub_wr_completion_workers;
	struct workqueue_struct *scrub_parity_workers;
	struct btrfs_subpage_info *subpage_info;

	struct btrfs_discard_ctl discard_ctl;

#ifdef CONFIG_BTRFS_FS_CHECK_INTEGRITY
	u32 check_integrity_print_mask;
#endif
	/* is qgroup tracking in a consistent state? */
	u64 qgroup_flags;

	/* holds configuration and tracking. Protected by qgroup_lock */
	struct rb_root qgroup_tree;
	spinlock_t qgroup_lock;

	/*
	 * used to avoid frequently calling ulist_alloc()/ulist_free()
	 * when doing qgroup accounting, it must be protected by qgroup_lock.
	 */
	struct ulist *qgroup_ulist;

	/*
	 * Protect user change for quota operations. If a transaction is needed,
	 * it must be started before locking this lock.
	 */
	struct mutex qgroup_ioctl_lock;

	/* list of dirty qgroups to be written at next commit */
	struct list_head dirty_qgroups;

	/* used by qgroup for an efficient tree traversal */
	u64 qgroup_seq;

	/* qgroup rescan items */
	struct mutex qgroup_rescan_lock; /* protects the progress item */
	struct btrfs_key qgroup_rescan_progress;
	struct btrfs_workqueue *qgroup_rescan_workers;
	struct completion qgroup_rescan_completion;
	struct btrfs_work qgroup_rescan_work;
	bool qgroup_rescan_running;	/* protected by qgroup_rescan_lock */

	/* filesystem state */
	unsigned long fs_state;

	struct btrfs_delayed_root *delayed_root;

	/* Extent buffer xarray */
	spinlock_t buffer_lock;
	/* Entries are eb->start / sectorsize */
	struct xarray extent_buffers;

	/* next backup root to be overwritten */
	int backup_root_index;

	/* device replace state */
	struct btrfs_dev_replace dev_replace;

	struct semaphore uuid_tree_rescan_sem;

	/* Used to reclaim the metadata space in the background. */
	struct work_struct async_reclaim_work;
	struct work_struct async_data_reclaim_work;
	struct work_struct preempt_reclaim_work;

	/* Reclaim partially filled block groups in the background */
	struct work_struct reclaim_bgs_work;
	struct list_head reclaim_bgs;
	int bg_reclaim_threshold;

	spinlock_t unused_bgs_lock;
	struct list_head unused_bgs;
	struct mutex unused_bg_unpin_mutex;
	/* Protect block groups that are going to be deleted */
	struct mutex reclaim_bgs_lock;

	/* Cached block sizes */
	u32 nodesize;
	u32 sectorsize;
	/* ilog2 of sectorsize, use to avoid 64bit division */
	u32 sectorsize_bits;
	u32 csum_size;
	u32 csums_per_leaf;
	u32 stripesize;

	/* Block groups and devices containing active swapfiles. */
	spinlock_t swapfile_pins_lock;
	struct rb_root swapfile_pins;

	struct crypto_shash *csum_shash;

	/* Type of exclusive operation running, protected by super_lock */
	enum btrfs_exclusive_operation exclusive_operation;

	/*
	 * Zone size > 0 when in ZONED mode, otherwise it's used for a check
	 * if the mode is enabled
	 */
	u64 zone_size;

	struct mutex zoned_meta_io_lock;
	spinlock_t treelog_bg_lock;
	u64 treelog_bg;

	/*
	 * Start of the dedicated data relocation block group, protected by
	 * relocation_bg_lock.
	 */
	spinlock_t relocation_bg_lock;
	u64 data_reloc_bg;
	struct mutex zoned_data_reloc_io_lock;

	u64 nr_global_roots;

	spinlock_t zone_active_bgs_lock;
	struct list_head zone_active_bgs;

#ifdef CONFIG_BTRFS_FS_REF_VERIFY
	spinlock_t ref_verify_lock;
	struct rb_root block_tree;
#endif

#ifdef CONFIG_BTRFS_DEBUG
	struct kobject *debug_kobj;
	struct kobject *discard_debug_kobj;
	struct list_head allocated_roots;

	spinlock_t eb_leak_lock;
	struct list_head allocated_ebs;
#endif
};

static inline struct btrfs_fs_info *btrfs_sb(struct super_block *sb)
{
	return sb->s_fs_info;
}

/*
 * The state of btrfs root
 */
enum {
	/*
	 * btrfs_record_root_in_trans is a multi-step process, and it can race
	 * with the balancing code.   But the race is very small, and only the
	 * first time the root is added to each transaction.  So IN_TRANS_SETUP
	 * is used to tell us when more checks are required
	 */
	BTRFS_ROOT_IN_TRANS_SETUP,

	/*
	 * Set if tree blocks of this root can be shared by other roots.
	 * Only subvolume trees and their reloc trees have this bit set.
	 * Conflicts with TRACK_DIRTY bit.
	 *
	 * This affects two things:
	 *
	 * - How balance works
	 *   For shareable roots, we need to use reloc tree and do path
	 *   replacement for balance, and need various pre/post hooks for
	 *   snapshot creation to handle them.
	 *
	 *   While for non-shareable trees, we just simply do a tree search
	 *   with COW.
	 *
	 * - How dirty roots are tracked
	 *   For shareable roots, btrfs_record_root_in_trans() is needed to
	 *   track them, while non-subvolume roots have TRACK_DIRTY bit, they
	 *   don't need to set this manually.
	 */
	BTRFS_ROOT_SHAREABLE,
	BTRFS_ROOT_TRACK_DIRTY,
	/* The root is tracked in fs_info::fs_roots */
	BTRFS_ROOT_REGISTERED,
	BTRFS_ROOT_ORPHAN_ITEM_INSERTED,
	BTRFS_ROOT_DEFRAG_RUNNING,
	BTRFS_ROOT_FORCE_COW,
	BTRFS_ROOT_MULTI_LOG_TASKS,
	BTRFS_ROOT_DIRTY,
	BTRFS_ROOT_DELETING,

	/*
	 * Reloc tree is orphan, only kept here for qgroup delayed subtree scan
	 *
	 * Set for the subvolume tree owning the reloc tree.
	 */
	BTRFS_ROOT_DEAD_RELOC_TREE,
	/* Mark dead root stored on device whose cleanup needs to be resumed */
	BTRFS_ROOT_DEAD_TREE,
	/* The root has a log tree. Used for subvolume roots and the tree root. */
	BTRFS_ROOT_HAS_LOG_TREE,
	/* Qgroup flushing is in progress */
	BTRFS_ROOT_QGROUP_FLUSHING,
	/* We started the orphan cleanup for this root. */
	BTRFS_ROOT_ORPHAN_CLEANUP,
	/* This root has a drop operation that was started previously. */
	BTRFS_ROOT_UNFINISHED_DROP,
};

static inline void btrfs_wake_unfinished_drop(struct btrfs_fs_info *fs_info)
{
	clear_and_wake_up_bit(BTRFS_FS_UNFINISHED_DROPS, &fs_info->flags);
}

/*
 * Record swapped tree blocks of a subvolume tree for delayed subtree trace
 * code. For detail check comment in fs/btrfs/qgroup.c.
 */
struct btrfs_qgroup_swapped_blocks {
	spinlock_t lock;
	/* RM_EMPTY_ROOT() of above blocks[] */
	bool swapped;
	struct rb_root blocks[BTRFS_MAX_LEVEL];
};

/*
 * in ram representation of the tree.  extent_root is used for all allocations
 * and for the extent tree extent_root root.
 */
struct btrfs_root {
	struct rb_node rb_node;

	struct extent_buffer *node;

	struct extent_buffer *commit_root;
	struct btrfs_root *log_root;
	struct btrfs_root *reloc_root;

	unsigned long state;
	struct btrfs_root_item root_item;
	struct btrfs_key root_key;
	struct btrfs_fs_info *fs_info;
	struct extent_io_tree dirty_log_pages;

	struct mutex objectid_mutex;

	spinlock_t accounting_lock;
	struct btrfs_block_rsv *block_rsv;

	struct mutex log_mutex;
	wait_queue_head_t log_writer_wait;
	wait_queue_head_t log_commit_wait[2];
	struct list_head log_ctxs[2];
	/* Used only for log trees of subvolumes, not for the log root tree */
	atomic_t log_writers;
	atomic_t log_commit[2];
	/* Used only for log trees of subvolumes, not for the log root tree */
	atomic_t log_batch;
	int log_transid;
	/* No matter the commit succeeds or not*/
	int log_transid_committed;
	/* Just be updated when the commit succeeds. */
	int last_log_commit;
	pid_t log_start_pid;

	u64 last_trans;

	u32 type;

	u64 free_objectid;

	struct btrfs_key defrag_progress;
	struct btrfs_key defrag_max;

	/* The dirty list is only used by non-shareable roots */
	struct list_head dirty_list;

	struct list_head root_list;

	spinlock_t log_extents_lock[2];
	struct list_head logged_list[2];

	spinlock_t inode_lock;
	/* red-black tree that keeps track of in-memory inodes */
	struct rb_root inode_tree;

	/*
	 * Xarray that keeps track of delayed nodes of every inode, protected
	 * by inode_lock
	 */
	struct xarray delayed_nodes;
	/*
	 * right now this just gets used so that a root has its own devid
	 * for stat.  It may be used for more later
	 */
	dev_t anon_dev;

	spinlock_t root_item_lock;
	refcount_t refs;

	struct mutex delalloc_mutex;
	spinlock_t delalloc_lock;
	/*
	 * all of the inodes that have delalloc bytes.  It is possible for
	 * this list to be empty even when there is still dirty data=ordered
	 * extents waiting to finish IO.
	 */
	struct list_head delalloc_inodes;
	struct list_head delalloc_root;
	u64 nr_delalloc_inodes;

	struct mutex ordered_extent_mutex;
	/*
	 * this is used by the balancing code to wait for all the pending
	 * ordered extents
	 */
	spinlock_t ordered_extent_lock;

	/*
	 * all of the data=ordered extents pending writeback
	 * these can span multiple transactions and basically include
	 * every dirty data page that isn't from nodatacow
	 */
	struct list_head ordered_extents;
	struct list_head ordered_root;
	u64 nr_ordered_extents;

	/*
	 * Not empty if this subvolume root has gone through tree block swap
	 * (relocation)
	 *
	 * Will be used by reloc_control::dirty_subvol_roots.
	 */
	struct list_head reloc_dirty_list;

	/*
	 * Number of currently running SEND ioctls to prevent
	 * manipulation with the read-only status via SUBVOL_SETFLAGS
	 */
	int send_in_progress;
	/*
	 * Number of currently running deduplication operations that have a
	 * destination inode belonging to this root. Protected by the lock
	 * root_item_lock.
	 */
	int dedupe_in_progress;
	/* For exclusion of snapshot creation and nocow writes */
	struct btrfs_drew_lock snapshot_lock;

	atomic_t snapshot_force_cow;

	/* For qgroup metadata reserved space */
	spinlock_t qgroup_meta_rsv_lock;
	u64 qgroup_meta_rsv_pertrans;
	u64 qgroup_meta_rsv_prealloc;
	wait_queue_head_t qgroup_flush_wait;

	/* Number of active swapfiles */
	atomic_t nr_swapfiles;

	/* Record pairs of swapped blocks for qgroup */
	struct btrfs_qgroup_swapped_blocks swapped_blocks;

	/* Used only by log trees, when logging csum items */
	struct extent_io_tree log_csum_range;

#ifdef CONFIG_BTRFS_FS_RUN_SANITY_TESTS
	u64 alloc_bytenr;
#endif

#ifdef CONFIG_BTRFS_DEBUG
	struct list_head leak_list;
#endif
};

/*
 * Structure that conveys information about an extent that is going to replace
 * all the extents in a file range.
 */
struct btrfs_replace_extent_info {
	u64 disk_offset;
	u64 disk_len;
	u64 data_offset;
	u64 data_len;
	u64 file_offset;
	/* Pointer to a file extent item of type regular or prealloc. */
	char *extent_buf;
	/*
	 * Set to true when attempting to replace a file range with a new extent
	 * described by this structure, set to false when attempting to clone an
	 * existing extent into a file range.
	 */
	bool is_new_extent;
	/* Indicate if we should update the inode's mtime and ctime. */
	bool update_times;
	/* Meaningful only if is_new_extent is true. */
	int qgroup_reserved;
	/*
	 * Meaningful only if is_new_extent is true.
	 * Used to track how many extent items we have already inserted in a
	 * subvolume tree that refer to the extent described by this structure,
	 * so that we know when to create a new delayed ref or update an existing
	 * one.
	 */
	int insertions;
};

/* Arguments for btrfs_drop_extents() */
struct btrfs_drop_extents_args {
	/* Input parameters */

	/*
	 * If NULL, btrfs_drop_extents() will allocate and free its own path.
	 * If 'replace_extent' is true, this must not be NULL. Also the path
	 * is always released except if 'replace_extent' is true and
	 * btrfs_drop_extents() sets 'extent_inserted' to true, in which case
	 * the path is kept locked.
	 */
	struct btrfs_path *path;
	/* Start offset of the range to drop extents from */
	u64 start;
	/* End (exclusive, last byte + 1) of the range to drop extents from */
	u64 end;
	/* If true drop all the extent maps in the range */
	bool drop_cache;
	/*
	 * If true it means we want to insert a new extent after dropping all
	 * the extents in the range. If this is true, the 'extent_item_size'
	 * parameter must be set as well and the 'extent_inserted' field will
	 * be set to true by btrfs_drop_extents() if it could insert the new
	 * extent.
	 * Note: when this is set to true the path must not be NULL.
	 */
	bool replace_extent;
	/*
	 * Used if 'replace_extent' is true. Size of the file extent item to
	 * insert after dropping all existing extents in the range
	 */
	u32 extent_item_size;

	/* Output parameters */

	/*
	 * Set to the minimum between the input parameter 'end' and the end
	 * (exclusive, last byte + 1) of the last dropped extent. This is always
	 * set even if btrfs_drop_extents() returns an error.
	 */
	u64 drop_end;
	/*
	 * The number of allocated bytes found in the range. This can be smaller
	 * than the range's length when there are holes in the range.
	 */
	u64 bytes_found;
	/*
	 * Only set if 'replace_extent' is true. Set to true if we were able
	 * to insert a replacement extent after dropping all extents in the
	 * range, otherwise set to false by btrfs_drop_extents().
	 * Also, if btrfs_drop_extents() has set this to true it means it
	 * returned with the path locked, otherwise if it has set this to
	 * false it has returned with the path released.
	 */
	bool extent_inserted;
};

struct btrfs_file_private {
	void *filldir_buf;
};


static inline u32 BTRFS_LEAF_DATA_SIZE(const struct btrfs_fs_info *info)
{

	return info->nodesize - sizeof(struct btrfs_header);
}

#define BTRFS_LEAF_DATA_OFFSET		offsetof(struct btrfs_leaf, items)

static inline u32 BTRFS_MAX_ITEM_SIZE(const struct btrfs_fs_info *info)
{
	return BTRFS_LEAF_DATA_SIZE(info) - sizeof(struct btrfs_item);
}

static inline u32 BTRFS_NODEPTRS_PER_BLOCK(const struct btrfs_fs_info *info)
{
	return BTRFS_LEAF_DATA_SIZE(info) / sizeof(struct btrfs_key_ptr);
}

#define BTRFS_FILE_EXTENT_INLINE_DATA_START		\
		(offsetof(struct btrfs_file_extent_item, disk_bytenr))
static inline u32 BTRFS_MAX_INLINE_DATA_SIZE(const struct btrfs_fs_info *info)
{
	return BTRFS_MAX_ITEM_SIZE(info) -
	       BTRFS_FILE_EXTENT_INLINE_DATA_START;
}

static inline u32 BTRFS_MAX_XATTR_SIZE(const struct btrfs_fs_info *info)
{
	return BTRFS_MAX_ITEM_SIZE(info) - sizeof(struct btrfs_dir_item);
}

/*
 * Flags for mount options.
 *
 * Note: don't forget to add new options to btrfs_show_options()
 */
enum {
	BTRFS_MOUNT_NODATASUM			= (1UL << 0),
	BTRFS_MOUNT_NODATACOW			= (1UL << 1),
	BTRFS_MOUNT_NOBARRIER			= (1UL << 2),
	BTRFS_MOUNT_SSD				= (1UL << 3),
	BTRFS_MOUNT_DEGRADED			= (1UL << 4),
	BTRFS_MOUNT_COMPRESS			= (1UL << 5),
	BTRFS_MOUNT_NOTREELOG   		= (1UL << 6),
	BTRFS_MOUNT_FLUSHONCOMMIT		= (1UL << 7),
	BTRFS_MOUNT_SSD_SPREAD			= (1UL << 8),
	BTRFS_MOUNT_NOSSD			= (1UL << 9),
	BTRFS_MOUNT_DISCARD_SYNC		= (1UL << 10),
	BTRFS_MOUNT_FORCE_COMPRESS      	= (1UL << 11),
	BTRFS_MOUNT_SPACE_CACHE			= (1UL << 12),
	BTRFS_MOUNT_CLEAR_CACHE			= (1UL << 13),
	BTRFS_MOUNT_USER_SUBVOL_RM_ALLOWED	= (1UL << 14),
	BTRFS_MOUNT_ENOSPC_DEBUG		= (1UL << 15),
	BTRFS_MOUNT_AUTO_DEFRAG			= (1UL << 16),
	BTRFS_MOUNT_USEBACKUPROOT		= (1UL << 17),
	BTRFS_MOUNT_SKIP_BALANCE		= (1UL << 18),
	BTRFS_MOUNT_CHECK_INTEGRITY		= (1UL << 19),
	BTRFS_MOUNT_CHECK_INTEGRITY_DATA	= (1UL << 20),
	BTRFS_MOUNT_PANIC_ON_FATAL_ERROR	= (1UL << 21),
	BTRFS_MOUNT_RESCAN_UUID_TREE		= (1UL << 22),
	BTRFS_MOUNT_FRAGMENT_DATA		= (1UL << 23),
	BTRFS_MOUNT_FRAGMENT_METADATA		= (1UL << 24),
	BTRFS_MOUNT_FREE_SPACE_TREE		= (1UL << 25),
	BTRFS_MOUNT_NOLOGREPLAY			= (1UL << 26),
	BTRFS_MOUNT_REF_VERIFY			= (1UL << 27),
	BTRFS_MOUNT_DISCARD_ASYNC		= (1UL << 28),
	BTRFS_MOUNT_IGNOREBADROOTS		= (1UL << 29),
	BTRFS_MOUNT_IGNOREDATACSUMS		= (1UL << 30),
};

#define BTRFS_DEFAULT_COMMIT_INTERVAL	(30)
#define BTRFS_DEFAULT_MAX_INLINE	(2048)

#define btrfs_clear_opt(o, opt)		((o) &= ~BTRFS_MOUNT_##opt)
#define btrfs_set_opt(o, opt)		((o) |= BTRFS_MOUNT_##opt)
#define btrfs_raw_test_opt(o, opt)	((o) & BTRFS_MOUNT_##opt)
#define btrfs_test_opt(fs_info, opt)	((fs_info)->mount_opt & \
					 BTRFS_MOUNT_##opt)

#define btrfs_set_and_info(fs_info, opt, fmt, args...)			\
do {									\
	if (!btrfs_test_opt(fs_info, opt))				\
		btrfs_info(fs_info, fmt, ##args);			\
	btrfs_set_opt(fs_info->mount_opt, opt);				\
} while (0)

#define btrfs_clear_and_info(fs_info, opt, fmt, args...)		\
do {									\
	if (btrfs_test_opt(fs_info, opt))				\
		btrfs_info(fs_info, fmt, ##args);			\
	btrfs_clear_opt(fs_info->mount_opt, opt);			\
} while (0)

/*
 * Requests for changes that need to be done during transaction commit.
 *
 * Internal mount options that are used for special handling of the real
 * mount options (eg. cannot be set during remount and have to be set during
 * transaction commit)
 */

#define BTRFS_PENDING_COMMIT			(0)

#define btrfs_test_pending(info, opt)	\
	test_bit(BTRFS_PENDING_##opt, &(info)->pending_changes)
#define btrfs_set_pending(info, opt)	\
	set_bit(BTRFS_PENDING_##opt, &(info)->pending_changes)
#define btrfs_clear_pending(info, opt)	\
	clear_bit(BTRFS_PENDING_##opt, &(info)->pending_changes)

/*
 * Helpers for setting pending mount option changes.
 *
 * Expects corresponding macros
 * BTRFS_PENDING_SET_ and CLEAR_ + short mount option name
 */
#define btrfs_set_pending_and_info(info, opt, fmt, args...)            \
do {                                                                   \
       if (!btrfs_raw_test_opt((info)->mount_opt, opt)) {              \
               btrfs_info((info), fmt, ##args);                        \
               btrfs_set_pending((info), SET_##opt);                   \
               btrfs_clear_pending((info), CLEAR_##opt);               \
       }                                                               \
} while(0)

#define btrfs_clear_pending_and_info(info, opt, fmt, args...)          \
do {                                                                   \
       if (btrfs_raw_test_opt((info)->mount_opt, opt)) {               \
               btrfs_info((info), fmt, ##args);                        \
               btrfs_set_pending((info), CLEAR_##opt);                 \
               btrfs_clear_pending((info), SET_##opt);                 \
       }                                                               \
} while(0)

/*
 * Inode flags
 */
#define BTRFS_INODE_NODATASUM		(1U << 0)
#define BTRFS_INODE_NODATACOW		(1U << 1)
#define BTRFS_INODE_READONLY		(1U << 2)
#define BTRFS_INODE_NOCOMPRESS		(1U << 3)
#define BTRFS_INODE_PREALLOC		(1U << 4)
#define BTRFS_INODE_SYNC		(1U << 5)
#define BTRFS_INODE_IMMUTABLE		(1U << 6)
#define BTRFS_INODE_APPEND		(1U << 7)
#define BTRFS_INODE_NODUMP		(1U << 8)
#define BTRFS_INODE_NOATIME		(1U << 9)
#define BTRFS_INODE_DIRSYNC		(1U << 10)
#define BTRFS_INODE_COMPRESS		(1U << 11)

#define BTRFS_INODE_ROOT_ITEM_INIT	(1U << 31)

#define BTRFS_INODE_FLAG_MASK						\
	(BTRFS_INODE_NODATASUM |					\
	 BTRFS_INODE_NODATACOW |					\
	 BTRFS_INODE_READONLY |						\
	 BTRFS_INODE_NOCOMPRESS |					\
	 BTRFS_INODE_PREALLOC |						\
	 BTRFS_INODE_SYNC |						\
	 BTRFS_INODE_IMMUTABLE |					\
	 BTRFS_INODE_APPEND |						\
	 BTRFS_INODE_NODUMP |						\
	 BTRFS_INODE_NOATIME |						\
	 BTRFS_INODE_DIRSYNC |						\
	 BTRFS_INODE_COMPRESS |						\
	 BTRFS_INODE_ROOT_ITEM_INIT)

#define BTRFS_INODE_RO_VERITY		(1U << 0)

#define BTRFS_INODE_RO_FLAG_MASK	(BTRFS_INODE_RO_VERITY)

struct btrfs_map_token {
	struct extent_buffer *eb;
	char *kaddr;
	unsigned long offset;
};

#define BTRFS_BYTES_TO_BLKS(fs_info, bytes) \
				((bytes) >> (fs_info)->sectorsize_bits)

static inline void btrfs_init_map_token(struct btrfs_map_token *token,
					struct extent_buffer *eb)
{
	token->eb = eb;
	token->kaddr = page_address(eb->pages[0]);
	token->offset = 0;
}

/* some macros to generate set/get functions for the struct fields.  This
 * assumes there is a lefoo_to_cpu for every type, so lets make a simple
 * one for u8:
 */
#define le8_to_cpu(v) (v)
#define cpu_to_le8(v) (v)
#define __le8 u8

static inline u8 get_unaligned_le8(const void *p)
{
       return *(u8 *)p;
}

static inline void put_unaligned_le8(u8 val, void *p)
{
       *(u8 *)p = val;
}

#define read_eb_member(eb, ptr, type, member, result) (\
	read_extent_buffer(eb, (char *)(result),			\
			   ((unsigned long)(ptr)) +			\
			    offsetof(type, member),			\
			   sizeof(((type *)0)->member)))

#define write_eb_member(eb, ptr, type, member, result) (\
	write_extent_buffer(eb, (char *)(result),			\
			   ((unsigned long)(ptr)) +			\
			    offsetof(type, member),			\
			   sizeof(((type *)0)->member)))

#define DECLARE_BTRFS_SETGET_BITS(bits)					\
u##bits btrfs_get_token_##bits(struct btrfs_map_token *token,		\
			       const void *ptr, unsigned long off);	\
void btrfs_set_token_##bits(struct btrfs_map_token *token,		\
			    const void *ptr, unsigned long off,		\
			    u##bits val);				\
u##bits btrfs_get_##bits(const struct extent_buffer *eb,		\
			 const void *ptr, unsigned long off);		\
void btrfs_set_##bits(const struct extent_buffer *eb, void *ptr,	\
		      unsigned long off, u##bits val);

DECLARE_BTRFS_SETGET_BITS(8)
DECLARE_BTRFS_SETGET_BITS(16)
DECLARE_BTRFS_SETGET_BITS(32)
DECLARE_BTRFS_SETGET_BITS(64)

#define BTRFS_SETGET_FUNCS(name, type, member, bits)			\
static inline u##bits btrfs_##name(const struct extent_buffer *eb,	\
				   const type *s)			\
{									\
	static_assert(sizeof(u##bits) == sizeof(((type *)0))->member);	\
	return btrfs_get_##bits(eb, s, offsetof(type, member));		\
}									\
static inline void btrfs_set_##name(const struct extent_buffer *eb, type *s, \
				    u##bits val)			\
{									\
	static_assert(sizeof(u##bits) == sizeof(((type *)0))->member);	\
	btrfs_set_##bits(eb, s, offsetof(type, member), val);		\
}									\
static inline u##bits btrfs_token_##name(struct btrfs_map_token *token,	\
					 const type *s)			\
{									\
	static_assert(sizeof(u##bits) == sizeof(((type *)0))->member);	\
	return btrfs_get_token_##bits(token, s, offsetof(type, member));\
}									\
static inline void btrfs_set_token_##name(struct btrfs_map_token *token,\
					  type *s, u##bits val)		\
{									\
	static_assert(sizeof(u##bits) == sizeof(((type *)0))->member);	\
	btrfs_set_token_##bits(token, s, offsetof(type, member), val);	\
}

#define BTRFS_SETGET_HEADER_FUNCS(name, type, member, bits)		\
static inline u##bits btrfs_##name(const struct extent_buffer *eb)	\
{									\
	const type *p = page_address(eb->pages[0]) +			\
			offset_in_page(eb->start);			\
	return get_unaligned_le##bits(&p->member);			\
}									\
static inline void btrfs_set_##name(const struct extent_buffer *eb,	\
				    u##bits val)			\
{									\
	type *p = page_address(eb->pages[0]) + offset_in_page(eb->start); \
	put_unaligned_le##bits(val, &p->member);			\
}

#define BTRFS_SETGET_STACK_FUNCS(name, type, member, bits)		\
static inline u##bits btrfs_##name(const type *s)			\
{									\
	return get_unaligned_le##bits(&s->member);			\
}									\
static inline void btrfs_set_##name(type *s, u##bits val)		\
{									\
	put_unaligned_le##bits(val, &s->member);			\
}

static inline u64 btrfs_device_total_bytes(const struct extent_buffer *eb,
					   struct btrfs_dev_item *s)
{
	static_assert(sizeof(u64) ==
		      sizeof(((struct btrfs_dev_item *)0))->total_bytes);
	return btrfs_get_64(eb, s, offsetof(struct btrfs_dev_item,
					    total_bytes));
}
static inline void btrfs_set_device_total_bytes(const struct extent_buffer *eb,
						struct btrfs_dev_item *s,
						u64 val)
{
	static_assert(sizeof(u64) ==
		      sizeof(((struct btrfs_dev_item *)0))->total_bytes);
	WARN_ON(!IS_ALIGNED(val, eb->fs_info->sectorsize));
	btrfs_set_64(eb, s, offsetof(struct btrfs_dev_item, total_bytes), val);
}


BTRFS_SETGET_FUNCS(device_type, struct btrfs_dev_item, type, 64);
BTRFS_SETGET_FUNCS(device_bytes_used, struct btrfs_dev_item, bytes_used, 64);
BTRFS_SETGET_FUNCS(device_io_align, struct btrfs_dev_item, io_align, 32);
BTRFS_SETGET_FUNCS(device_io_width, struct btrfs_dev_item, io_width, 32);
BTRFS_SETGET_FUNCS(device_start_offset, struct btrfs_dev_item,
		   start_offset, 64);
BTRFS_SETGET_FUNCS(device_sector_size, struct btrfs_dev_item, sector_size, 32);
BTRFS_SETGET_FUNCS(device_id, struct btrfs_dev_item, devid, 64);
BTRFS_SETGET_FUNCS(device_group, struct btrfs_dev_item, dev_group, 32);
BTRFS_SETGET_FUNCS(device_seek_speed, struct btrfs_dev_item, seek_speed, 8);
BTRFS_SETGET_FUNCS(device_bandwidth, struct btrfs_dev_item, bandwidth, 8);
BTRFS_SETGET_FUNCS(device_generation, struct btrfs_dev_item, generation, 64);

BTRFS_SETGET_STACK_FUNCS(stack_device_type, struct btrfs_dev_item, type, 64);
BTRFS_SETGET_STACK_FUNCS(stack_device_total_bytes, struct btrfs_dev_item,
			 total_bytes, 64);
BTRFS_SETGET_STACK_FUNCS(stack_device_bytes_used, struct btrfs_dev_item,
			 bytes_used, 64);
BTRFS_SETGET_STACK_FUNCS(stack_device_io_align, struct btrfs_dev_item,
			 io_align, 32);
BTRFS_SETGET_STACK_FUNCS(stack_device_io_width, struct btrfs_dev_item,
			 io_width, 32);
BTRFS_SETGET_STACK_FUNCS(stack_device_sector_size, struct btrfs_dev_item,
			 sector_size, 32);
BTRFS_SETGET_STACK_FUNCS(stack_device_id, struct btrfs_dev_item, devid, 64);
BTRFS_SETGET_STACK_FUNCS(stack_device_group, struct btrfs_dev_item,
			 dev_group, 32);
BTRFS_SETGET_STACK_FUNCS(stack_device_seek_speed, struct btrfs_dev_item,
			 seek_speed, 8);
BTRFS_SETGET_STACK_FUNCS(stack_device_bandwidth, struct btrfs_dev_item,
			 bandwidth, 8);
BTRFS_SETGET_STACK_FUNCS(stack_device_generation, struct btrfs_dev_item,
			 generation, 64);

static inline unsigned long btrfs_device_uuid(struct btrfs_dev_item *d)
{
	return (unsigned long)d + offsetof(struct btrfs_dev_item, uuid);
}

static inline unsigned long btrfs_device_fsid(struct btrfs_dev_item *d)
{
	return (unsigned long)d + offsetof(struct btrfs_dev_item, fsid);
}

BTRFS_SETGET_FUNCS(chunk_length, struct btrfs_chunk, length, 64);
BTRFS_SETGET_FUNCS(chunk_owner, struct btrfs_chunk, owner, 64);
BTRFS_SETGET_FUNCS(chunk_stripe_len, struct btrfs_chunk, stripe_len, 64);
BTRFS_SETGET_FUNCS(chunk_io_align, struct btrfs_chunk, io_align, 32);
BTRFS_SETGET_FUNCS(chunk_io_width, struct btrfs_chunk, io_width, 32);
BTRFS_SETGET_FUNCS(chunk_sector_size, struct btrfs_chunk, sector_size, 32);
BTRFS_SETGET_FUNCS(chunk_type, struct btrfs_chunk, type, 64);
BTRFS_SETGET_FUNCS(chunk_num_stripes, struct btrfs_chunk, num_stripes, 16);
BTRFS_SETGET_FUNCS(chunk_sub_stripes, struct btrfs_chunk, sub_stripes, 16);
BTRFS_SETGET_FUNCS(stripe_devid, struct btrfs_stripe, devid, 64);
BTRFS_SETGET_FUNCS(stripe_offset, struct btrfs_stripe, offset, 64);

static inline char *btrfs_stripe_dev_uuid(struct btrfs_stripe *s)
{
	return (char *)s + offsetof(struct btrfs_stripe, dev_uuid);
}

BTRFS_SETGET_STACK_FUNCS(stack_chunk_length, struct btrfs_chunk, length, 64);
BTRFS_SETGET_STACK_FUNCS(stack_chunk_owner, struct btrfs_chunk, owner, 64);
BTRFS_SETGET_STACK_FUNCS(stack_chunk_stripe_len, struct btrfs_chunk,
			 stripe_len, 64);
BTRFS_SETGET_STACK_FUNCS(stack_chunk_io_align, struct btrfs_chunk,
			 io_align, 32);
BTRFS_SETGET_STACK_FUNCS(stack_chunk_io_width, struct btrfs_chunk,
			 io_width, 32);
BTRFS_SETGET_STACK_FUNCS(stack_chunk_sector_size, struct btrfs_chunk,
			 sector_size, 32);
BTRFS_SETGET_STACK_FUNCS(stack_chunk_type, struct btrfs_chunk, type, 64);
BTRFS_SETGET_STACK_FUNCS(stack_chunk_num_stripes, struct btrfs_chunk,
			 num_stripes, 16);
BTRFS_SETGET_STACK_FUNCS(stack_chunk_sub_stripes, struct btrfs_chunk,
			 sub_stripes, 16);
BTRFS_SETGET_STACK_FUNCS(stack_stripe_devid, struct btrfs_stripe, devid, 64);
BTRFS_SETGET_STACK_FUNCS(stack_stripe_offset, struct btrfs_stripe, offset, 64);

static inline struct btrfs_stripe *btrfs_stripe_nr(struct btrfs_chunk *c,
						   int nr)
{
	unsigned long offset = (unsigned long)c;
	offset += offsetof(struct btrfs_chunk, stripe);
	offset += nr * sizeof(struct btrfs_stripe);
	return (struct btrfs_stripe *)offset;
}

static inline char *btrfs_stripe_dev_uuid_nr(struct btrfs_chunk *c, int nr)
{
	return btrfs_stripe_dev_uuid(btrfs_stripe_nr(c, nr));
}

static inline u64 btrfs_stripe_offset_nr(const struct extent_buffer *eb,
					 struct btrfs_chunk *c, int nr)
{
	return btrfs_stripe_offset(eb, btrfs_stripe_nr(c, nr));
}

static inline u64 btrfs_stripe_devid_nr(const struct extent_buffer *eb,
					 struct btrfs_chunk *c, int nr)
{
	return btrfs_stripe_devid(eb, btrfs_stripe_nr(c, nr));
}

/* struct btrfs_block_group_item */
BTRFS_SETGET_STACK_FUNCS(stack_block_group_used, struct btrfs_block_group_item,
			 used, 64);
BTRFS_SETGET_FUNCS(block_group_used, struct btrfs_block_group_item,
			 used, 64);
BTRFS_SETGET_STACK_FUNCS(stack_block_group_chunk_objectid,
			struct btrfs_block_group_item, chunk_objectid, 64);

BTRFS_SETGET_FUNCS(block_group_chunk_objectid,
		   struct btrfs_block_group_item, chunk_objectid, 64);
BTRFS_SETGET_FUNCS(block_group_flags,
		   struct btrfs_block_group_item, flags, 64);
BTRFS_SETGET_STACK_FUNCS(stack_block_group_flags,
			struct btrfs_block_group_item, flags, 64);

/* struct btrfs_free_space_info */
BTRFS_SETGET_FUNCS(free_space_extent_count, struct btrfs_free_space_info,
		   extent_count, 32);
BTRFS_SETGET_FUNCS(free_space_flags, struct btrfs_free_space_info, flags, 32);

/* struct btrfs_inode_ref */
BTRFS_SETGET_FUNCS(inode_ref_name_len, struct btrfs_inode_ref, name_len, 16);
BTRFS_SETGET_FUNCS(inode_ref_index, struct btrfs_inode_ref, index, 64);

/* struct btrfs_inode_extref */
BTRFS_SETGET_FUNCS(inode_extref_parent, struct btrfs_inode_extref,
		   parent_objectid, 64);
BTRFS_SETGET_FUNCS(inode_extref_name_len, struct btrfs_inode_extref,
		   name_len, 16);
BTRFS_SETGET_FUNCS(inode_extref_index, struct btrfs_inode_extref, index, 64);

/* struct btrfs_inode_item */
BTRFS_SETGET_FUNCS(inode_generation, struct btrfs_inode_item, generation, 64);
BTRFS_SETGET_FUNCS(inode_sequence, struct btrfs_inode_item, sequence, 64);
BTRFS_SETGET_FUNCS(inode_transid, struct btrfs_inode_item, transid, 64);
BTRFS_SETGET_FUNCS(inode_size, struct btrfs_inode_item, size, 64);
BTRFS_SETGET_FUNCS(inode_nbytes, struct btrfs_inode_item, nbytes, 64);
BTRFS_SETGET_FUNCS(inode_block_group, struct btrfs_inode_item, block_group, 64);
BTRFS_SETGET_FUNCS(inode_nlink, struct btrfs_inode_item, nlink, 32);
BTRFS_SETGET_FUNCS(inode_uid, struct btrfs_inode_item, uid, 32);
BTRFS_SETGET_FUNCS(inode_gid, struct btrfs_inode_item, gid, 32);
BTRFS_SETGET_FUNCS(inode_mode, struct btrfs_inode_item, mode, 32);
BTRFS_SETGET_FUNCS(inode_rdev, struct btrfs_inode_item, rdev, 64);
BTRFS_SETGET_FUNCS(inode_flags, struct btrfs_inode_item, flags, 64);
BTRFS_SETGET_STACK_FUNCS(stack_inode_generation, struct btrfs_inode_item,
			 generation, 64);
BTRFS_SETGET_STACK_FUNCS(stack_inode_sequence, struct btrfs_inode_item,
			 sequence, 64);
BTRFS_SETGET_STACK_FUNCS(stack_inode_transid, struct btrfs_inode_item,
			 transid, 64);
BTRFS_SETGET_STACK_FUNCS(stack_inode_size, struct btrfs_inode_item, size, 64);
BTRFS_SETGET_STACK_FUNCS(stack_inode_nbytes, struct btrfs_inode_item,
			 nbytes, 64);
BTRFS_SETGET_STACK_FUNCS(stack_inode_block_group, struct btrfs_inode_item,
			 block_group, 64);
BTRFS_SETGET_STACK_FUNCS(stack_inode_nlink, struct btrfs_inode_item, nlink, 32);
BTRFS_SETGET_STACK_FUNCS(stack_inode_uid, struct btrfs_inode_item, uid, 32);
BTRFS_SETGET_STACK_FUNCS(stack_inode_gid, struct btrfs_inode_item, gid, 32);
BTRFS_SETGET_STACK_FUNCS(stack_inode_mode, struct btrfs_inode_item, mode, 32);
BTRFS_SETGET_STACK_FUNCS(stack_inode_rdev, struct btrfs_inode_item, rdev, 64);
BTRFS_SETGET_STACK_FUNCS(stack_inode_flags, struct btrfs_inode_item, flags, 64);
BTRFS_SETGET_FUNCS(timespec_sec, struct btrfs_timespec, sec, 64);
BTRFS_SETGET_FUNCS(timespec_nsec, struct btrfs_timespec, nsec, 32);
BTRFS_SETGET_STACK_FUNCS(stack_timespec_sec, struct btrfs_timespec, sec, 64);
BTRFS_SETGET_STACK_FUNCS(stack_timespec_nsec, struct btrfs_timespec, nsec, 32);

/* struct btrfs_dev_extent */
BTRFS_SETGET_FUNCS(dev_extent_chunk_tree, struct btrfs_dev_extent,
		   chunk_tree, 64);
BTRFS_SETGET_FUNCS(dev_extent_chunk_objectid, struct btrfs_dev_extent,
		   chunk_objectid, 64);
BTRFS_SETGET_FUNCS(dev_extent_chunk_offset, struct btrfs_dev_extent,
		   chunk_offset, 64);
BTRFS_SETGET_FUNCS(dev_extent_length, struct btrfs_dev_extent, length, 64);
BTRFS_SETGET_FUNCS(extent_refs, struct btrfs_extent_item, refs, 64);
BTRFS_SETGET_FUNCS(extent_generation, struct btrfs_extent_item,
		   generation, 64);
BTRFS_SETGET_FUNCS(extent_flags, struct btrfs_extent_item, flags, 64);

BTRFS_SETGET_FUNCS(tree_block_level, struct btrfs_tree_block_info, level, 8);

static inline void btrfs_tree_block_key(const struct extent_buffer *eb,
					struct btrfs_tree_block_info *item,
					struct btrfs_disk_key *key)
{
	read_eb_member(eb, item, struct btrfs_tree_block_info, key, key);
}

static inline void btrfs_set_tree_block_key(const struct extent_buffer *eb,
					    struct btrfs_tree_block_info *item,
					    struct btrfs_disk_key *key)
{
	write_eb_member(eb, item, struct btrfs_tree_block_info, key, key);
}

BTRFS_SETGET_FUNCS(extent_data_ref_root, struct btrfs_extent_data_ref,
		   root, 64);
BTRFS_SETGET_FUNCS(extent_data_ref_objectid, struct btrfs_extent_data_ref,
		   objectid, 64);
BTRFS_SETGET_FUNCS(extent_data_ref_offset, struct btrfs_extent_data_ref,
		   offset, 64);
BTRFS_SETGET_FUNCS(extent_data_ref_count, struct btrfs_extent_data_ref,
		   count, 32);

BTRFS_SETGET_FUNCS(shared_data_ref_count, struct btrfs_shared_data_ref,
		   count, 32);

BTRFS_SETGET_FUNCS(extent_inline_ref_type, struct btrfs_extent_inline_ref,
		   type, 8);
BTRFS_SETGET_FUNCS(extent_inline_ref_offset, struct btrfs_extent_inline_ref,
		   offset, 64);

static inline u32 btrfs_extent_inline_ref_size(int type)
{
	if (type == BTRFS_TREE_BLOCK_REF_KEY ||
	    type == BTRFS_SHARED_BLOCK_REF_KEY)
		return sizeof(struct btrfs_extent_inline_ref);
	if (type == BTRFS_SHARED_DATA_REF_KEY)
		return sizeof(struct btrfs_shared_data_ref) +
		       sizeof(struct btrfs_extent_inline_ref);
	if (type == BTRFS_EXTENT_DATA_REF_KEY)
		return sizeof(struct btrfs_extent_data_ref) +
		       offsetof(struct btrfs_extent_inline_ref, offset);
	return 0;
}

/* struct btrfs_node */
BTRFS_SETGET_FUNCS(key_blockptr, struct btrfs_key_ptr, blockptr, 64);
BTRFS_SETGET_FUNCS(key_generation, struct btrfs_key_ptr, generation, 64);
BTRFS_SETGET_STACK_FUNCS(stack_key_blockptr, struct btrfs_key_ptr,
			 blockptr, 64);
BTRFS_SETGET_STACK_FUNCS(stack_key_generation, struct btrfs_key_ptr,
			 generation, 64);

static inline u64 btrfs_node_blockptr(const struct extent_buffer *eb, int nr)
{
	unsigned long ptr;
	ptr = offsetof(struct btrfs_node, ptrs) +
		sizeof(struct btrfs_key_ptr) * nr;
	return btrfs_key_blockptr(eb, (struct btrfs_key_ptr *)ptr);
}

static inline void btrfs_set_node_blockptr(const struct extent_buffer *eb,
					   int nr, u64 val)
{
	unsigned long ptr;
	ptr = offsetof(struct btrfs_node, ptrs) +
		sizeof(struct btrfs_key_ptr) * nr;
	btrfs_set_key_blockptr(eb, (struct btrfs_key_ptr *)ptr, val);
}

static inline u64 btrfs_node_ptr_generation(const struct extent_buffer *eb, int nr)
{
	unsigned long ptr;
	ptr = offsetof(struct btrfs_node, ptrs) +
		sizeof(struct btrfs_key_ptr) * nr;
	return btrfs_key_generation(eb, (struct btrfs_key_ptr *)ptr);
}

static inline void btrfs_set_node_ptr_generation(const struct extent_buffer *eb,
						 int nr, u64 val)
{
	unsigned long ptr;
	ptr = offsetof(struct btrfs_node, ptrs) +
		sizeof(struct btrfs_key_ptr) * nr;
	btrfs_set_key_generation(eb, (struct btrfs_key_ptr *)ptr, val);
}

static inline unsigned long btrfs_node_key_ptr_offset(int nr)
{
	return offsetof(struct btrfs_node, ptrs) +
		sizeof(struct btrfs_key_ptr) * nr;
}

void btrfs_node_key(const struct extent_buffer *eb,
		    struct btrfs_disk_key *disk_key, int nr);

static inline void btrfs_set_node_key(const struct extent_buffer *eb,
				      struct btrfs_disk_key *disk_key, int nr)
{
	unsigned long ptr;
	ptr = btrfs_node_key_ptr_offset(nr);
	write_eb_member(eb, (struct btrfs_key_ptr *)ptr,
		       struct btrfs_key_ptr, key, disk_key);
}

/* struct btrfs_item */
BTRFS_SETGET_FUNCS(raw_item_offset, struct btrfs_item, offset, 32);
BTRFS_SETGET_FUNCS(raw_item_size, struct btrfs_item, size, 32);
BTRFS_SETGET_STACK_FUNCS(stack_item_offset, struct btrfs_item, offset, 32);
BTRFS_SETGET_STACK_FUNCS(stack_item_size, struct btrfs_item, size, 32);

static inline unsigned long btrfs_item_nr_offset(int nr)
{
	return offsetof(struct btrfs_leaf, items) +
		sizeof(struct btrfs_item) * nr;
}

static inline struct btrfs_item *btrfs_item_nr(int nr)
{
	return (struct btrfs_item *)btrfs_item_nr_offset(nr);
}

#define BTRFS_ITEM_SETGET_FUNCS(member)						\
static inline u32 btrfs_item_##member(const struct extent_buffer *eb,		\
				      int slot)					\
{										\
	return btrfs_raw_item_##member(eb, btrfs_item_nr(slot));		\
}										\
static inline void btrfs_set_item_##member(const struct extent_buffer *eb,	\
					   int slot, u32 val)			\
{										\
	btrfs_set_raw_item_##member(eb, btrfs_item_nr(slot), val);		\
}										\
static inline u32 btrfs_token_item_##member(struct btrfs_map_token *token,	\
					    int slot)				\
{										\
	struct btrfs_item *item = btrfs_item_nr(slot);				\
	return btrfs_token_raw_item_##member(token, item);			\
}										\
static inline void btrfs_set_token_item_##member(struct btrfs_map_token *token,	\
						 int slot, u32 val)		\
{										\
	struct btrfs_item *item = btrfs_item_nr(slot);				\
	btrfs_set_token_raw_item_##member(token, item, val);			\
}

BTRFS_ITEM_SETGET_FUNCS(offset)
BTRFS_ITEM_SETGET_FUNCS(size);

static inline u32 btrfs_item_data_end(const struct extent_buffer *eb, int nr)
{
	return btrfs_item_offset(eb, nr) + btrfs_item_size(eb, nr);
}

static inline void btrfs_item_key(const struct extent_buffer *eb,
			   struct btrfs_disk_key *disk_key, int nr)
{
	struct btrfs_item *item = btrfs_item_nr(nr);
	read_eb_member(eb, item, struct btrfs_item, key, disk_key);
}

static inline void btrfs_set_item_key(struct extent_buffer *eb,
			       struct btrfs_disk_key *disk_key, int nr)
{
	struct btrfs_item *item = btrfs_item_nr(nr);
	write_eb_member(eb, item, struct btrfs_item, key, disk_key);
}

BTRFS_SETGET_FUNCS(dir_log_end, struct btrfs_dir_log_item, end, 64);

/*
 * struct btrfs_root_ref
 */
BTRFS_SETGET_FUNCS(root_ref_dirid, struct btrfs_root_ref, dirid, 64);
BTRFS_SETGET_FUNCS(root_ref_sequence, struct btrfs_root_ref, sequence, 64);
BTRFS_SETGET_FUNCS(root_ref_name_len, struct btrfs_root_ref, name_len, 16);

/* struct btrfs_dir_item */
BTRFS_SETGET_FUNCS(dir_data_len, struct btrfs_dir_item, data_len, 16);
BTRFS_SETGET_FUNCS(dir_type, struct btrfs_dir_item, type, 8);
BTRFS_SETGET_FUNCS(dir_name_len, struct btrfs_dir_item, name_len, 16);
BTRFS_SETGET_FUNCS(dir_transid, struct btrfs_dir_item, transid, 64);
BTRFS_SETGET_STACK_FUNCS(stack_dir_type, struct btrfs_dir_item, type, 8);
BTRFS_SETGET_STACK_FUNCS(stack_dir_data_len, struct btrfs_dir_item,
			 data_len, 16);
BTRFS_SETGET_STACK_FUNCS(stack_dir_name_len, struct btrfs_dir_item,
			 name_len, 16);
BTRFS_SETGET_STACK_FUNCS(stack_dir_transid, struct btrfs_dir_item,
			 transid, 64);

static inline void btrfs_dir_item_key(const struct extent_buffer *eb,
				      const struct btrfs_dir_item *item,
				      struct btrfs_disk_key *key)
{
	read_eb_member(eb, item, struct btrfs_dir_item, location, key);
}

static inline void btrfs_set_dir_item_key(struct extent_buffer *eb,
					  struct btrfs_dir_item *item,
					  const struct btrfs_disk_key *key)
{
	write_eb_member(eb, item, struct btrfs_dir_item, location, key);
}

BTRFS_SETGET_FUNCS(free_space_entries, struct btrfs_free_space_header,
		   num_entries, 64);
BTRFS_SETGET_FUNCS(free_space_bitmaps, struct btrfs_free_space_header,
		   num_bitmaps, 64);
BTRFS_SETGET_FUNCS(free_space_generation, struct btrfs_free_space_header,
		   generation, 64);

static inline void btrfs_free_space_key(const struct extent_buffer *eb,
					const struct btrfs_free_space_header *h,
					struct btrfs_disk_key *key)
{
	read_eb_member(eb, h, struct btrfs_free_space_header, location, key);
}

static inline void btrfs_set_free_space_key(struct extent_buffer *eb,
					    struct btrfs_free_space_header *h,
					    const struct btrfs_disk_key *key)
{
	write_eb_member(eb, h, struct btrfs_free_space_header, location, key);
}

/* struct btrfs_disk_key */
BTRFS_SETGET_STACK_FUNCS(disk_key_objectid, struct btrfs_disk_key,
			 objectid, 64);
BTRFS_SETGET_STACK_FUNCS(disk_key_offset, struct btrfs_disk_key, offset, 64);
BTRFS_SETGET_STACK_FUNCS(disk_key_type, struct btrfs_disk_key, type, 8);

#ifdef __LITTLE_ENDIAN

/*
 * Optimized helpers for little-endian architectures where CPU and on-disk
 * structures have the same endianness and we can skip conversions.
 */

static inline void btrfs_disk_key_to_cpu(struct btrfs_key *cpu_key,
					 const struct btrfs_disk_key *disk_key)
{
	memcpy(cpu_key, disk_key, sizeof(struct btrfs_key));
}

static inline void btrfs_cpu_key_to_disk(struct btrfs_disk_key *disk_key,
					 const struct btrfs_key *cpu_key)
{
	memcpy(disk_key, cpu_key, sizeof(struct btrfs_key));
}

static inline void btrfs_node_key_to_cpu(const struct extent_buffer *eb,
					 struct btrfs_key *cpu_key, int nr)
{
	struct btrfs_disk_key *disk_key = (struct btrfs_disk_key *)cpu_key;

	btrfs_node_key(eb, disk_key, nr);
}

static inline void btrfs_item_key_to_cpu(const struct extent_buffer *eb,
					 struct btrfs_key *cpu_key, int nr)
{
	struct btrfs_disk_key *disk_key = (struct btrfs_disk_key *)cpu_key;

	btrfs_item_key(eb, disk_key, nr);
}

static inline void btrfs_dir_item_key_to_cpu(const struct extent_buffer *eb,
					     const struct btrfs_dir_item *item,
					     struct btrfs_key *cpu_key)
{
	struct btrfs_disk_key *disk_key = (struct btrfs_disk_key *)cpu_key;

	btrfs_dir_item_key(eb, item, disk_key);
}

#else

static inline void btrfs_disk_key_to_cpu(struct btrfs_key *cpu,
					 const struct btrfs_disk_key *disk)
{
	cpu->offset = le64_to_cpu(disk->offset);
	cpu->type = disk->type;
	cpu->objectid = le64_to_cpu(disk->objectid);
}

static inline void btrfs_cpu_key_to_disk(struct btrfs_disk_key *disk,
					 const struct btrfs_key *cpu)
{
	disk->offset = cpu_to_le64(cpu->offset);
	disk->type = cpu->type;
	disk->objectid = cpu_to_le64(cpu->objectid);
}

static inline void btrfs_node_key_to_cpu(const struct extent_buffer *eb,
					 struct btrfs_key *key, int nr)
{
	struct btrfs_disk_key disk_key;
	btrfs_node_key(eb, &disk_key, nr);
	btrfs_disk_key_to_cpu(key, &disk_key);
}

static inline void btrfs_item_key_to_cpu(const struct extent_buffer *eb,
					 struct btrfs_key *key, int nr)
{
	struct btrfs_disk_key disk_key;
	btrfs_item_key(eb, &disk_key, nr);
	btrfs_disk_key_to_cpu(key, &disk_key);
}

static inline void btrfs_dir_item_key_to_cpu(const struct extent_buffer *eb,
					     const struct btrfs_dir_item *item,
					     struct btrfs_key *key)
{
	struct btrfs_disk_key disk_key;
	btrfs_dir_item_key(eb, item, &disk_key);
	btrfs_disk_key_to_cpu(key, &disk_key);
}

#endif

/* struct btrfs_header */
BTRFS_SETGET_HEADER_FUNCS(header_bytenr, struct btrfs_header, bytenr, 64);
BTRFS_SETGET_HEADER_FUNCS(header_generation, struct btrfs_header,
			  generation, 64);
BTRFS_SETGET_HEADER_FUNCS(header_owner, struct btrfs_header, owner, 64);
BTRFS_SETGET_HEADER_FUNCS(header_nritems, struct btrfs_header, nritems, 32);
BTRFS_SETGET_HEADER_FUNCS(header_flags, struct btrfs_header, flags, 64);
BTRFS_SETGET_HEADER_FUNCS(header_level, struct btrfs_header, level, 8);
BTRFS_SETGET_STACK_FUNCS(stack_header_generation, struct btrfs_header,
			 generation, 64);
BTRFS_SETGET_STACK_FUNCS(stack_header_owner, struct btrfs_header, owner, 64);
BTRFS_SETGET_STACK_FUNCS(stack_header_nritems, struct btrfs_header,
			 nritems, 32);
BTRFS_SETGET_STACK_FUNCS(stack_header_bytenr, struct btrfs_header, bytenr, 64);

static inline int btrfs_header_flag(const struct extent_buffer *eb, u64 flag)
{
	return (btrfs_header_flags(eb) & flag) == flag;
}

static inline void btrfs_set_header_flag(struct extent_buffer *eb, u64 flag)
{
	u64 flags = btrfs_header_flags(eb);
	btrfs_set_header_flags(eb, flags | flag);
}

static inline void btrfs_clear_header_flag(struct extent_buffer *eb, u64 flag)
{
	u64 flags = btrfs_header_flags(eb);
	btrfs_set_header_flags(eb, flags & ~flag);
}

static inline int btrfs_header_backref_rev(const struct extent_buffer *eb)
{
	u64 flags = btrfs_header_flags(eb);
	return flags >> BTRFS_BACKREF_REV_SHIFT;
}

static inline void btrfs_set_header_backref_rev(struct extent_buffer *eb,
						int rev)
{
	u64 flags = btrfs_header_flags(eb);
	flags &= ~BTRFS_BACKREF_REV_MASK;
	flags |= (u64)rev << BTRFS_BACKREF_REV_SHIFT;
	btrfs_set_header_flags(eb, flags);
}

static inline int btrfs_is_leaf(const struct extent_buffer *eb)
{
	return btrfs_header_level(eb) == 0;
}

/* struct btrfs_root_item */
BTRFS_SETGET_FUNCS(disk_root_generation, struct btrfs_root_item,
		   generation, 64);
BTRFS_SETGET_FUNCS(disk_root_refs, struct btrfs_root_item, refs, 32);
BTRFS_SETGET_FUNCS(disk_root_bytenr, struct btrfs_root_item, bytenr, 64);
BTRFS_SETGET_FUNCS(disk_root_level, struct btrfs_root_item, level, 8);

BTRFS_SETGET_STACK_FUNCS(root_generation, struct btrfs_root_item,
			 generation, 64);
BTRFS_SETGET_STACK_FUNCS(root_bytenr, struct btrfs_root_item, bytenr, 64);
BTRFS_SETGET_STACK_FUNCS(root_drop_level, struct btrfs_root_item, drop_level, 8);
BTRFS_SETGET_STACK_FUNCS(root_level, struct btrfs_root_item, level, 8);
BTRFS_SETGET_STACK_FUNCS(root_dirid, struct btrfs_root_item, root_dirid, 64);
BTRFS_SETGET_STACK_FUNCS(root_refs, struct btrfs_root_item, refs, 32);
BTRFS_SETGET_STACK_FUNCS(root_flags, struct btrfs_root_item, flags, 64);
BTRFS_SETGET_STACK_FUNCS(root_used, struct btrfs_root_item, bytes_used, 64);
BTRFS_SETGET_STACK_FUNCS(root_limit, struct btrfs_root_item, byte_limit, 64);
BTRFS_SETGET_STACK_FUNCS(root_last_snapshot, struct btrfs_root_item,
			 last_snapshot, 64);
BTRFS_SETGET_STACK_FUNCS(root_generation_v2, struct btrfs_root_item,
			 generation_v2, 64);
BTRFS_SETGET_STACK_FUNCS(root_ctransid, struct btrfs_root_item,
			 ctransid, 64);
BTRFS_SETGET_STACK_FUNCS(root_otransid, struct btrfs_root_item,
			 otransid, 64);
BTRFS_SETGET_STACK_FUNCS(root_stransid, struct btrfs_root_item,
			 stransid, 64);
BTRFS_SETGET_STACK_FUNCS(root_rtransid, struct btrfs_root_item,
			 rtransid, 64);

static inline bool btrfs_root_readonly(const struct btrfs_root *root)
{
	/* Byte-swap the constant at compile time, root_item::flags is LE */
	return (root->root_item.flags & cpu_to_le64(BTRFS_ROOT_SUBVOL_RDONLY)) != 0;
}

static inline bool btrfs_root_dead(const struct btrfs_root *root)
{
	/* Byte-swap the constant at compile time, root_item::flags is LE */
	return (root->root_item.flags & cpu_to_le64(BTRFS_ROOT_SUBVOL_DEAD)) != 0;
}

static inline u64 btrfs_root_id(const struct btrfs_root *root)
{
	return root->root_key.objectid;
}

/* struct btrfs_root_backup */
BTRFS_SETGET_STACK_FUNCS(backup_tree_root, struct btrfs_root_backup,
		   tree_root, 64);
BTRFS_SETGET_STACK_FUNCS(backup_tree_root_gen, struct btrfs_root_backup,
		   tree_root_gen, 64);
BTRFS_SETGET_STACK_FUNCS(backup_tree_root_level, struct btrfs_root_backup,
		   tree_root_level, 8);

BTRFS_SETGET_STACK_FUNCS(backup_chunk_root, struct btrfs_root_backup,
		   chunk_root, 64);
BTRFS_SETGET_STACK_FUNCS(backup_chunk_root_gen, struct btrfs_root_backup,
		   chunk_root_gen, 64);
BTRFS_SETGET_STACK_FUNCS(backup_chunk_root_level, struct btrfs_root_backup,
		   chunk_root_level, 8);

BTRFS_SETGET_STACK_FUNCS(backup_extent_root, struct btrfs_root_backup,
		   extent_root, 64);
BTRFS_SETGET_STACK_FUNCS(backup_extent_root_gen, struct btrfs_root_backup,
		   extent_root_gen, 64);
BTRFS_SETGET_STACK_FUNCS(backup_extent_root_level, struct btrfs_root_backup,
		   extent_root_level, 8);

BTRFS_SETGET_STACK_FUNCS(backup_fs_root, struct btrfs_root_backup,
		   fs_root, 64);
BTRFS_SETGET_STACK_FUNCS(backup_fs_root_gen, struct btrfs_root_backup,
		   fs_root_gen, 64);
BTRFS_SETGET_STACK_FUNCS(backup_fs_root_level, struct btrfs_root_backup,
		   fs_root_level, 8);

BTRFS_SETGET_STACK_FUNCS(backup_dev_root, struct btrfs_root_backup,
		   dev_root, 64);
BTRFS_SETGET_STACK_FUNCS(backup_dev_root_gen, struct btrfs_root_backup,
		   dev_root_gen, 64);
BTRFS_SETGET_STACK_FUNCS(backup_dev_root_level, struct btrfs_root_backup,
		   dev_root_level, 8);

BTRFS_SETGET_STACK_FUNCS(backup_csum_root, struct btrfs_root_backup,
		   csum_root, 64);
BTRFS_SETGET_STACK_FUNCS(backup_csum_root_gen, struct btrfs_root_backup,
		   csum_root_gen, 64);
BTRFS_SETGET_STACK_FUNCS(backup_csum_root_level, struct btrfs_root_backup,
		   csum_root_level, 8);
BTRFS_SETGET_STACK_FUNCS(backup_total_bytes, struct btrfs_root_backup,
		   total_bytes, 64);
BTRFS_SETGET_STACK_FUNCS(backup_bytes_used, struct btrfs_root_backup,
		   bytes_used, 64);
BTRFS_SETGET_STACK_FUNCS(backup_num_devices, struct btrfs_root_backup,
		   num_devices, 64);

/*
 * For extent tree v2 we overload the extent root with the block group root, as
 * we will have multiple extent roots.
 */
BTRFS_SETGET_STACK_FUNCS(backup_block_group_root, struct btrfs_root_backup,
			 extent_root, 64);
BTRFS_SETGET_STACK_FUNCS(backup_block_group_root_gen, struct btrfs_root_backup,
			 extent_root_gen, 64);
BTRFS_SETGET_STACK_FUNCS(backup_block_group_root_level,
			 struct btrfs_root_backup, extent_root_level, 8);

/* struct btrfs_balance_item */
BTRFS_SETGET_FUNCS(balance_flags, struct btrfs_balance_item, flags, 64);

static inline void btrfs_balance_data(const struct extent_buffer *eb,
				      const struct btrfs_balance_item *bi,
				      struct btrfs_disk_balance_args *ba)
{
	read_eb_member(eb, bi, struct btrfs_balance_item, data, ba);
}

static inline void btrfs_set_balance_data(struct extent_buffer *eb,
				  struct btrfs_balance_item *bi,
				  const struct btrfs_disk_balance_args *ba)
{
	write_eb_member(eb, bi, struct btrfs_balance_item, data, ba);
}

static inline void btrfs_balance_meta(const struct extent_buffer *eb,
				      const struct btrfs_balance_item *bi,
				      struct btrfs_disk_balance_args *ba)
{
	read_eb_member(eb, bi, struct btrfs_balance_item, meta, ba);
}

static inline void btrfs_set_balance_meta(struct extent_buffer *eb,
				  struct btrfs_balance_item *bi,
				  const struct btrfs_disk_balance_args *ba)
{
	write_eb_member(eb, bi, struct btrfs_balance_item, meta, ba);
}

static inline void btrfs_balance_sys(const struct extent_buffer *eb,
				     const struct btrfs_balance_item *bi,
				     struct btrfs_disk_balance_args *ba)
{
	read_eb_member(eb, bi, struct btrfs_balance_item, sys, ba);
}

static inline void btrfs_set_balance_sys(struct extent_buffer *eb,
				 struct btrfs_balance_item *bi,
				 const struct btrfs_disk_balance_args *ba)
{
	write_eb_member(eb, bi, struct btrfs_balance_item, sys, ba);
}

static inline void
btrfs_disk_balance_args_to_cpu(struct btrfs_balance_args *cpu,
			       const struct btrfs_disk_balance_args *disk)
{
	memset(cpu, 0, sizeof(*cpu));

	cpu->profiles = le64_to_cpu(disk->profiles);
	cpu->usage = le64_to_cpu(disk->usage);
	cpu->devid = le64_to_cpu(disk->devid);
	cpu->pstart = le64_to_cpu(disk->pstart);
	cpu->pend = le64_to_cpu(disk->pend);
	cpu->vstart = le64_to_cpu(disk->vstart);
	cpu->vend = le64_to_cpu(disk->vend);
	cpu->target = le64_to_cpu(disk->target);
	cpu->flags = le64_to_cpu(disk->flags);
	cpu->limit = le64_to_cpu(disk->limit);
	cpu->stripes_min = le32_to_cpu(disk->stripes_min);
	cpu->stripes_max = le32_to_cpu(disk->stripes_max);
}

static inline void
btrfs_cpu_balance_args_to_disk(struct btrfs_disk_balance_args *disk,
			       const struct btrfs_balance_args *cpu)
{
	memset(disk, 0, sizeof(*disk));

	disk->profiles = cpu_to_le64(cpu->profiles);
	disk->usage = cpu_to_le64(cpu->usage);
	disk->devid = cpu_to_le64(cpu->devid);
	disk->pstart = cpu_to_le64(cpu->pstart);
	disk->pend = cpu_to_le64(cpu->pend);
	disk->vstart = cpu_to_le64(cpu->vstart);
	disk->vend = cpu_to_le64(cpu->vend);
	disk->target = cpu_to_le64(cpu->target);
	disk->flags = cpu_to_le64(cpu->flags);
	disk->limit = cpu_to_le64(cpu->limit);
	disk->stripes_min = cpu_to_le32(cpu->stripes_min);
	disk->stripes_max = cpu_to_le32(cpu->stripes_max);
}

/* struct btrfs_super_block */
BTRFS_SETGET_STACK_FUNCS(super_bytenr, struct btrfs_super_block, bytenr, 64);
BTRFS_SETGET_STACK_FUNCS(super_flags, struct btrfs_super_block, flags, 64);
BTRFS_SETGET_STACK_FUNCS(super_generation, struct btrfs_super_block,
			 generation, 64);
BTRFS_SETGET_STACK_FUNCS(super_root, struct btrfs_super_block, root, 64);
BTRFS_SETGET_STACK_FUNCS(super_sys_array_size,
			 struct btrfs_super_block, sys_chunk_array_size, 32);
BTRFS_SETGET_STACK_FUNCS(super_chunk_root_generation,
			 struct btrfs_super_block, chunk_root_generation, 64);
BTRFS_SETGET_STACK_FUNCS(super_root_level, struct btrfs_super_block,
			 root_level, 8);
BTRFS_SETGET_STACK_FUNCS(super_chunk_root, struct btrfs_super_block,
			 chunk_root, 64);
BTRFS_SETGET_STACK_FUNCS(super_chunk_root_level, struct btrfs_super_block,
			 chunk_root_level, 8);
BTRFS_SETGET_STACK_FUNCS(super_log_root, struct btrfs_super_block,
			 log_root, 64);
BTRFS_SETGET_STACK_FUNCS(super_log_root_transid, struct btrfs_super_block,
			 log_root_transid, 64);
BTRFS_SETGET_STACK_FUNCS(super_log_root_level, struct btrfs_super_block,
			 log_root_level, 8);
BTRFS_SETGET_STACK_FUNCS(super_total_bytes, struct btrfs_super_block,
			 total_bytes, 64);
BTRFS_SETGET_STACK_FUNCS(super_bytes_used, struct btrfs_super_block,
			 bytes_used, 64);
BTRFS_SETGET_STACK_FUNCS(super_sectorsize, struct btrfs_super_block,
			 sectorsize, 32);
BTRFS_SETGET_STACK_FUNCS(super_nodesize, struct btrfs_super_block,
			 nodesize, 32);
BTRFS_SETGET_STACK_FUNCS(super_stripesize, struct btrfs_super_block,
			 stripesize, 32);
BTRFS_SETGET_STACK_FUNCS(super_root_dir, struct btrfs_super_block,
			 root_dir_objectid, 64);
BTRFS_SETGET_STACK_FUNCS(super_num_devices, struct btrfs_super_block,
			 num_devices, 64);
BTRFS_SETGET_STACK_FUNCS(super_compat_flags, struct btrfs_super_block,
			 compat_flags, 64);
BTRFS_SETGET_STACK_FUNCS(super_compat_ro_flags, struct btrfs_super_block,
			 compat_ro_flags, 64);
BTRFS_SETGET_STACK_FUNCS(super_incompat_flags, struct btrfs_super_block,
			 incompat_flags, 64);
BTRFS_SETGET_STACK_FUNCS(super_csum_type, struct btrfs_super_block,
			 csum_type, 16);
BTRFS_SETGET_STACK_FUNCS(super_cache_generation, struct btrfs_super_block,
			 cache_generation, 64);
BTRFS_SETGET_STACK_FUNCS(super_magic, struct btrfs_super_block, magic, 64);
BTRFS_SETGET_STACK_FUNCS(super_uuid_tree_generation, struct btrfs_super_block,
			 uuid_tree_generation, 64);
BTRFS_SETGET_STACK_FUNCS(super_block_group_root, struct btrfs_super_block,
			 block_group_root, 64);
BTRFS_SETGET_STACK_FUNCS(super_block_group_root_generation,
			 struct btrfs_super_block,
			 block_group_root_generation, 64);
BTRFS_SETGET_STACK_FUNCS(super_block_group_root_level, struct btrfs_super_block,
			 block_group_root_level, 8);

int btrfs_super_csum_size(const struct btrfs_super_block *s);
const char *btrfs_super_csum_name(u16 csum_type);
const char *btrfs_super_csum_driver(u16 csum_type);
size_t __attribute_const__ btrfs_get_num_csums(void);


/*
 * The leaf data grows from end-to-front in the node.
 * this returns the address of the start of the last item,
 * which is the stop of the leaf data stack
 */
static inline unsigned int leaf_data_end(const struct extent_buffer *leaf)
{
	u32 nr = btrfs_header_nritems(leaf);

	if (nr == 0)
		return BTRFS_LEAF_DATA_SIZE(leaf->fs_info);
	return btrfs_item_offset(leaf, nr - 1);
}

/* struct btrfs_file_extent_item */
BTRFS_SETGET_STACK_FUNCS(stack_file_extent_type, struct btrfs_file_extent_item,
			 type, 8);
BTRFS_SETGET_STACK_FUNCS(stack_file_extent_disk_bytenr,
			 struct btrfs_file_extent_item, disk_bytenr, 64);
BTRFS_SETGET_STACK_FUNCS(stack_file_extent_offset,
			 struct btrfs_file_extent_item, offset, 64);
BTRFS_SETGET_STACK_FUNCS(stack_file_extent_generation,
			 struct btrfs_file_extent_item, generation, 64);
BTRFS_SETGET_STACK_FUNCS(stack_file_extent_num_bytes,
			 struct btrfs_file_extent_item, num_bytes, 64);
BTRFS_SETGET_STACK_FUNCS(stack_file_extent_ram_bytes,
			 struct btrfs_file_extent_item, ram_bytes, 64);
BTRFS_SETGET_STACK_FUNCS(stack_file_extent_disk_num_bytes,
			 struct btrfs_file_extent_item, disk_num_bytes, 64);
BTRFS_SETGET_STACK_FUNCS(stack_file_extent_compression,
			 struct btrfs_file_extent_item, compression, 8);

static inline unsigned long
btrfs_file_extent_inline_start(const struct btrfs_file_extent_item *e)
{
	return (unsigned long)e + BTRFS_FILE_EXTENT_INLINE_DATA_START;
}

static inline u32 btrfs_file_extent_calc_inline_size(u32 datasize)
{
	return BTRFS_FILE_EXTENT_INLINE_DATA_START + datasize;
}

BTRFS_SETGET_FUNCS(file_extent_type, struct btrfs_file_extent_item, type, 8);
BTRFS_SETGET_FUNCS(file_extent_disk_bytenr, struct btrfs_file_extent_item,
		   disk_bytenr, 64);
BTRFS_SETGET_FUNCS(file_extent_generation, struct btrfs_file_extent_item,
		   generation, 64);
BTRFS_SETGET_FUNCS(file_extent_disk_num_bytes, struct btrfs_file_extent_item,
		   disk_num_bytes, 64);
BTRFS_SETGET_FUNCS(file_extent_offset, struct btrfs_file_extent_item,
		  offset, 64);
BTRFS_SETGET_FUNCS(file_extent_num_bytes, struct btrfs_file_extent_item,
		   num_bytes, 64);
BTRFS_SETGET_FUNCS(file_extent_ram_bytes, struct btrfs_file_extent_item,
		   ram_bytes, 64);
BTRFS_SETGET_FUNCS(file_extent_compression, struct btrfs_file_extent_item,
		   compression, 8);
BTRFS_SETGET_FUNCS(file_extent_encryption, struct btrfs_file_extent_item,
		   encryption, 8);
BTRFS_SETGET_FUNCS(file_extent_other_encoding, struct btrfs_file_extent_item,
		   other_encoding, 16);

/*
 * this returns the number of bytes used by the item on disk, minus the
 * size of any extent headers.  If a file is compressed on disk, this is
 * the compressed size
 */
static inline u32 btrfs_file_extent_inline_item_len(
						const struct extent_buffer *eb,
						int nr)
{
	return btrfs_item_size(eb, nr) - BTRFS_FILE_EXTENT_INLINE_DATA_START;
}

/* btrfs_qgroup_status_item */
BTRFS_SETGET_FUNCS(qgroup_status_generation, struct btrfs_qgroup_status_item,
		   generation, 64);
BTRFS_SETGET_FUNCS(qgroup_status_version, struct btrfs_qgroup_status_item,
		   version, 64);
BTRFS_SETGET_FUNCS(qgroup_status_flags, struct btrfs_qgroup_status_item,
		   flags, 64);
BTRFS_SETGET_FUNCS(qgroup_status_rescan, struct btrfs_qgroup_status_item,
		   rescan, 64);

/* btrfs_qgroup_info_item */
BTRFS_SETGET_FUNCS(qgroup_info_generation, struct btrfs_qgroup_info_item,
		   generation, 64);
BTRFS_SETGET_FUNCS(qgroup_info_rfer, struct btrfs_qgroup_info_item, rfer, 64);
BTRFS_SETGET_FUNCS(qgroup_info_rfer_cmpr, struct btrfs_qgroup_info_item,
		   rfer_cmpr, 64);
BTRFS_SETGET_FUNCS(qgroup_info_excl, struct btrfs_qgroup_info_item, excl, 64);
BTRFS_SETGET_FUNCS(qgroup_info_excl_cmpr, struct btrfs_qgroup_info_item,
		   excl_cmpr, 64);

BTRFS_SETGET_STACK_FUNCS(stack_qgroup_info_generation,
			 struct btrfs_qgroup_info_item, generation, 64);
BTRFS_SETGET_STACK_FUNCS(stack_qgroup_info_rfer, struct btrfs_qgroup_info_item,
			 rfer, 64);
BTRFS_SETGET_STACK_FUNCS(stack_qgroup_info_rfer_cmpr,
			 struct btrfs_qgroup_info_item, rfer_cmpr, 64);
BTRFS_SETGET_STACK_FUNCS(stack_qgroup_info_excl, struct btrfs_qgroup_info_item,
			 excl, 64);
BTRFS_SETGET_STACK_FUNCS(stack_qgroup_info_excl_cmpr,
			 struct btrfs_qgroup_info_item, excl_cmpr, 64);

/* btrfs_qgroup_limit_item */
BTRFS_SETGET_FUNCS(qgroup_limit_flags, struct btrfs_qgroup_limit_item,
		   flags, 64);
BTRFS_SETGET_FUNCS(qgroup_limit_max_rfer, struct btrfs_qgroup_limit_item,
		   max_rfer, 64);
BTRFS_SETGET_FUNCS(qgroup_limit_max_excl, struct btrfs_qgroup_limit_item,
		   max_excl, 64);
BTRFS_SETGET_FUNCS(qgroup_limit_rsv_rfer, struct btrfs_qgroup_limit_item,
		   rsv_rfer, 64);
BTRFS_SETGET_FUNCS(qgroup_limit_rsv_excl, struct btrfs_qgroup_limit_item,
		   rsv_excl, 64);

/* btrfs_dev_replace_item */
BTRFS_SETGET_FUNCS(dev_replace_src_devid,
		   struct btrfs_dev_replace_item, src_devid, 64);
BTRFS_SETGET_FUNCS(dev_replace_cont_reading_from_srcdev_mode,
		   struct btrfs_dev_replace_item, cont_reading_from_srcdev_mode,
		   64);
BTRFS_SETGET_FUNCS(dev_replace_replace_state, struct btrfs_dev_replace_item,
		   replace_state, 64);
BTRFS_SETGET_FUNCS(dev_replace_time_started, struct btrfs_dev_replace_item,
		   time_started, 64);
BTRFS_SETGET_FUNCS(dev_replace_time_stopped, struct btrfs_dev_replace_item,
		   time_stopped, 64);
BTRFS_SETGET_FUNCS(dev_replace_num_write_errors, struct btrfs_dev_replace_item,
		   num_write_errors, 64);
BTRFS_SETGET_FUNCS(dev_replace_num_uncorrectable_read_errors,
		   struct btrfs_dev_replace_item, num_uncorrectable_read_errors,
		   64);
BTRFS_SETGET_FUNCS(dev_replace_cursor_left, struct btrfs_dev_replace_item,
		   cursor_left, 64);
BTRFS_SETGET_FUNCS(dev_replace_cursor_right, struct btrfs_dev_replace_item,
		   cursor_right, 64);

BTRFS_SETGET_STACK_FUNCS(stack_dev_replace_src_devid,
			 struct btrfs_dev_replace_item, src_devid, 64);
BTRFS_SETGET_STACK_FUNCS(stack_dev_replace_cont_reading_from_srcdev_mode,
			 struct btrfs_dev_replace_item,
			 cont_reading_from_srcdev_mode, 64);
BTRFS_SETGET_STACK_FUNCS(stack_dev_replace_replace_state,
			 struct btrfs_dev_replace_item, replace_state, 64);
BTRFS_SETGET_STACK_FUNCS(stack_dev_replace_time_started,
			 struct btrfs_dev_replace_item, time_started, 64);
BTRFS_SETGET_STACK_FUNCS(stack_dev_replace_time_stopped,
			 struct btrfs_dev_replace_item, time_stopped, 64);
BTRFS_SETGET_STACK_FUNCS(stack_dev_replace_num_write_errors,
			 struct btrfs_dev_replace_item, num_write_errors, 64);
BTRFS_SETGET_STACK_FUNCS(stack_dev_replace_num_uncorrectable_read_errors,
			 struct btrfs_dev_replace_item,
			 num_uncorrectable_read_errors, 64);
BTRFS_SETGET_STACK_FUNCS(stack_dev_replace_cursor_left,
			 struct btrfs_dev_replace_item, cursor_left, 64);
BTRFS_SETGET_STACK_FUNCS(stack_dev_replace_cursor_right,
			 struct btrfs_dev_replace_item, cursor_right, 64);

/* helper function to cast into the data area of the leaf. */
#define btrfs_item_ptr(leaf, slot, type) \
	((type *)(BTRFS_LEAF_DATA_OFFSET + \
	btrfs_item_offset(leaf, slot)))

#define btrfs_item_ptr_offset(leaf, slot) \
	((unsigned long)(BTRFS_LEAF_DATA_OFFSET + \
	btrfs_item_offset(leaf, slot)))

static inline u32 btrfs_crc32c(u32 crc, const void *address, unsigned length)
{
	return crc32c(crc, address, length);
}

static inline void btrfs_crc32c_final(u32 crc, u8 *result)
{
	put_unaligned_le32(~crc, result);
}

static inline u64 btrfs_name_hash(const char *name, int len)
{
       return crc32c((u32)~1, name, len);
}

/*
 * Figure the key offset of an extended inode ref
 */
static inline u64 btrfs_extref_hash(u64 parent_objectid, const char *name,
                                   int len)
{
       return (u64) crc32c(parent_objectid, name, len);
}

static inline gfp_t btrfs_alloc_write_mask(struct address_space *mapping)
{
	return mapping_gfp_constraint(mapping, ~__GFP_FS);
}

/* extent-tree.c */

enum btrfs_inline_ref_type {
	BTRFS_REF_TYPE_INVALID,
	BTRFS_REF_TYPE_BLOCK,
	BTRFS_REF_TYPE_DATA,
	BTRFS_REF_TYPE_ANY,
};

int btrfs_get_extent_inline_ref_type(const struct extent_buffer *eb,
				     struct btrfs_extent_inline_ref *iref,
				     enum btrfs_inline_ref_type is_data);
u64 hash_extent_data_ref(u64 root_objectid, u64 owner, u64 offset);

/*
 * Take the number of bytes to be checksummmed and figure out how many leaves
 * it would require to store the csums for that many bytes.
 */
static inline u64 btrfs_csum_bytes_to_leaves(
			const struct btrfs_fs_info *fs_info, u64 csum_bytes)
{
	const u64 num_csums = csum_bytes >> fs_info->sectorsize_bits;

	return DIV_ROUND_UP_ULL(num_csums, fs_info->csums_per_leaf);
}

/*
 * Use this if we would be adding new items, as we could split nodes as we cow
 * down the tree.
 */
static inline u64 btrfs_calc_insert_metadata_size(struct btrfs_fs_info *fs_info,
						  unsigned num_items)
{
	return (u64)fs_info->nodesize * BTRFS_MAX_LEVEL * 2 * num_items;
}

/*
 * Doing a truncate or a modification won't result in new nodes or leaves, just
 * what we need for COW.
 */
static inline u64 btrfs_calc_metadata_size(struct btrfs_fs_info *fs_info,
						 unsigned num_items)
{
	return (u64)fs_info->nodesize * BTRFS_MAX_LEVEL * num_items;
}

int btrfs_add_excluded_extent(struct btrfs_fs_info *fs_info,
			      u64 start, u64 num_bytes);
void btrfs_free_excluded_extents(struct btrfs_block_group *cache);
int btrfs_run_delayed_refs(struct btrfs_trans_handle *trans,
			   unsigned long count);
void btrfs_cleanup_ref_head_accounting(struct btrfs_fs_info *fs_info,
				  struct btrfs_delayed_ref_root *delayed_refs,
				  struct btrfs_delayed_ref_head *head);
int btrfs_lookup_data_extent(struct btrfs_fs_info *fs_info, u64 start, u64 len);
int btrfs_lookup_extent_info(struct btrfs_trans_handle *trans,
			     struct btrfs_fs_info *fs_info, u64 bytenr,
			     u64 offset, int metadata, u64 *refs, u64 *flags);
int btrfs_pin_extent(struct btrfs_trans_handle *trans, u64 bytenr, u64 num,
		     int reserved);
int btrfs_pin_extent_for_log_replay(struct btrfs_trans_handle *trans,
				    u64 bytenr, u64 num_bytes);
int btrfs_exclude_logged_extents(struct extent_buffer *eb);
int btrfs_cross_ref_exist(struct btrfs_root *root,
			  u64 objectid, u64 offset, u64 bytenr, bool strict,
			  struct btrfs_path *path);
struct extent_buffer *btrfs_alloc_tree_block(struct btrfs_trans_handle *trans,
					     struct btrfs_root *root,
					     u64 parent, u64 root_objectid,
					     const struct btrfs_disk_key *key,
					     int level, u64 hint,
					     u64 empty_size,
					     enum btrfs_lock_nesting nest);
void btrfs_free_tree_block(struct btrfs_trans_handle *trans,
			   u64 root_id,
			   struct extent_buffer *buf,
			   u64 parent, int last_ref);
int btrfs_alloc_reserved_file_extent(struct btrfs_trans_handle *trans,
				     struct btrfs_root *root, u64 owner,
				     u64 offset, u64 ram_bytes,
				     struct btrfs_key *ins);
int btrfs_alloc_logged_file_extent(struct btrfs_trans_handle *trans,
				   u64 root_objectid, u64 owner, u64 offset,
				   struct btrfs_key *ins);
int btrfs_reserve_extent(struct btrfs_root *root, u64 ram_bytes, u64 num_bytes,
			 u64 min_alloc_size, u64 empty_size, u64 hint_byte,
			 struct btrfs_key *ins, int is_data, int delalloc);
int btrfs_inc_ref(struct btrfs_trans_handle *trans, struct btrfs_root *root,
		  struct extent_buffer *buf, int full_backref);
int btrfs_dec_ref(struct btrfs_trans_handle *trans, struct btrfs_root *root,
		  struct extent_buffer *buf, int full_backref);
int btrfs_set_disk_extent_flags(struct btrfs_trans_handle *trans,
				struct extent_buffer *eb, u64 flags, int level);
int btrfs_free_extent(struct btrfs_trans_handle *trans, struct btrfs_ref *ref);

int btrfs_free_reserved_extent(struct btrfs_fs_info *fs_info,
			       u64 start, u64 len, int delalloc);
int btrfs_pin_reserved_extent(struct btrfs_trans_handle *trans, u64 start,
			      u64 len);
int btrfs_finish_extent_commit(struct btrfs_trans_handle *trans);
int btrfs_inc_extent_ref(struct btrfs_trans_handle *trans,
			 struct btrfs_ref *generic_ref);

void btrfs_clear_space_info_full(struct btrfs_fs_info *info);

/*
 * Different levels for to flush space when doing space reservations.
 *
 * The higher the level, the more methods we try to reclaim space.
 */
enum btrfs_reserve_flush_enum {
	/* If we are in the transaction, we can't flush anything.*/
	BTRFS_RESERVE_NO_FLUSH,

	/*
	 * Flush space by:
	 * - Running delayed inode items
	 * - Allocating a new chunk
	 */
	BTRFS_RESERVE_FLUSH_LIMIT,

	/*
	 * Flush space by:
	 * - Running delayed inode items
	 * - Running delayed refs
	 * - Running delalloc and waiting for ordered extents
	 * - Allocating a new chunk
	 */
	BTRFS_RESERVE_FLUSH_EVICT,

	/*
	 * Flush space by above mentioned methods and by:
	 * - Running delayed iputs
	 * - Committing transaction
	 *
	 * Can be interrupted by a fatal signal.
	 */
	BTRFS_RESERVE_FLUSH_DATA,
	BTRFS_RESERVE_FLUSH_FREE_SPACE_INODE,
	BTRFS_RESERVE_FLUSH_ALL,

	/*
	 * Pretty much the same as FLUSH_ALL, but can also steal space from
	 * global rsv.
	 *
	 * Can be interrupted by a fatal signal.
	 */
	BTRFS_RESERVE_FLUSH_ALL_STEAL,
};

enum btrfs_flush_state {
	FLUSH_DELAYED_ITEMS_NR	=	1,
	FLUSH_DELAYED_ITEMS	=	2,
	FLUSH_DELAYED_REFS_NR	=	3,
	FLUSH_DELAYED_REFS	=	4,
	FLUSH_DELALLOC		=	5,
	FLUSH_DELALLOC_WAIT	=	6,
	FLUSH_DELALLOC_FULL	=	7,
	ALLOC_CHUNK		=	8,
	ALLOC_CHUNK_FORCE	=	9,
	RUN_DELAYED_IPUTS	=	10,
	COMMIT_TRANS		=	11,
};

int btrfs_subvolume_reserve_metadata(struct btrfs_root *root,
				     struct btrfs_block_rsv *rsv,
				     int nitems, bool use_global_rsv);
void btrfs_subvolume_release_metadata(struct btrfs_root *root,
				      struct btrfs_block_rsv *rsv);
void btrfs_delalloc_release_extents(struct btrfs_inode *inode, u64 num_bytes);

int btrfs_delalloc_reserve_metadata(struct btrfs_inode *inode, u64 num_bytes,
<<<<<<< HEAD
				    u64 disk_num_bytes);
=======
				    u64 disk_num_bytes, bool noflush);
>>>>>>> 88084a3d
u64 btrfs_account_ro_block_groups_free_space(struct btrfs_space_info *sinfo);
int btrfs_error_unpin_extent_range(struct btrfs_fs_info *fs_info,
				   u64 start, u64 end);
int btrfs_discard_extent(struct btrfs_fs_info *fs_info, u64 bytenr,
			 u64 num_bytes, u64 *actual_bytes);
int btrfs_trim_fs(struct btrfs_fs_info *fs_info, struct fstrim_range *range);

int btrfs_init_space_info(struct btrfs_fs_info *fs_info);
int btrfs_delayed_refs_qgroup_accounting(struct btrfs_trans_handle *trans,
					 struct btrfs_fs_info *fs_info);
int btrfs_start_write_no_snapshotting(struct btrfs_root *root);
void btrfs_end_write_no_snapshotting(struct btrfs_root *root);
void btrfs_wait_for_snapshot_creation(struct btrfs_root *root);

/* ctree.c */
int btrfs_bin_search(struct extent_buffer *eb, const struct btrfs_key *key,
		     int *slot);
int __pure btrfs_comp_cpu_keys(const struct btrfs_key *k1, const struct btrfs_key *k2);
int btrfs_previous_item(struct btrfs_root *root,
			struct btrfs_path *path, u64 min_objectid,
			int type);
int btrfs_previous_extent_item(struct btrfs_root *root,
			struct btrfs_path *path, u64 min_objectid);
void btrfs_set_item_key_safe(struct btrfs_fs_info *fs_info,
			     struct btrfs_path *path,
			     const struct btrfs_key *new_key);
struct extent_buffer *btrfs_root_node(struct btrfs_root *root);
int btrfs_find_next_key(struct btrfs_root *root, struct btrfs_path *path,
			struct btrfs_key *key, int lowest_level,
			u64 min_trans);
int btrfs_search_forward(struct btrfs_root *root, struct btrfs_key *min_key,
			 struct btrfs_path *path,
			 u64 min_trans);
struct extent_buffer *btrfs_read_node_slot(struct extent_buffer *parent,
					   int slot);

int btrfs_cow_block(struct btrfs_trans_handle *trans,
		    struct btrfs_root *root, struct extent_buffer *buf,
		    struct extent_buffer *parent, int parent_slot,
		    struct extent_buffer **cow_ret,
		    enum btrfs_lock_nesting nest);
int btrfs_copy_root(struct btrfs_trans_handle *trans,
		      struct btrfs_root *root,
		      struct extent_buffer *buf,
		      struct extent_buffer **cow_ret, u64 new_root_objectid);
int btrfs_block_can_be_shared(struct btrfs_root *root,
			      struct extent_buffer *buf);
void btrfs_extend_item(struct btrfs_path *path, u32 data_size);
void btrfs_truncate_item(struct btrfs_path *path, u32 new_size, int from_end);
int btrfs_split_item(struct btrfs_trans_handle *trans,
		     struct btrfs_root *root,
		     struct btrfs_path *path,
		     const struct btrfs_key *new_key,
		     unsigned long split_offset);
int btrfs_duplicate_item(struct btrfs_trans_handle *trans,
			 struct btrfs_root *root,
			 struct btrfs_path *path,
			 const struct btrfs_key *new_key);
int btrfs_find_item(struct btrfs_root *fs_root, struct btrfs_path *path,
		u64 inum, u64 ioff, u8 key_type, struct btrfs_key *found_key);
int btrfs_search_slot(struct btrfs_trans_handle *trans, struct btrfs_root *root,
		      const struct btrfs_key *key, struct btrfs_path *p,
		      int ins_len, int cow);
int btrfs_search_old_slot(struct btrfs_root *root, const struct btrfs_key *key,
			  struct btrfs_path *p, u64 time_seq);
int btrfs_search_slot_for_read(struct btrfs_root *root,
			       const struct btrfs_key *key,
			       struct btrfs_path *p, int find_higher,
			       int return_any);
int btrfs_realloc_node(struct btrfs_trans_handle *trans,
		       struct btrfs_root *root, struct extent_buffer *parent,
		       int start_slot, u64 *last_ret,
		       struct btrfs_key *progress);
void btrfs_release_path(struct btrfs_path *p);
struct btrfs_path *btrfs_alloc_path(void);
void btrfs_free_path(struct btrfs_path *p);

int btrfs_del_items(struct btrfs_trans_handle *trans, struct btrfs_root *root,
		   struct btrfs_path *path, int slot, int nr);
static inline int btrfs_del_item(struct btrfs_trans_handle *trans,
				 struct btrfs_root *root,
				 struct btrfs_path *path)
{
	return btrfs_del_items(trans, root, path, path->slots[0], 1);
}

/*
 * Describes a batch of items to insert in a btree. This is used by
 * btrfs_insert_empty_items().
 */
struct btrfs_item_batch {
	/*
	 * Pointer to an array containing the keys of the items to insert (in
	 * sorted order).
	 */
	const struct btrfs_key *keys;
	/* Pointer to an array containing the data size for each item to insert. */
	const u32 *data_sizes;
	/*
	 * The sum of data sizes for all items. The caller can compute this while
	 * setting up the data_sizes array, so it ends up being more efficient
	 * than having btrfs_insert_empty_items() or setup_item_for_insert()
	 * doing it, as it would avoid an extra loop over a potentially large
	 * array, and in the case of setup_item_for_insert(), we would be doing
	 * it while holding a write lock on a leaf and often on upper level nodes
	 * too, unnecessarily increasing the size of a critical section.
	 */
	u32 total_data_size;
	/* Size of the keys and data_sizes arrays (number of items in the batch). */
	int nr;
};

void btrfs_setup_item_for_insert(struct btrfs_root *root,
				 struct btrfs_path *path,
				 const struct btrfs_key *key,
				 u32 data_size);
int btrfs_insert_item(struct btrfs_trans_handle *trans, struct btrfs_root *root,
		      const struct btrfs_key *key, void *data, u32 data_size);
int btrfs_insert_empty_items(struct btrfs_trans_handle *trans,
			     struct btrfs_root *root,
			     struct btrfs_path *path,
			     const struct btrfs_item_batch *batch);

static inline int btrfs_insert_empty_item(struct btrfs_trans_handle *trans,
					  struct btrfs_root *root,
					  struct btrfs_path *path,
					  const struct btrfs_key *key,
					  u32 data_size)
{
	struct btrfs_item_batch batch;

	batch.keys = key;
	batch.data_sizes = &data_size;
	batch.total_data_size = data_size;
	batch.nr = 1;

	return btrfs_insert_empty_items(trans, root, path, &batch);
}

int btrfs_prev_leaf(struct btrfs_root *root, struct btrfs_path *path);
int btrfs_next_old_leaf(struct btrfs_root *root, struct btrfs_path *path,
			u64 time_seq);

int btrfs_search_backwards(struct btrfs_root *root, struct btrfs_key *key,
			   struct btrfs_path *path);

int btrfs_get_next_valid_item(struct btrfs_root *root, struct btrfs_key *key,
			      struct btrfs_path *path);

/*
 * Search in @root for a given @key, and store the slot found in @found_key.
 *
 * @root:	The root node of the tree.
 * @key:	The key we are looking for.
 * @found_key:	Will hold the found item.
 * @path:	Holds the current slot/leaf.
 * @iter_ret:	Contains the value returned from btrfs_search_slot or
 * 		btrfs_get_next_valid_item, whichever was executed last.
 *
 * The @iter_ret is an output variable that will contain the return value of
 * btrfs_search_slot, if it encountered an error, or the value returned from
 * btrfs_get_next_valid_item otherwise. That return value can be 0, if a valid
 * slot was found, 1 if there were no more leaves, and <0 if there was an error.
 *
 * It's recommended to use a separate variable for iter_ret and then use it to
 * set the function return value so there's no confusion of the 0/1/errno
 * values stemming from btrfs_search_slot.
 */
#define btrfs_for_each_slot(root, key, found_key, path, iter_ret)		\
	for (iter_ret = btrfs_search_slot(NULL, (root), (key), (path), 0, 0);	\
		(iter_ret) >= 0 &&						\
		(iter_ret = btrfs_get_next_valid_item((root), (found_key), (path))) == 0; \
		(path)->slots[0]++						\
	)

static inline int btrfs_next_old_item(struct btrfs_root *root,
				      struct btrfs_path *p, u64 time_seq)
{
	++p->slots[0];
	if (p->slots[0] >= btrfs_header_nritems(p->nodes[0]))
		return btrfs_next_old_leaf(root, p, time_seq);
	return 0;
}

/*
 * Search the tree again to find a leaf with greater keys.
 *
 * Returns 0 if it found something or 1 if there are no greater leaves.
 * Returns < 0 on error.
 */
static inline int btrfs_next_leaf(struct btrfs_root *root, struct btrfs_path *path)
{
	return btrfs_next_old_leaf(root, path, 0);
}

static inline int btrfs_next_item(struct btrfs_root *root, struct btrfs_path *p)
{
	return btrfs_next_old_item(root, p, 0);
}
int btrfs_leaf_free_space(struct extent_buffer *leaf);
int __must_check btrfs_drop_snapshot(struct btrfs_root *root, int update_ref,
				     int for_reloc);
int btrfs_drop_subtree(struct btrfs_trans_handle *trans,
			struct btrfs_root *root,
			struct extent_buffer *node,
			struct extent_buffer *parent);
static inline int btrfs_fs_closing(struct btrfs_fs_info *fs_info)
{
	/*
	 * Do it this way so we only ever do one test_bit in the normal case.
	 */
	if (test_bit(BTRFS_FS_CLOSING_START, &fs_info->flags)) {
		if (test_bit(BTRFS_FS_CLOSING_DONE, &fs_info->flags))
			return 2;
		return 1;
	}
	return 0;
}

/*
 * If we remount the fs to be R/O or umount the fs, the cleaner needn't do
 * anything except sleeping. This function is used to check the status of
 * the fs.
 * We check for BTRFS_FS_STATE_RO to avoid races with a concurrent remount,
 * since setting and checking for SB_RDONLY in the superblock's flags is not
 * atomic.
 */
static inline int btrfs_need_cleaner_sleep(struct btrfs_fs_info *fs_info)
{
	return test_bit(BTRFS_FS_STATE_RO, &fs_info->fs_state) ||
		btrfs_fs_closing(fs_info);
}

static inline void btrfs_set_sb_rdonly(struct super_block *sb)
{
	sb->s_flags |= SB_RDONLY;
	set_bit(BTRFS_FS_STATE_RO, &btrfs_sb(sb)->fs_state);
}

static inline void btrfs_clear_sb_rdonly(struct super_block *sb)
{
	sb->s_flags &= ~SB_RDONLY;
	clear_bit(BTRFS_FS_STATE_RO, &btrfs_sb(sb)->fs_state);
}

/* root-item.c */
int btrfs_add_root_ref(struct btrfs_trans_handle *trans, u64 root_id,
		       u64 ref_id, u64 dirid, u64 sequence, const char *name,
		       int name_len);
int btrfs_del_root_ref(struct btrfs_trans_handle *trans, u64 root_id,
		       u64 ref_id, u64 dirid, u64 *sequence, const char *name,
		       int name_len);
int btrfs_del_root(struct btrfs_trans_handle *trans,
		   const struct btrfs_key *key);
int btrfs_insert_root(struct btrfs_trans_handle *trans, struct btrfs_root *root,
		      const struct btrfs_key *key,
		      struct btrfs_root_item *item);
int __must_check btrfs_update_root(struct btrfs_trans_handle *trans,
				   struct btrfs_root *root,
				   struct btrfs_key *key,
				   struct btrfs_root_item *item);
int btrfs_find_root(struct btrfs_root *root, const struct btrfs_key *search_key,
		    struct btrfs_path *path, struct btrfs_root_item *root_item,
		    struct btrfs_key *root_key);
int btrfs_find_orphan_roots(struct btrfs_fs_info *fs_info);
void btrfs_set_root_node(struct btrfs_root_item *item,
			 struct extent_buffer *node);
void btrfs_check_and_init_root_item(struct btrfs_root_item *item);
void btrfs_update_root_times(struct btrfs_trans_handle *trans,
			     struct btrfs_root *root);

/* uuid-tree.c */
int btrfs_uuid_tree_add(struct btrfs_trans_handle *trans, u8 *uuid, u8 type,
			u64 subid);
int btrfs_uuid_tree_remove(struct btrfs_trans_handle *trans, u8 *uuid, u8 type,
			u64 subid);
int btrfs_uuid_tree_iterate(struct btrfs_fs_info *fs_info);

/* dir-item.c */
int btrfs_check_dir_item_collision(struct btrfs_root *root, u64 dir,
			  const char *name, int name_len);
int btrfs_insert_dir_item(struct btrfs_trans_handle *trans, const char *name,
			  int name_len, struct btrfs_inode *dir,
			  struct btrfs_key *location, u8 type, u64 index);
struct btrfs_dir_item *btrfs_lookup_dir_item(struct btrfs_trans_handle *trans,
					     struct btrfs_root *root,
					     struct btrfs_path *path, u64 dir,
					     const char *name, int name_len,
					     int mod);
struct btrfs_dir_item *
btrfs_lookup_dir_index_item(struct btrfs_trans_handle *trans,
			    struct btrfs_root *root,
			    struct btrfs_path *path, u64 dir,
			    u64 index, const char *name, int name_len,
			    int mod);
struct btrfs_dir_item *
btrfs_search_dir_index_item(struct btrfs_root *root,
			    struct btrfs_path *path, u64 dirid,
			    const char *name, int name_len);
int btrfs_delete_one_dir_name(struct btrfs_trans_handle *trans,
			      struct btrfs_root *root,
			      struct btrfs_path *path,
			      struct btrfs_dir_item *di);
int btrfs_insert_xattr_item(struct btrfs_trans_handle *trans,
			    struct btrfs_root *root,
			    struct btrfs_path *path, u64 objectid,
			    const char *name, u16 name_len,
			    const void *data, u16 data_len);
struct btrfs_dir_item *btrfs_lookup_xattr(struct btrfs_trans_handle *trans,
					  struct btrfs_root *root,
					  struct btrfs_path *path, u64 dir,
					  const char *name, u16 name_len,
					  int mod);
struct btrfs_dir_item *btrfs_match_dir_item_name(struct btrfs_fs_info *fs_info,
						 struct btrfs_path *path,
						 const char *name,
						 int name_len);

/* orphan.c */
int btrfs_insert_orphan_item(struct btrfs_trans_handle *trans,
			     struct btrfs_root *root, u64 offset);
int btrfs_del_orphan_item(struct btrfs_trans_handle *trans,
			  struct btrfs_root *root, u64 offset);
int btrfs_find_orphan_item(struct btrfs_root *root, u64 offset);

/* file-item.c */
int btrfs_del_csums(struct btrfs_trans_handle *trans,
		    struct btrfs_root *root, u64 bytenr, u64 len);
blk_status_t btrfs_lookup_bio_sums(struct inode *inode, struct bio *bio, u8 *dst);
int btrfs_insert_file_extent(struct btrfs_trans_handle *trans,
			     struct btrfs_root *root,
			     u64 objectid, u64 pos,
			     u64 disk_offset, u64 disk_num_bytes,
			     u64 num_bytes, u64 offset, u64 ram_bytes,
			     u8 compression, u8 encryption, u16 other_encoding);
int btrfs_lookup_file_extent(struct btrfs_trans_handle *trans,
			     struct btrfs_root *root,
			     struct btrfs_path *path, u64 objectid,
			     u64 bytenr, int mod);
int btrfs_csum_file_blocks(struct btrfs_trans_handle *trans,
			   struct btrfs_root *root,
			   struct btrfs_ordered_sum *sums);
blk_status_t btrfs_csum_one_bio(struct btrfs_inode *inode, struct bio *bio,
				u64 offset, bool one_ordered);
int btrfs_lookup_csums_range(struct btrfs_root *root, u64 start, u64 end,
			     struct list_head *list, int search_commit);
void btrfs_extent_item_to_extent_map(struct btrfs_inode *inode,
				     const struct btrfs_path *path,
				     struct btrfs_file_extent_item *fi,
				     const bool new_inline,
				     struct extent_map *em);
int btrfs_inode_clear_file_extent_range(struct btrfs_inode *inode, u64 start,
					u64 len);
int btrfs_inode_set_file_extent_range(struct btrfs_inode *inode, u64 start,
				      u64 len);
void btrfs_inode_safe_disk_i_size_write(struct btrfs_inode *inode, u64 new_i_size);
u64 btrfs_file_extent_end(const struct btrfs_path *path);

/* inode.c */
void btrfs_submit_data_bio(struct inode *inode, struct bio *bio,
			   int mirror_num, enum btrfs_compression_type compress_type);
unsigned int btrfs_verify_data_csum(struct btrfs_bio *bbio,
				    u32 bio_offset, struct page *page,
				    u64 start, u64 end);
struct extent_map *btrfs_get_extent_fiemap(struct btrfs_inode *inode,
					   u64 start, u64 len);
noinline int can_nocow_extent(struct inode *inode, u64 offset, u64 *len,
			      u64 *orig_start, u64 *orig_block_len,
			      u64 *ram_bytes, bool strict);

void __btrfs_del_delalloc_inode(struct btrfs_root *root,
				struct btrfs_inode *inode);
struct inode *btrfs_lookup_dentry(struct inode *dir, struct dentry *dentry);
int btrfs_set_inode_index(struct btrfs_inode *dir, u64 *index);
int btrfs_unlink_inode(struct btrfs_trans_handle *trans,
		       struct btrfs_inode *dir, struct btrfs_inode *inode,
		       const char *name, int name_len);
int btrfs_add_link(struct btrfs_trans_handle *trans,
		   struct btrfs_inode *parent_inode, struct btrfs_inode *inode,
		   const char *name, int name_len, int add_backref, u64 index);
int btrfs_delete_subvolume(struct inode *dir, struct dentry *dentry);
int btrfs_truncate_block(struct btrfs_inode *inode, loff_t from, loff_t len,
			 int front);

int btrfs_start_delalloc_snapshot(struct btrfs_root *root, bool in_reclaim_context);
int btrfs_start_delalloc_roots(struct btrfs_fs_info *fs_info, long nr,
			       bool in_reclaim_context);
int btrfs_set_extent_delalloc(struct btrfs_inode *inode, u64 start, u64 end,
			      unsigned int extra_bits,
			      struct extent_state **cached_state);
struct btrfs_new_inode_args {
	/* Input */
	struct inode *dir;
	struct dentry *dentry;
	struct inode *inode;
	bool orphan;
	bool subvol;

	/*
	 * Output from btrfs_new_inode_prepare(), input to
	 * btrfs_create_new_inode().
	 */
	struct posix_acl *default_acl;
	struct posix_acl *acl;
};
int btrfs_new_inode_prepare(struct btrfs_new_inode_args *args,
			    unsigned int *trans_num_items);
int btrfs_create_new_inode(struct btrfs_trans_handle *trans,
			   struct btrfs_new_inode_args *args);
void btrfs_new_inode_args_destroy(struct btrfs_new_inode_args *args);
struct inode *btrfs_new_subvol_inode(struct user_namespace *mnt_userns,
				     struct inode *dir);
 void btrfs_set_delalloc_extent(struct inode *inode, struct extent_state *state,
			       unsigned *bits);
void btrfs_clear_delalloc_extent(struct inode *inode,
				 struct extent_state *state, unsigned *bits);
void btrfs_merge_delalloc_extent(struct inode *inode, struct extent_state *new,
				 struct extent_state *other);
void btrfs_split_delalloc_extent(struct inode *inode,
				 struct extent_state *orig, u64 split);
void btrfs_set_range_writeback(struct btrfs_inode *inode, u64 start, u64 end);
vm_fault_t btrfs_page_mkwrite(struct vm_fault *vmf);
void btrfs_evict_inode(struct inode *inode);
int btrfs_write_inode(struct inode *inode, struct writeback_control *wbc);
struct inode *btrfs_alloc_inode(struct super_block *sb);
void btrfs_destroy_inode(struct inode *inode);
void btrfs_free_inode(struct inode *inode);
int btrfs_drop_inode(struct inode *inode);
int __init btrfs_init_cachep(void);
void __cold btrfs_destroy_cachep(void);
struct inode *btrfs_iget_path(struct super_block *s, u64 ino,
			      struct btrfs_root *root, struct btrfs_path *path);
struct inode *btrfs_iget(struct super_block *s, u64 ino, struct btrfs_root *root);
struct extent_map *btrfs_get_extent(struct btrfs_inode *inode,
				    struct page *page, size_t pg_offset,
				    u64 start, u64 end);
int btrfs_update_inode(struct btrfs_trans_handle *trans,
		       struct btrfs_root *root, struct btrfs_inode *inode);
int btrfs_update_inode_fallback(struct btrfs_trans_handle *trans,
				struct btrfs_root *root, struct btrfs_inode *inode);
int btrfs_orphan_add(struct btrfs_trans_handle *trans,
		struct btrfs_inode *inode);
int btrfs_orphan_cleanup(struct btrfs_root *root);
int btrfs_cont_expand(struct btrfs_inode *inode, loff_t oldsize, loff_t size);
void btrfs_add_delayed_iput(struct inode *inode);
void btrfs_run_delayed_iputs(struct btrfs_fs_info *fs_info);
int btrfs_wait_on_delayed_iputs(struct btrfs_fs_info *fs_info);
int btrfs_prealloc_file_range(struct inode *inode, int mode,
			      u64 start, u64 num_bytes, u64 min_size,
			      loff_t actual_len, u64 *alloc_hint);
int btrfs_prealloc_file_range_trans(struct inode *inode,
				    struct btrfs_trans_handle *trans, int mode,
				    u64 start, u64 num_bytes, u64 min_size,
				    loff_t actual_len, u64 *alloc_hint);
int btrfs_run_delalloc_range(struct btrfs_inode *inode, struct page *locked_page,
		u64 start, u64 end, int *page_started, unsigned long *nr_written,
		struct writeback_control *wbc);
int btrfs_writepage_cow_fixup(struct page *page);
void btrfs_writepage_endio_finish_ordered(struct btrfs_inode *inode,
					  struct page *page, u64 start,
					  u64 end, bool uptodate);
ssize_t btrfs_encoded_read(struct kiocb *iocb, struct iov_iter *iter,
			   struct btrfs_ioctl_encoded_io_args *encoded);
ssize_t btrfs_do_encoded_write(struct kiocb *iocb, struct iov_iter *from,
			     const struct btrfs_ioctl_encoded_io_args *encoded);

<<<<<<< HEAD
=======
ssize_t btrfs_dio_rw(struct kiocb *iocb, struct iov_iter *iter, size_t done_before);

>>>>>>> 88084a3d
extern const struct dentry_operations btrfs_dentry_operations;

/* Inode locking type flags, by default the exclusive lock is taken */
#define BTRFS_ILOCK_SHARED	(1U << 0)
#define BTRFS_ILOCK_TRY 	(1U << 1)
#define BTRFS_ILOCK_MMAP	(1U << 2)

int btrfs_inode_lock(struct inode *inode, unsigned int ilock_flags);
void btrfs_inode_unlock(struct inode *inode, unsigned int ilock_flags);
void btrfs_update_inode_bytes(struct btrfs_inode *inode,
			      const u64 add_bytes,
			      const u64 del_bytes);
void btrfs_assert_inode_range_clean(struct btrfs_inode *inode, u64 start, u64 end);

/* ioctl.c */
long btrfs_ioctl(struct file *file, unsigned int cmd, unsigned long arg);
long btrfs_compat_ioctl(struct file *file, unsigned int cmd, unsigned long arg);
int btrfs_fileattr_get(struct dentry *dentry, struct fileattr *fa);
int btrfs_fileattr_set(struct user_namespace *mnt_userns,
		       struct dentry *dentry, struct fileattr *fa);
int btrfs_ioctl_get_supported_features(void __user *arg);
void btrfs_sync_inode_flags_to_i_flags(struct inode *inode);
int __pure btrfs_is_empty_uuid(u8 *uuid);
int btrfs_defrag_file(struct inode *inode, struct file_ra_state *ra,
		      struct btrfs_ioctl_defrag_range_args *range,
		      u64 newer_than, unsigned long max_to_defrag);
void btrfs_get_block_group_info(struct list_head *groups_list,
				struct btrfs_ioctl_space_info *space);
void btrfs_update_ioctl_balance_args(struct btrfs_fs_info *fs_info,
			       struct btrfs_ioctl_balance_args *bargs);
bool btrfs_exclop_start(struct btrfs_fs_info *fs_info,
			enum btrfs_exclusive_operation type);
bool btrfs_exclop_start_try_lock(struct btrfs_fs_info *fs_info,
				 enum btrfs_exclusive_operation type);
void btrfs_exclop_start_unlock(struct btrfs_fs_info *fs_info);
void btrfs_exclop_finish(struct btrfs_fs_info *fs_info);
void btrfs_exclop_balance(struct btrfs_fs_info *fs_info,
			  enum btrfs_exclusive_operation op);


/* file.c */
int __init btrfs_auto_defrag_init(void);
void __cold btrfs_auto_defrag_exit(void);
int btrfs_add_inode_defrag(struct btrfs_trans_handle *trans,
			   struct btrfs_inode *inode, u32 extent_thresh);
int btrfs_run_defrag_inodes(struct btrfs_fs_info *fs_info);
void btrfs_cleanup_defrag_inodes(struct btrfs_fs_info *fs_info);
int btrfs_sync_file(struct file *file, loff_t start, loff_t end, int datasync);
void btrfs_drop_extent_cache(struct btrfs_inode *inode, u64 start, u64 end,
			     int skip_pinned);
extern const struct file_operations btrfs_file_operations;
int btrfs_drop_extents(struct btrfs_trans_handle *trans,
		       struct btrfs_root *root, struct btrfs_inode *inode,
		       struct btrfs_drop_extents_args *args);
int btrfs_replace_file_extents(struct btrfs_inode *inode,
			   struct btrfs_path *path, const u64 start,
			   const u64 end,
			   struct btrfs_replace_extent_info *extent_info,
			   struct btrfs_trans_handle **trans_out);
int btrfs_mark_extent_written(struct btrfs_trans_handle *trans,
			      struct btrfs_inode *inode, u64 start, u64 end);
ssize_t btrfs_do_write_iter(struct kiocb *iocb, struct iov_iter *from,
			    const struct btrfs_ioctl_encoded_io_args *encoded);
int btrfs_release_file(struct inode *inode, struct file *file);
int btrfs_dirty_pages(struct btrfs_inode *inode, struct page **pages,
		      size_t num_pages, loff_t pos, size_t write_bytes,
		      struct extent_state **cached, bool noreserve);
int btrfs_fdatawrite_range(struct inode *inode, loff_t start, loff_t end);
int btrfs_check_nocow_lock(struct btrfs_inode *inode, loff_t pos,
			   size_t *write_bytes);
void btrfs_check_nocow_unlock(struct btrfs_inode *inode);

/* tree-defrag.c */
int btrfs_defrag_leaves(struct btrfs_trans_handle *trans,
			struct btrfs_root *root);

/* super.c */
int btrfs_parse_options(struct btrfs_fs_info *info, char *options,
			unsigned long new_flags);
int btrfs_sync_fs(struct super_block *sb, int wait);
char *btrfs_get_subvol_name_from_objectid(struct btrfs_fs_info *fs_info,
					  u64 subvol_objectid);

static inline __printf(2, 3) __cold
void btrfs_no_printk(const struct btrfs_fs_info *fs_info, const char *fmt, ...)
{
}

#ifdef CONFIG_PRINTK_INDEX

#define btrfs_printk(fs_info, fmt, args...)					\
do {										\
	printk_index_subsys_emit("%sBTRFS %s (device %s): ", NULL, fmt);	\
	_btrfs_printk(fs_info, fmt, ##args);					\
} while (0)

__printf(2, 3)
__cold
void _btrfs_printk(const struct btrfs_fs_info *fs_info, const char *fmt, ...);

#elif defined(CONFIG_PRINTK)

#define btrfs_printk(fs_info, fmt, args...)				\
	_btrfs_printk(fs_info, fmt, ##args)

__printf(2, 3)
__cold
void _btrfs_printk(const struct btrfs_fs_info *fs_info, const char *fmt, ...);

#else

#define btrfs_printk(fs_info, fmt, args...) \
	btrfs_no_printk(fs_info, fmt, ##args)
#endif

#define btrfs_emerg(fs_info, fmt, args...) \
	btrfs_printk(fs_info, KERN_EMERG fmt, ##args)
#define btrfs_alert(fs_info, fmt, args...) \
	btrfs_printk(fs_info, KERN_ALERT fmt, ##args)
#define btrfs_crit(fs_info, fmt, args...) \
	btrfs_printk(fs_info, KERN_CRIT fmt, ##args)
#define btrfs_err(fs_info, fmt, args...) \
	btrfs_printk(fs_info, KERN_ERR fmt, ##args)
#define btrfs_warn(fs_info, fmt, args...) \
	btrfs_printk(fs_info, KERN_WARNING fmt, ##args)
#define btrfs_notice(fs_info, fmt, args...) \
	btrfs_printk(fs_info, KERN_NOTICE fmt, ##args)
#define btrfs_info(fs_info, fmt, args...) \
	btrfs_printk(fs_info, KERN_INFO fmt, ##args)

/*
 * Wrappers that use printk_in_rcu
 */
#define btrfs_emerg_in_rcu(fs_info, fmt, args...) \
	btrfs_printk_in_rcu(fs_info, KERN_EMERG fmt, ##args)
#define btrfs_alert_in_rcu(fs_info, fmt, args...) \
	btrfs_printk_in_rcu(fs_info, KERN_ALERT fmt, ##args)
#define btrfs_crit_in_rcu(fs_info, fmt, args...) \
	btrfs_printk_in_rcu(fs_info, KERN_CRIT fmt, ##args)
#define btrfs_err_in_rcu(fs_info, fmt, args...) \
	btrfs_printk_in_rcu(fs_info, KERN_ERR fmt, ##args)
#define btrfs_warn_in_rcu(fs_info, fmt, args...) \
	btrfs_printk_in_rcu(fs_info, KERN_WARNING fmt, ##args)
#define btrfs_notice_in_rcu(fs_info, fmt, args...) \
	btrfs_printk_in_rcu(fs_info, KERN_NOTICE fmt, ##args)
#define btrfs_info_in_rcu(fs_info, fmt, args...) \
	btrfs_printk_in_rcu(fs_info, KERN_INFO fmt, ##args)

/*
 * Wrappers that use a ratelimited printk_in_rcu
 */
#define btrfs_emerg_rl_in_rcu(fs_info, fmt, args...) \
	btrfs_printk_rl_in_rcu(fs_info, KERN_EMERG fmt, ##args)
#define btrfs_alert_rl_in_rcu(fs_info, fmt, args...) \
	btrfs_printk_rl_in_rcu(fs_info, KERN_ALERT fmt, ##args)
#define btrfs_crit_rl_in_rcu(fs_info, fmt, args...) \
	btrfs_printk_rl_in_rcu(fs_info, KERN_CRIT fmt, ##args)
#define btrfs_err_rl_in_rcu(fs_info, fmt, args...) \
	btrfs_printk_rl_in_rcu(fs_info, KERN_ERR fmt, ##args)
#define btrfs_warn_rl_in_rcu(fs_info, fmt, args...) \
	btrfs_printk_rl_in_rcu(fs_info, KERN_WARNING fmt, ##args)
#define btrfs_notice_rl_in_rcu(fs_info, fmt, args...) \
	btrfs_printk_rl_in_rcu(fs_info, KERN_NOTICE fmt, ##args)
#define btrfs_info_rl_in_rcu(fs_info, fmt, args...) \
	btrfs_printk_rl_in_rcu(fs_info, KERN_INFO fmt, ##args)

/*
 * Wrappers that use a ratelimited printk
 */
#define btrfs_emerg_rl(fs_info, fmt, args...) \
	btrfs_printk_ratelimited(fs_info, KERN_EMERG fmt, ##args)
#define btrfs_alert_rl(fs_info, fmt, args...) \
	btrfs_printk_ratelimited(fs_info, KERN_ALERT fmt, ##args)
#define btrfs_crit_rl(fs_info, fmt, args...) \
	btrfs_printk_ratelimited(fs_info, KERN_CRIT fmt, ##args)
#define btrfs_err_rl(fs_info, fmt, args...) \
	btrfs_printk_ratelimited(fs_info, KERN_ERR fmt, ##args)
#define btrfs_warn_rl(fs_info, fmt, args...) \
	btrfs_printk_ratelimited(fs_info, KERN_WARNING fmt, ##args)
#define btrfs_notice_rl(fs_info, fmt, args...) \
	btrfs_printk_ratelimited(fs_info, KERN_NOTICE fmt, ##args)
#define btrfs_info_rl(fs_info, fmt, args...) \
	btrfs_printk_ratelimited(fs_info, KERN_INFO fmt, ##args)

#if defined(CONFIG_DYNAMIC_DEBUG)
#define btrfs_debug(fs_info, fmt, args...)				\
	_dynamic_func_call_no_desc(fmt, btrfs_printk,			\
				   fs_info, KERN_DEBUG fmt, ##args)
#define btrfs_debug_in_rcu(fs_info, fmt, args...)			\
	_dynamic_func_call_no_desc(fmt, btrfs_printk_in_rcu,		\
				   fs_info, KERN_DEBUG fmt, ##args)
#define btrfs_debug_rl_in_rcu(fs_info, fmt, args...)			\
	_dynamic_func_call_no_desc(fmt, btrfs_printk_rl_in_rcu,		\
				   fs_info, KERN_DEBUG fmt, ##args)
#define btrfs_debug_rl(fs_info, fmt, args...)				\
	_dynamic_func_call_no_desc(fmt, btrfs_printk_ratelimited,	\
				   fs_info, KERN_DEBUG fmt, ##args)
#elif defined(DEBUG)
#define btrfs_debug(fs_info, fmt, args...) \
	btrfs_printk(fs_info, KERN_DEBUG fmt, ##args)
#define btrfs_debug_in_rcu(fs_info, fmt, args...) \
	btrfs_printk_in_rcu(fs_info, KERN_DEBUG fmt, ##args)
#define btrfs_debug_rl_in_rcu(fs_info, fmt, args...) \
	btrfs_printk_rl_in_rcu(fs_info, KERN_DEBUG fmt, ##args)
#define btrfs_debug_rl(fs_info, fmt, args...) \
	btrfs_printk_ratelimited(fs_info, KERN_DEBUG fmt, ##args)
#else
#define btrfs_debug(fs_info, fmt, args...) \
	btrfs_no_printk(fs_info, KERN_DEBUG fmt, ##args)
#define btrfs_debug_in_rcu(fs_info, fmt, args...) \
	btrfs_no_printk_in_rcu(fs_info, KERN_DEBUG fmt, ##args)
#define btrfs_debug_rl_in_rcu(fs_info, fmt, args...) \
	btrfs_no_printk_in_rcu(fs_info, KERN_DEBUG fmt, ##args)
#define btrfs_debug_rl(fs_info, fmt, args...) \
	btrfs_no_printk(fs_info, KERN_DEBUG fmt, ##args)
#endif

#define btrfs_printk_in_rcu(fs_info, fmt, args...)	\
do {							\
	rcu_read_lock();				\
	btrfs_printk(fs_info, fmt, ##args);		\
	rcu_read_unlock();				\
} while (0)

#define btrfs_no_printk_in_rcu(fs_info, fmt, args...)	\
do {							\
	rcu_read_lock();				\
	btrfs_no_printk(fs_info, fmt, ##args);		\
	rcu_read_unlock();				\
} while (0)

#define btrfs_printk_ratelimited(fs_info, fmt, args...)		\
do {								\
	static DEFINE_RATELIMIT_STATE(_rs,			\
		DEFAULT_RATELIMIT_INTERVAL,			\
		DEFAULT_RATELIMIT_BURST);       		\
	if (__ratelimit(&_rs))					\
		btrfs_printk(fs_info, fmt, ##args);		\
} while (0)

#define btrfs_printk_rl_in_rcu(fs_info, fmt, args...)		\
do {								\
	rcu_read_lock();					\
	btrfs_printk_ratelimited(fs_info, fmt, ##args);		\
	rcu_read_unlock();					\
} while (0)

#ifdef CONFIG_BTRFS_ASSERT
__cold __noreturn
static inline void assertfail(const char *expr, const char *file, int line)
{
	pr_err("assertion failed: %s, in %s:%d\n", expr, file, line);
	BUG();
}

#define ASSERT(expr)						\
	(likely(expr) ? (void)0 : assertfail(#expr, __FILE__, __LINE__))

#else
static inline void assertfail(const char *expr, const char* file, int line) { }
#define ASSERT(expr)	(void)(expr)
#endif

#if BITS_PER_LONG == 32
#define BTRFS_32BIT_MAX_FILE_SIZE (((u64)ULONG_MAX + 1) << PAGE_SHIFT)
/*
 * The warning threshold is 5/8th of the MAX_LFS_FILESIZE that limits the logical
 * addresses of extents.
 *
 * For 4K page size it's about 10T, for 64K it's 160T.
 */
#define BTRFS_32BIT_EARLY_WARN_THRESHOLD (BTRFS_32BIT_MAX_FILE_SIZE * 5 / 8)
void btrfs_warn_32bit_limit(struct btrfs_fs_info *fs_info);
void btrfs_err_32bit_limit(struct btrfs_fs_info *fs_info);
#endif

/*
 * Get the correct offset inside the page of extent buffer.
 *
 * @eb:		target extent buffer
 * @start:	offset inside the extent buffer
 *
 * Will handle both sectorsize == PAGE_SIZE and sectorsize < PAGE_SIZE cases.
 */
static inline size_t get_eb_offset_in_page(const struct extent_buffer *eb,
					   unsigned long offset)
{
	/*
	 * For sectorsize == PAGE_SIZE case, eb->start will always be aligned
	 * to PAGE_SIZE, thus adding it won't cause any difference.
	 *
	 * For sectorsize < PAGE_SIZE, we must only read the data that belongs
	 * to the eb, thus we have to take the eb->start into consideration.
	 */
	return offset_in_page(offset + eb->start);
}

static inline unsigned long get_eb_page_index(unsigned long offset)
{
	/*
	 * For sectorsize == PAGE_SIZE case, plain >> PAGE_SHIFT is enough.
	 *
	 * For sectorsize < PAGE_SIZE case, we only support 64K PAGE_SIZE,
	 * and have ensured that all tree blocks are contained in one page,
	 * thus we always get index == 0.
	 */
	return offset >> PAGE_SHIFT;
}

/*
 * Use that for functions that are conditionally exported for sanity tests but
 * otherwise static
 */
#ifndef CONFIG_BTRFS_FS_RUN_SANITY_TESTS
#define EXPORT_FOR_TESTS static
#else
#define EXPORT_FOR_TESTS
#endif

__cold
static inline void btrfs_print_v0_err(struct btrfs_fs_info *fs_info)
{
	btrfs_err(fs_info,
"Unsupported V0 extent filesystem detected. Aborting. Please re-create your filesystem with a newer kernel");
}

__printf(5, 6)
__cold
void __btrfs_handle_fs_error(struct btrfs_fs_info *fs_info, const char *function,
		     unsigned int line, int errno, const char *fmt, ...);

const char * __attribute_const__ btrfs_decode_error(int errno);

__cold
void __btrfs_abort_transaction(struct btrfs_trans_handle *trans,
			       const char *function,
			       unsigned int line, int errno);

/*
 * Call btrfs_abort_transaction as early as possible when an error condition is
 * detected, that way the exact line number is reported.
 */
#define btrfs_abort_transaction(trans, errno)		\
do {								\
	/* Report first abort since mount */			\
	if (!test_and_set_bit(BTRFS_FS_STATE_TRANS_ABORTED,	\
			&((trans)->fs_info->fs_state))) {	\
		if ((errno) != -EIO && (errno) != -EROFS) {		\
			WARN(1, KERN_DEBUG				\
			"BTRFS: Transaction aborted (error %d)\n",	\
			(errno));					\
		} else {						\
			btrfs_debug((trans)->fs_info,			\
				    "Transaction aborted (error %d)", \
				  (errno));			\
		}						\
	}							\
	__btrfs_abort_transaction((trans), __func__,		\
				  __LINE__, (errno));		\
} while (0)

#ifdef CONFIG_PRINTK_INDEX

#define btrfs_handle_fs_error(fs_info, errno, fmt, args...)		\
do {									\
	printk_index_subsys_emit(					\
		"BTRFS: error (device %s%s) in %s:%d: errno=%d %s",	\
		KERN_CRIT, fmt);					\
	__btrfs_handle_fs_error((fs_info), __func__, __LINE__,		\
				(errno), fmt, ##args);			\
} while (0)

#else

#define btrfs_handle_fs_error(fs_info, errno, fmt, args...)		\
	__btrfs_handle_fs_error((fs_info), __func__, __LINE__,		\
				(errno), fmt, ##args)

#endif

#define BTRFS_FS_ERROR(fs_info)	(unlikely(test_bit(BTRFS_FS_STATE_ERROR, \
						   &(fs_info)->fs_state)))
#define BTRFS_FS_LOG_CLEANUP_ERROR(fs_info)				\
	(unlikely(test_bit(BTRFS_FS_STATE_LOG_CLEANUP_ERROR,		\
			   &(fs_info)->fs_state)))

__printf(5, 6)
__cold
void __btrfs_panic(struct btrfs_fs_info *fs_info, const char *function,
		   unsigned int line, int errno, const char *fmt, ...);
/*
 * If BTRFS_MOUNT_PANIC_ON_FATAL_ERROR is in mount_opt, __btrfs_panic
 * will panic().  Otherwise we BUG() here.
 */
#define btrfs_panic(fs_info, errno, fmt, args...)			\
do {									\
	__btrfs_panic(fs_info, __func__, __LINE__, errno, fmt, ##args);	\
	BUG();								\
} while (0)


/* compatibility and incompatibility defines */

#define btrfs_set_fs_incompat(__fs_info, opt) \
	__btrfs_set_fs_incompat((__fs_info), BTRFS_FEATURE_INCOMPAT_##opt, \
				#opt)

static inline void __btrfs_set_fs_incompat(struct btrfs_fs_info *fs_info,
					   u64 flag, const char* name)
{
	struct btrfs_super_block *disk_super;
	u64 features;

	disk_super = fs_info->super_copy;
	features = btrfs_super_incompat_flags(disk_super);
	if (!(features & flag)) {
		spin_lock(&fs_info->super_lock);
		features = btrfs_super_incompat_flags(disk_super);
		if (!(features & flag)) {
			features |= flag;
			btrfs_set_super_incompat_flags(disk_super, features);
			btrfs_info(fs_info,
				"setting incompat feature flag for %s (0x%llx)",
				name, flag);
		}
		spin_unlock(&fs_info->super_lock);
	}
}

#define btrfs_clear_fs_incompat(__fs_info, opt) \
	__btrfs_clear_fs_incompat((__fs_info), BTRFS_FEATURE_INCOMPAT_##opt, \
				  #opt)

static inline void __btrfs_clear_fs_incompat(struct btrfs_fs_info *fs_info,
					     u64 flag, const char* name)
{
	struct btrfs_super_block *disk_super;
	u64 features;

	disk_super = fs_info->super_copy;
	features = btrfs_super_incompat_flags(disk_super);
	if (features & flag) {
		spin_lock(&fs_info->super_lock);
		features = btrfs_super_incompat_flags(disk_super);
		if (features & flag) {
			features &= ~flag;
			btrfs_set_super_incompat_flags(disk_super, features);
			btrfs_info(fs_info,
				"clearing incompat feature flag for %s (0x%llx)",
				name, flag);
		}
		spin_unlock(&fs_info->super_lock);
	}
}

#define btrfs_fs_incompat(fs_info, opt) \
	__btrfs_fs_incompat((fs_info), BTRFS_FEATURE_INCOMPAT_##opt)

static inline bool __btrfs_fs_incompat(struct btrfs_fs_info *fs_info, u64 flag)
{
	struct btrfs_super_block *disk_super;
	disk_super = fs_info->super_copy;
	return !!(btrfs_super_incompat_flags(disk_super) & flag);
}

#define btrfs_set_fs_compat_ro(__fs_info, opt) \
	__btrfs_set_fs_compat_ro((__fs_info), BTRFS_FEATURE_COMPAT_RO_##opt, \
				 #opt)

static inline void __btrfs_set_fs_compat_ro(struct btrfs_fs_info *fs_info,
					    u64 flag, const char *name)
{
	struct btrfs_super_block *disk_super;
	u64 features;

	disk_super = fs_info->super_copy;
	features = btrfs_super_compat_ro_flags(disk_super);
	if (!(features & flag)) {
		spin_lock(&fs_info->super_lock);
		features = btrfs_super_compat_ro_flags(disk_super);
		if (!(features & flag)) {
			features |= flag;
			btrfs_set_super_compat_ro_flags(disk_super, features);
			btrfs_info(fs_info,
				"setting compat-ro feature flag for %s (0x%llx)",
				name, flag);
		}
		spin_unlock(&fs_info->super_lock);
	}
}

#define btrfs_clear_fs_compat_ro(__fs_info, opt) \
	__btrfs_clear_fs_compat_ro((__fs_info), BTRFS_FEATURE_COMPAT_RO_##opt, \
				   #opt)

static inline void __btrfs_clear_fs_compat_ro(struct btrfs_fs_info *fs_info,
					      u64 flag, const char *name)
{
	struct btrfs_super_block *disk_super;
	u64 features;

	disk_super = fs_info->super_copy;
	features = btrfs_super_compat_ro_flags(disk_super);
	if (features & flag) {
		spin_lock(&fs_info->super_lock);
		features = btrfs_super_compat_ro_flags(disk_super);
		if (features & flag) {
			features &= ~flag;
			btrfs_set_super_compat_ro_flags(disk_super, features);
			btrfs_info(fs_info,
				"clearing compat-ro feature flag for %s (0x%llx)",
				name, flag);
		}
		spin_unlock(&fs_info->super_lock);
	}
}

#define btrfs_fs_compat_ro(fs_info, opt) \
	__btrfs_fs_compat_ro((fs_info), BTRFS_FEATURE_COMPAT_RO_##opt)

static inline int __btrfs_fs_compat_ro(struct btrfs_fs_info *fs_info, u64 flag)
{
	struct btrfs_super_block *disk_super;
	disk_super = fs_info->super_copy;
	return !!(btrfs_super_compat_ro_flags(disk_super) & flag);
}

/* acl.c */
#ifdef CONFIG_BTRFS_FS_POSIX_ACL
struct posix_acl *btrfs_get_acl(struct inode *inode, int type, bool rcu);
int btrfs_set_acl(struct user_namespace *mnt_userns, struct inode *inode,
		  struct posix_acl *acl, int type);
int __btrfs_set_acl(struct btrfs_trans_handle *trans, struct inode *inode,
		    struct posix_acl *acl, int type);
#else
#define btrfs_get_acl NULL
#define btrfs_set_acl NULL
static inline int __btrfs_set_acl(struct btrfs_trans_handle *trans,
				  struct inode *inode, struct posix_acl *acl,
				  int type)
{
	return -EOPNOTSUPP;
}
#endif

/* relocation.c */
int btrfs_relocate_block_group(struct btrfs_fs_info *fs_info, u64 group_start);
int btrfs_init_reloc_root(struct btrfs_trans_handle *trans,
			  struct btrfs_root *root);
int btrfs_update_reloc_root(struct btrfs_trans_handle *trans,
			    struct btrfs_root *root);
int btrfs_recover_relocation(struct btrfs_fs_info *fs_info);
int btrfs_reloc_clone_csums(struct btrfs_inode *inode, u64 file_pos, u64 len);
int btrfs_reloc_cow_block(struct btrfs_trans_handle *trans,
			  struct btrfs_root *root, struct extent_buffer *buf,
			  struct extent_buffer *cow);
void btrfs_reloc_pre_snapshot(struct btrfs_pending_snapshot *pending,
			      u64 *bytes_to_reserve);
int btrfs_reloc_post_snapshot(struct btrfs_trans_handle *trans,
			      struct btrfs_pending_snapshot *pending);
int btrfs_should_cancel_balance(struct btrfs_fs_info *fs_info);
struct btrfs_root *find_reloc_root(struct btrfs_fs_info *fs_info,
				   u64 bytenr);
int btrfs_should_ignore_reloc_root(struct btrfs_root *root);

/* scrub.c */
int btrfs_scrub_dev(struct btrfs_fs_info *fs_info, u64 devid, u64 start,
		    u64 end, struct btrfs_scrub_progress *progress,
		    int readonly, int is_dev_replace);
void btrfs_scrub_pause(struct btrfs_fs_info *fs_info);
void btrfs_scrub_continue(struct btrfs_fs_info *fs_info);
int btrfs_scrub_cancel(struct btrfs_fs_info *info);
int btrfs_scrub_cancel_dev(struct btrfs_device *dev);
int btrfs_scrub_progress(struct btrfs_fs_info *fs_info, u64 devid,
			 struct btrfs_scrub_progress *progress);
static inline void btrfs_init_full_stripe_locks_tree(
			struct btrfs_full_stripe_locks_tree *locks_root)
{
	locks_root->root = RB_ROOT;
	mutex_init(&locks_root->lock);
}

/* dev-replace.c */
void btrfs_bio_counter_inc_blocked(struct btrfs_fs_info *fs_info);
void btrfs_bio_counter_inc_noblocked(struct btrfs_fs_info *fs_info);
void btrfs_bio_counter_sub(struct btrfs_fs_info *fs_info, s64 amount);

static inline void btrfs_bio_counter_dec(struct btrfs_fs_info *fs_info)
{
	btrfs_bio_counter_sub(fs_info, 1);
}

static inline int is_fstree(u64 rootid)
{
	if (rootid == BTRFS_FS_TREE_OBJECTID ||
	    ((s64)rootid >= (s64)BTRFS_FIRST_FREE_OBJECTID &&
	      !btrfs_qgroup_level(rootid)))
		return 1;
	return 0;
}

static inline int btrfs_defrag_cancelled(struct btrfs_fs_info *fs_info)
{
	return signal_pending(current);
}

/* verity.c */
#ifdef CONFIG_FS_VERITY

extern const struct fsverity_operations btrfs_verityops;
int btrfs_drop_verity_items(struct btrfs_inode *inode);

BTRFS_SETGET_FUNCS(verity_descriptor_encryption, struct btrfs_verity_descriptor_item,
		   encryption, 8);
BTRFS_SETGET_FUNCS(verity_descriptor_size, struct btrfs_verity_descriptor_item,
		   size, 64);
BTRFS_SETGET_STACK_FUNCS(stack_verity_descriptor_encryption,
			 struct btrfs_verity_descriptor_item, encryption, 8);
BTRFS_SETGET_STACK_FUNCS(stack_verity_descriptor_size,
			 struct btrfs_verity_descriptor_item, size, 64);

#else

static inline int btrfs_drop_verity_items(struct btrfs_inode *inode)
{
	return 0;
}

#endif

/* Sanity test specific functions */
#ifdef CONFIG_BTRFS_FS_RUN_SANITY_TESTS
void btrfs_test_destroy_inode(struct inode *inode);
static inline int btrfs_is_testing(struct btrfs_fs_info *fs_info)
{
	return test_bit(BTRFS_FS_STATE_DUMMY_FS_INFO, &fs_info->fs_state);
}
#else
static inline int btrfs_is_testing(struct btrfs_fs_info *fs_info)
{
	return 0;
}
#endif

static inline bool btrfs_is_zoned(const struct btrfs_fs_info *fs_info)
{
	return fs_info->zone_size > 0;
}

static inline bool btrfs_is_data_reloc_root(const struct btrfs_root *root)
{
	return root->root_key.objectid == BTRFS_DATA_RELOC_TREE_OBJECTID;
}

/*
 * We use page status Private2 to indicate there is an ordered extent with
 * unfinished IO.
 *
 * Rename the Private2 accessors to Ordered, to improve readability.
 */
#define PageOrdered(page)		PagePrivate2(page)
#define SetPageOrdered(page)		SetPagePrivate2(page)
#define ClearPageOrdered(page)		ClearPagePrivate2(page)
#define folio_test_ordered(folio)	folio_test_private_2(folio)
#define folio_set_ordered(folio)	folio_set_private_2(folio)
#define folio_clear_ordered(folio)	folio_clear_private_2(folio)

#endif<|MERGE_RESOLUTION|>--- conflicted
+++ resolved
@@ -2893,11 +2893,7 @@
 void btrfs_delalloc_release_extents(struct btrfs_inode *inode, u64 num_bytes);
 
 int btrfs_delalloc_reserve_metadata(struct btrfs_inode *inode, u64 num_bytes,
-<<<<<<< HEAD
-				    u64 disk_num_bytes);
-=======
 				    u64 disk_num_bytes, bool noflush);
->>>>>>> 88084a3d
 u64 btrfs_account_ro_block_groups_free_space(struct btrfs_space_info *sinfo);
 int btrfs_error_unpin_extent_range(struct btrfs_fs_info *fs_info,
 				   u64 start, u64 end);
@@ -3364,11 +3360,8 @@
 ssize_t btrfs_do_encoded_write(struct kiocb *iocb, struct iov_iter *from,
 			     const struct btrfs_ioctl_encoded_io_args *encoded);
 
-<<<<<<< HEAD
-=======
 ssize_t btrfs_dio_rw(struct kiocb *iocb, struct iov_iter *iter, size_t done_before);
 
->>>>>>> 88084a3d
 extern const struct dentry_operations btrfs_dentry_operations;
 
 /* Inode locking type flags, by default the exclusive lock is taken */
