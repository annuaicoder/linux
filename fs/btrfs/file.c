--- conflicted
+++ resolved
@@ -1954,21 +1954,10 @@
 
 	btrfs_inode_unlock(inode, ilock_flags);
 
-<<<<<<< HEAD
-	/* If 'err' is -ENOTBLK then it means we must fallback to buffered IO. */
-=======
-	/*
-	 * Add back IOCB_DSYNC. Our caller, btrfs_file_write_iter(), will do
-	 * the fsync (call generic_write_sync()).
-	 */
-	if (is_sync_write)
-		iocb->ki_flags |= IOCB_DSYNC;
-
 	/*
 	 * If 'err' is -ENOTBLK or we have not written all data, then it means
 	 * we must fallback to buffered IO.
 	 */
->>>>>>> 0b078d9d
 	if ((err < 0 && err != -ENOTBLK) || !iov_iter_count(from))
 		goto out;
 
