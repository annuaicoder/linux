--- conflicted
+++ resolved
@@ -344,12 +344,9 @@
 void file_f_owner_release(struct file *file);
 bool file_seek_cur_needs_f_lock(struct file *file);
 int statmount_mnt_idmap(struct mnt_idmap *idmap, struct seq_file *seq, bool uid_map);
-<<<<<<< HEAD
+struct dentry *find_next_child(struct dentry *parent, struct dentry *prev);
 int anon_inode_getattr(struct mnt_idmap *idmap, const struct path *path,
 		       struct kstat *stat, u32 request_mask,
 		       unsigned int query_flags);
 int anon_inode_setattr(struct mnt_idmap *idmap, struct dentry *dentry,
-		       struct iattr *attr);
-=======
-struct dentry *find_next_child(struct dentry *parent, struct dentry *prev);
->>>>>>> 1afe9e7d
+		       struct iattr *attr);