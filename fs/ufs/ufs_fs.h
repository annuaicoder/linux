/*
 *  linux/include/linux/ufs_fs.h
 *
 * Copyright (C) 1996
 * Adrian Rodriguez (adrian@franklins-tower.rutgers.edu)
 * Laboratory for Computer Science Research Computing Facility
 * Rutgers, The State University of New Jersey
 *
 * Clean swab support by Fare <fare@tunes.org>
 * just hope no one is using NNUUXXI on __?64 structure elements
 * 64-bit clean thanks to Maciej W. Rozycki <macro@ds2.pg.gda.pl>
 *
 * 4.4BSD (FreeBSD) support added on February 1st 1998 by
 * Niels Kristian Bech Jensen <nkbj@image.dk> partially based
 * on code by Martin von Loewis <martin@mira.isdn.cs.tu-berlin.de>.
 *
 * NeXTstep support added on February 5th 1998 by
 * Niels Kristian Bech Jensen <nkbj@image.dk>.
 *
 * Write support by Daniel Pirkl <daniel.pirkl@email.cz>
 *
 * HP/UX hfs filesystem support added by
 * Martin K. Petersen <mkp@mkp.net>, August 1999
 *
 * UFS2 (of FreeBSD 5.x) support added by
 * Niraj Kumar <niraj17@iitbombay.org>  , Jan 2004
 *
 */

#ifndef __LINUX_UFS_FS_H
#define __LINUX_UFS_FS_H

#include <linux/types.h>
#include <linux/kernel.h>
#include <linux/stat.h>
#include <linux/fs.h>
#include <linux/workqueue.h>

#include <asm/div64.h>
typedef __u64 __bitwise __fs64;
typedef __u32 __bitwise __fs32;
typedef __u16 __bitwise __fs16;

#define UFS_BBLOCK 0
#define UFS_BBSIZE 8192
#define UFS_SBLOCK 8192
#define UFS_SBSIZE 8192

#define UFS_SECTOR_SIZE 512
#define UFS_SECTOR_BITS 9
#define UFS_MAGIC  0x00011954
#define UFS_MAGIC_BW 0x0f242697
#define UFS2_MAGIC 0x19540119
#define UFS_CIGAM  0x54190100 /* byteswapped MAGIC */

/* Copied from FreeBSD */
/*
 * Each disk drive contains some number of filesystems.
 * A filesystem consists of a number of cylinder groups.
 * Each cylinder group has inodes and data.
 *
 * A filesystem is described by its super-block, which in turn
 * describes the cylinder groups.  The super-block is critical
 * data and is replicated in each cylinder group to protect against
 * catastrophic loss.  This is done at `newfs' time and the critical
 * super-block data does not change, so the copies need not be
 * referenced further unless disaster strikes.
 *
 * For filesystem fs, the offsets of the various blocks of interest
 * are given in the super block as:
 *      [fs->fs_sblkno]         Super-block
 *      [fs->fs_cblkno]         Cylinder group block
 *      [fs->fs_iblkno]         Inode blocks
 *      [fs->fs_dblkno]         Data blocks
 * The beginning of cylinder group cg in fs, is given by
 * the ``cgbase(fs, cg)'' macro.
 *
 * Depending on the architecture and the media, the superblock may
 * reside in any one of four places. For tiny media where every block
 * counts, it is placed at the very front of the partition. Historically,
 * UFS1 placed it 8K from the front to leave room for the disk label and
 * a small bootstrap. For UFS2 it got moved to 64K from the front to leave
 * room for the disk label and a bigger bootstrap, and for really piggy
 * systems we check at 256K from the front if the first three fail. In
 * all cases the size of the superblock will be SBLOCKSIZE. All values are
 * given in byte-offset form, so they do not imply a sector size. The
 * SBLOCKSEARCH specifies the order in which the locations should be searched.
 */
#define SBLOCK_FLOPPY        0
#define SBLOCK_UFS1       8192
#define SBLOCK_UFS2      65536
#define SBLOCK_PIGGY    262144
#define SBLOCKSIZE        8192
#define SBLOCKSEARCH \
        { SBLOCK_UFS2, SBLOCK_UFS1, SBLOCK_FLOPPY, SBLOCK_PIGGY, -1 }


/* HP specific MAGIC values */

#define UFS_MAGIC_LFN   0x00095014 /* fs supports filenames > 14 chars */
#define UFS_CIGAM_LFN   0x14500900 /* srahc 41 < semanelif stroppus sf */

#define UFS_MAGIC_SEC   0x00612195 /* B1 security fs */
#define UFS_CIGAM_SEC   0x95216100

#define UFS_MAGIC_FEA   0x00195612 /* fs_featurebits supported */
#define UFS_CIGAM_FEA   0x12561900

#define UFS_MAGIC_4GB   0x05231994 /* fs > 4 GB && fs_featurebits */
#define UFS_CIGAM_4GB   0x94192305

/* Seems somebody at HP goofed here. B1 and lfs are both 0x2 !?! */
#define UFS_FSF_LFN     0x00000001 /* long file names */
#define UFS_FSF_B1      0x00000002 /* B1 security */
#define UFS_FSF_LFS     0x00000002 /* large files */
#define UFS_FSF_LUID    0x00000004 /* large UIDs */

/* End of HP stuff */


#define UFS_BSIZE	8192
#define UFS_MINBSIZE	4096
#define UFS_FSIZE	1024
#define UFS_MAXFRAG	(UFS_BSIZE / UFS_FSIZE)

#define UFS_NDADDR 12
#define UFS_NINDIR 3

#define UFS_IND_BLOCK	(UFS_NDADDR + 0)
#define UFS_DIND_BLOCK	(UFS_NDADDR + 1)
#define UFS_TIND_BLOCK	(UFS_NDADDR + 2)

#define UFS_NDIR_FRAGMENT (UFS_NDADDR << uspi->s_fpbshift)
#define UFS_IND_FRAGMENT (UFS_IND_BLOCK << uspi->s_fpbshift)
#define UFS_DIND_FRAGMENT (UFS_DIND_BLOCK << uspi->s_fpbshift)
#define UFS_TIND_FRAGMENT (UFS_TIND_BLOCK << uspi->s_fpbshift)

#define UFS_ROOTINO 2
#define UFS_FIRST_INO (UFS_ROOTINO + 1)

#define UFS_USEEFT  ((__u16)65535)

/* fs_clean values */
#define UFS_FSOK      0x7c269d38
#define UFS_FSACTIVE  ((__s8)0x00)
#define UFS_FSCLEAN   ((__s8)0x01)
#define UFS_FSSTABLE  ((__s8)0x02)
#define UFS_FSOSF1    ((__s8)0x03)	/* is this correct for DEC OSF/1? */
#define UFS_FSBAD     ((__s8)0xff)

/* Solaris-specific fs_clean values */
#define UFS_FSSUSPEND ((__s8)0xfe)	/* temporarily suspended */
#define UFS_FSLOG     ((__s8)0xfd)	/* logging fs */
#define UFS_FSFIX     ((__s8)0xfc)	/* being repaired while mounted */

/* From here to next blank line, s_flags for ufs_sb_info */
/* directory entry encoding */
#define UFS_DE_MASK		0x00000010	/* mask for the following */
#define UFS_DE_OLD		0x00000000
#define UFS_DE_44BSD		0x00000010
/* uid encoding */
#define UFS_UID_MASK		0x00000060	/* mask for the following */
#define UFS_UID_OLD		0x00000000
#define UFS_UID_44BSD		0x00000020
#define UFS_UID_EFT		0x00000040
/* superblock state encoding */
#define UFS_ST_MASK		0x00000700	/* mask for the following */
#define UFS_ST_OLD		0x00000000
#define UFS_ST_44BSD		0x00000100
#define UFS_ST_SUN		0x00000200 /* Solaris */
#define UFS_ST_SUNOS		0x00000300
#define UFS_ST_SUNx86		0x00000400 /* Solaris x86 */
/*cylinder group encoding */
#define UFS_CG_MASK		0x00003000	/* mask for the following */
#define UFS_CG_OLD		0x00000000
#define UFS_CG_44BSD		0x00002000
#define UFS_CG_SUN		0x00001000
/* filesystem type encoding */
#define UFS_TYPE_MASK		0x00010000	/* mask for the following */
#define UFS_TYPE_UFS1		0x00000000
#define UFS_TYPE_UFS2		0x00010000


/* fs_inodefmt options */
#define UFS_42INODEFMT	-1
#define UFS_44INODEFMT	2

/*
 * MINFREE gives the minimum acceptable percentage of file system
 * blocks which may be free. If the freelist drops below this level
 * only the superuser may continue to allocate blocks. This may
 * be set to 0 if no reserve of free blocks is deemed necessary,
 * however throughput drops by fifty percent if the file system
 * is run at between 95% and 100% full; thus the minimum default
 * value of fs_minfree is 5%. However, to get good clustering
 * performance, 10% is a better choice. hence we use 10% as our
 * default value. With 10% free space, fragmentation is not a
 * problem, so we choose to optimize for time.
 */
#define UFS_MINFREE         5
#define UFS_DEFAULTOPT      UFS_OPTTIME

/*
 * Turn file system block numbers into disk block addresses.
 * This maps file system blocks to device size blocks.
 */
#define ufs_fsbtodb(uspi, b)	((b) << (uspi)->s_fsbtodb)
#define	ufs_dbtofsb(uspi, b)	((b) >> (uspi)->s_fsbtodb)

/*
 * Cylinder group macros to locate things in cylinder groups.
 * They calc file system addresses of cylinder group data structures.
 */
#define	ufs_cgbase(c)	(uspi->s_fpg * (c))
#define ufs_cgstart(c)	((uspi)->fs_magic == UFS2_MAGIC ?  ufs_cgbase(c) : \
	(ufs_cgbase(c)  + uspi->s_cgoffset * ((c) & ~uspi->s_cgmask)))
#define	ufs_cgsblock(c)	(ufs_cgstart(c) + uspi->s_sblkno)	/* super blk */
#define	ufs_cgcmin(c)	(ufs_cgstart(c) + uspi->s_cblkno)	/* cg block */
#define	ufs_cgimin(c)	(ufs_cgstart(c) + uspi->s_iblkno)	/* inode blk */
#define	ufs_cgdmin(c)	(ufs_cgstart(c) + uspi->s_dblkno)	/* 1st data */

/*
 * Macros for handling inode numbers:
 *     inode number to file system block offset.
 *     inode number to cylinder group number.
 *     inode number to file system block address.
 */
#define	ufs_inotocg(x)		((x) / uspi->s_ipg)
#define	ufs_inotocgoff(x)	((x) % uspi->s_ipg)
#define	ufs_inotofsba(x)	(((u64)ufs_cgimin(ufs_inotocg(x))) + ufs_inotocgoff(x) / uspi->s_inopf)
#define	ufs_inotofsbo(x)	((x) % uspi->s_inopf)

/*
 * Compute the cylinder and rotational position of a cyl block addr.
 */
#define ufs_cbtocylno(bno) \
	((bno) * uspi->s_nspf / uspi->s_spc)
#define ufs_cbtorpos(bno)				      \
	((UFS_SB(sb)->s_flags & UFS_CG_SUN) ?		      \
	 (((((bno) * uspi->s_nspf % uspi->s_spc) %	      \
	    uspi->s_nsect) *				      \
	   uspi->s_nrpos) / uspi->s_nsect)		      \
	 :						      \
	((((bno) * uspi->s_nspf % uspi->s_spc / uspi->s_nsect \
	* uspi->s_trackskew + (bno) * uspi->s_nspf % uspi->s_spc \
	% uspi->s_nsect * uspi->s_interleave) % uspi->s_nsect \
	  * uspi->s_nrpos) / uspi->s_npsect))

/*
 * The following macros optimize certain frequently calculated
 * quantities by using shifts and masks in place of divisions
 * modulos and multiplications.
 */
#define ufs_blkoff(loc)		((loc) & uspi->s_qbmask)
#define ufs_fragoff(loc)	((loc) & uspi->s_qfmask)
#define ufs_lblktosize(blk)	((blk) << uspi->s_bshift)
#define ufs_lblkno(loc)		((loc) >> uspi->s_bshift)
#define ufs_numfrags(loc)	((loc) >> uspi->s_fshift)
#define ufs_blkroundup(size)	(((size) + uspi->s_qbmask) & uspi->s_bmask)
#define ufs_fragroundup(size)	(((size) + uspi->s_qfmask) & uspi->s_fmask)
#define ufs_fragstoblks(frags)	((frags) >> uspi->s_fpbshift)
#define ufs_blkstofrags(blks)	((blks) << uspi->s_fpbshift)
#define ufs_fragnum(fsb)	((fsb) & uspi->s_fpbmask)
#define ufs_blknum(fsb)		((fsb) & ~uspi->s_fpbmask)

#define	UFS_MAXNAMLEN 255
#define UFS_MAXMNTLEN 512
#define UFS2_MAXMNTLEN 468
#define UFS2_MAXVOLLEN 32
#define UFS_MAXCSBUFS 31
#define UFS_LINK_MAX 32000
/*
#define	UFS2_NOCSPTRS	((128 / sizeof(void *)) - 4)
*/
#define	UFS2_NOCSPTRS	28

/*
 * UFS_DIR_PAD defines the directory entries boundaries
 * (must be a multiple of 4)
 */
#define UFS_DIR_PAD			4
#define UFS_DIR_ROUND			(UFS_DIR_PAD - 1)
#define UFS_DIR_REC_LEN(name_len)	(((name_len) + 1 + 8 + UFS_DIR_ROUND) & ~UFS_DIR_ROUND)

struct ufs_timeval {
	__fs32	tv_sec;
	__fs32	tv_usec;
};

struct ufs_dir_entry {
	__fs32  d_ino;			/* inode number of this entry */
	__fs16  d_reclen;		/* length of this entry */
	union {
		__fs16	d_namlen;		/* actual length of d_name */
		struct {
			__u8	d_type;		/* file type */
			__u8	d_namlen;	/* length of string in d_name */
		} d_44;
	} d_u;
	__u8	d_name[UFS_MAXNAMLEN + 1];	/* file name */
};

struct ufs_csum {
	__fs32	cs_ndir;	/* number of directories */
	__fs32	cs_nbfree;	/* number of free blocks */
	__fs32	cs_nifree;	/* number of free inodes */
	__fs32	cs_nffree;	/* number of free frags */
};
struct ufs2_csum_total {
	__fs64	cs_ndir;	/* number of directories */
	__fs64	cs_nbfree;	/* number of free blocks */
	__fs64	cs_nifree;	/* number of free inodes */
	__fs64	cs_nffree;	/* number of free frags */
	__fs64   cs_numclusters;	/* number of free clusters */
	__fs64   cs_spare[3];	/* future expansion */
};

struct ufs_csum_core {
	__u64	cs_ndir;	/* number of directories */
	__u64	cs_nbfree;	/* number of free blocks */
	__u64	cs_nifree;	/* number of free inodes */
	__u64	cs_nffree;	/* number of free frags */
	__u64   cs_numclusters;	/* number of free clusters */
};

/*
 * File system flags
 */
#define UFS_UNCLEAN      0x01    /* file system not clean at mount (unused) */
#define UFS_DOSOFTDEP    0x02    /* file system using soft dependencies */
#define UFS_NEEDSFSCK    0x04    /* needs sync fsck (FreeBSD compat, unused) */
#define UFS_INDEXDIRS    0x08    /* kernel supports indexed directories */
#define UFS_ACLS         0x10    /* file system has ACLs enabled */
#define UFS_MULTILABEL   0x20    /* file system is MAC multi-label */
#define UFS_FLAGS_UPDATED 0x80   /* flags have been moved to new location */

#if 0
/*
 * This is the actual superblock, as it is laid out on the disk.
 * Do NOT use this structure, because of sizeof(ufs_super_block) > 512 and
 * it may occupy several blocks, use
 * struct ufs_super_block_(first,second,third) instead.
 */
struct ufs_super_block {
	union {
		struct {
			__fs32	fs_link;	/* UNUSED */
		} fs_42;
		struct {
			__fs32	fs_state;	/* file system state flag */
		} fs_sun;
	} fs_u0;
	__fs32	fs_rlink;	/* UNUSED */
	__fs32	fs_sblkno;	/* addr of super-block in filesys */
	__fs32	fs_cblkno;	/* offset of cyl-block in filesys */
	__fs32	fs_iblkno;	/* offset of inode-blocks in filesys */
	__fs32	fs_dblkno;	/* offset of first data after cg */
	__fs32	fs_cgoffset;	/* cylinder group offset in cylinder */
	__fs32	fs_cgmask;	/* used to calc mod fs_ntrak */
	__fs32	fs_time;	/* last time written -- time_t */
	__fs32	fs_size;	/* number of blocks in fs */
	__fs32	fs_dsize;	/* number of data blocks in fs */
	__fs32	fs_ncg;		/* number of cylinder groups */
	__fs32	fs_bsize;	/* size of basic blocks in fs */
	__fs32	fs_fsize;	/* size of frag blocks in fs */
	__fs32	fs_frag;	/* number of frags in a block in fs */
/* these are configuration parameters */
	__fs32	fs_minfree;	/* minimum percentage of free blocks */
	__fs32	fs_rotdelay;	/* num of ms for optimal next block */
	__fs32	fs_rps;		/* disk revolutions per second */
/* these fields can be computed from the others */
	__fs32	fs_bmask;	/* ``blkoff'' calc of blk offsets */
	__fs32	fs_fmask;	/* ``fragoff'' calc of frag offsets */
	__fs32	fs_bshift;	/* ``lblkno'' calc of logical blkno */
	__fs32	fs_fshift;	/* ``numfrags'' calc number of frags */
/* these are configuration parameters */
	__fs32	fs_maxcontig;	/* max number of contiguous blks */
	__fs32	fs_maxbpg;	/* max number of blks per cyl group */
/* these fields can be computed from the others */
	__fs32	fs_fragshift;	/* block to frag shift */
	__fs32	fs_fsbtodb;	/* fsbtodb and dbtofsb shift constant */
	__fs32	fs_sbsize;	/* actual size of super block */
	__fs32	fs_csmask;	/* csum block offset */
	__fs32	fs_csshift;	/* csum block number */
	__fs32	fs_nindir;	/* value of NINDIR */
	__fs32	fs_inopb;	/* value of INOPB */
	__fs32	fs_nspf;	/* value of NSPF */
/* yet another configuration parameter */
	__fs32	fs_optim;	/* optimization preference, see below */
/* these fields are derived from the hardware */
	union {
		struct {
			__fs32	fs_npsect;	/* # sectors/track including spares */
		} fs_sun;
		struct {
			__fs32	fs_state;	/* file system state time stamp */
		} fs_sunx86;
	} fs_u1;
	__fs32	fs_interleave;	/* hardware sector interleave */
	__fs32	fs_trackskew;	/* sector 0 skew, per track */
/* a unique id for this filesystem (currently unused and unmaintained) */
/* In 4.3 Tahoe this space is used by fs_headswitch and fs_trkseek */
/* Neither of those fields is used in the Tahoe code right now but */
/* there could be problems if they are.                            */
	__fs32	fs_id[2];	/* file system id */
/* sizes determined by number of cylinder groups and their sizes */
	__fs32	fs_csaddr;	/* blk addr of cyl grp summary area */
	__fs32	fs_cssize;	/* size of cyl grp summary area */
	__fs32	fs_cgsize;	/* cylinder group size */
/* these fields are derived from the hardware */
	__fs32	fs_ntrak;	/* tracks per cylinder */
	__fs32	fs_nsect;	/* sectors per track */
	__fs32	fs_spc;		/* sectors per cylinder */
/* this comes from the disk driver partitioning */
	__fs32	fs_ncyl;	/* cylinders in file system */
/* these fields can be computed from the others */
	__fs32	fs_cpg;		/* cylinders per group */
	__fs32	fs_ipg;		/* inodes per cylinder group */
	__fs32	fs_fpg;		/* blocks per group * fs_frag */
/* this data must be re-computed after crashes */
	struct ufs_csum fs_cstotal;	/* cylinder summary information */
/* these fields are cleared at mount time */
	__s8	fs_fmod;	/* super block modified flag */
	__s8	fs_clean;	/* file system is clean flag */
	__s8	fs_ronly;	/* mounted read-only flag */
	__s8	fs_flags;
	union {
		struct {
			__s8	fs_fsmnt[UFS_MAXMNTLEN];/* name mounted on */
			__fs32	fs_cgrotor;	/* last cg searched */
			__fs32	fs_csp[UFS_MAXCSBUFS];/*list of fs_cs info buffers */
			__fs32	fs_maxcluster;
			__fs32	fs_cpc;		/* cyl per cycle in postbl */
			__fs16	fs_opostbl[16][8]; /* old rotation block list head */
		} fs_u1;
		struct {
			__s8  fs_fsmnt[UFS2_MAXMNTLEN];	/* name mounted on */
			__u8   fs_volname[UFS2_MAXVOLLEN]; /* volume name */
			__fs64  fs_swuid;		/* system-wide uid */
			__fs32  fs_pad;	/* due to alignment of fs_swuid */
			__fs32   fs_cgrotor;     /* last cg searched */
			__fs32   fs_ocsp[UFS2_NOCSPTRS]; /*list of fs_cs info buffers */
			__fs32   fs_contigdirs;/*# of contiguously allocated dirs */
			__fs32   fs_csp;	/* cg summary info buffer for fs_cs */
			__fs32   fs_maxcluster;
			__fs32   fs_active;/* used by snapshots to track fs */
			__fs32   fs_old_cpc;	/* cyl per cycle in postbl */
			__fs32   fs_maxbsize;/*maximum blocking factor permitted */
			__fs64   fs_sparecon64[17];/*old rotation block list head */
			__fs64   fs_sblockloc; /* byte offset of standard superblock */
			struct  ufs2_csum_total fs_cstotal;/*cylinder summary information*/
			struct  ufs_timeval    fs_time;		/* last time written */
			__fs64    fs_size;		/* number of blocks in fs */
			__fs64    fs_dsize;	/* number of data blocks in fs */
			__fs64   fs_csaddr;	/* blk addr of cyl grp summary area */
			__fs64    fs_pendingblocks;/* blocks in process of being freed */
			__fs32    fs_pendinginodes;/*inodes in process of being freed */
		} fs_u2;
	}  fs_u11;
	union {
		struct {
			__fs32	fs_sparecon[53];/* reserved for future constants */
			__fs32	fs_reclaim;
			__fs32	fs_sparecon2[1];
			__fs32	fs_state;	/* file system state time stamp */
			__fs32	fs_qbmask[2];	/* ~usb_bmask */
			__fs32	fs_qfmask[2];	/* ~usb_fmask */
		} fs_sun;
		struct {
			__fs32	fs_sparecon[53];/* reserved for future constants */
			__fs32	fs_reclaim;
			__fs32	fs_sparecon2[1];
			__fs32	fs_npsect;	/* # sectors/track including spares */
			__fs32	fs_qbmask[2];	/* ~usb_bmask */
			__fs32	fs_qfmask[2];	/* ~usb_fmask */
		} fs_sunx86;
		struct {
			__fs32	fs_sparecon[50];/* reserved for future constants */
			__fs32	fs_contigsumsize;/* size of cluster summary array */
			__fs32	fs_maxsymlinklen;/* max length of an internal symlink */
			__fs32	fs_inodefmt;	/* format of on-disk inodes */
			__fs32	fs_maxfilesize[2];	/* max representable file size */
			__fs32	fs_qbmask[2];	/* ~usb_bmask */
			__fs32	fs_qfmask[2];	/* ~usb_fmask */
			__fs32	fs_state;	/* file system state time stamp */
		} fs_44;
	} fs_u2;
	__fs32	fs_postblformat;	/* format of positional layout tables */
	__fs32	fs_nrpos;		/* number of rotational positions */
	__fs32	fs_postbloff;		/* (__s16) rotation block list head */
	__fs32	fs_rotbloff;		/* (__u8) blocks for each rotation */
	__fs32	fs_magic;		/* magic number */
	__u8	fs_space[1];		/* list of blocks for each rotation */
};
#endif/*struct ufs_super_block*/

/*
 * Preference for optimization.
 */
#define UFS_OPTTIME	0	/* minimize allocation time */
#define UFS_OPTSPACE	1	/* minimize disk fragmentation */

/*
 * Rotational layout table format types
 */
#define UFS_42POSTBLFMT		-1	/* 4.2BSD rotational table format */
#define UFS_DYNAMICPOSTBLFMT	1	/* dynamic rotational table format */

/*
 * Convert cylinder group to base address of its global summary info.
 */
#define fs_cs(indx) s_csp[(indx)]

/*
 * Cylinder group block for a file system.
 *
 * Writable fields in the cylinder group are protected by the associated
 * super block lock fs->fs_lock.
 */
#define	CG_MAGIC	0x090255
#define ufs_cg_chkmagic(sb, ucg) \
	(fs32_to_cpu((sb), (ucg)->cg_magic) == CG_MAGIC)
/*
 * Macros for access to old cylinder group array structures
 */
#define ufs_ocg_blktot(sb, ucg)      fs32_to_cpu((sb), ((struct ufs_old_cylinder_group *)(ucg))->cg_btot)
#define ufs_ocg_blks(sb, ucg, cylno) fs32_to_cpu((sb), ((struct ufs_old_cylinder_group *)(ucg))->cg_b[cylno])
#define ufs_ocg_inosused(sb, ucg)    fs32_to_cpu((sb), ((struct ufs_old_cylinder_group *)(ucg))->cg_iused)
#define ufs_ocg_blksfree(sb, ucg)    fs32_to_cpu((sb), ((struct ufs_old_cylinder_group *)(ucg))->cg_free)
#define ufs_ocg_chkmagic(sb, ucg) \
	(fs32_to_cpu((sb), ((struct ufs_old_cylinder_group *)(ucg))->cg_magic) == CG_MAGIC)

/*
 * size of this structure is 172 B
 */
struct	ufs_cylinder_group {
	__fs32	cg_link;		/* linked list of cyl groups */
	__fs32	cg_magic;		/* magic number */
	__fs32	cg_time;		/* time last written */
	__fs32	cg_cgx;			/* we are the cgx'th cylinder group */
	__fs16	cg_ncyl;		/* number of cyl's this cg */
	__fs16	cg_niblk;		/* number of inode blocks this cg */
	__fs32	cg_ndblk;		/* number of data blocks this cg */
	struct	ufs_csum cg_cs;		/* cylinder summary information */
	__fs32	cg_rotor;		/* position of last used block */
	__fs32	cg_frotor;		/* position of last used frag */
	__fs32	cg_irotor;		/* position of last used inode */
	__fs32	cg_frsum[UFS_MAXFRAG];	/* counts of available frags */
	__fs32	cg_btotoff;		/* (__u32) block totals per cylinder */
	__fs32	cg_boff;		/* (short) free block positions */
	__fs32	cg_iusedoff;		/* (char) used inode map */
	__fs32	cg_freeoff;		/* (u_char) free block map */
	__fs32	cg_nextfreeoff;		/* (u_char) next available space */
	union {
		struct {
			__fs32	cg_clustersumoff;	/* (u_int32) counts of avail clusters */
			__fs32	cg_clusteroff;		/* (u_int8) free cluster map */
			__fs32	cg_nclusterblks;	/* number of clusters this cg */
			__fs32	cg_sparecon[13];	/* reserved for future use */
		} cg_44;
		struct {
			__fs32	cg_clustersumoff;/* (u_int32) counts of avail clusters */
			__fs32	cg_clusteroff;	/* (u_int8) free cluster map */
			__fs32	cg_nclusterblks;/* number of clusters this cg */
			__fs32   cg_niblk; /* number of inode blocks this cg */
			__fs32   cg_initediblk;	/* last initialized inode */
			__fs32   cg_sparecon32[3];/* reserved for future use */
			__fs64   cg_time;	/* time last written */
			__fs64	cg_sparecon[3];	/* reserved for future use */
		} cg_u2;
		__fs32	cg_sparecon[16];	/* reserved for future use */
	} cg_u;
	__u8	cg_space[1];		/* space for cylinder group maps */
/* actually longer */
};

/* Historic Cylinder group info */
struct ufs_old_cylinder_group {
	__fs32	cg_link;		/* linked list of cyl groups */
	__fs32	cg_rlink;		/* for incore cyl groups     */
	__fs32	cg_time;		/* time last written */
	__fs32	cg_cgx;			/* we are the cgx'th cylinder group */
	__fs16	cg_ncyl;		/* number of cyl's this cg */
	__fs16	cg_niblk;		/* number of inode blocks this cg */
	__fs32	cg_ndblk;		/* number of data blocks this cg */
	struct	ufs_csum cg_cs;		/* cylinder summary information */
	__fs32	cg_rotor;		/* position of last used block */
	__fs32	cg_frotor;		/* position of last used frag */
	__fs32	cg_irotor;		/* position of last used inode */
	__fs32	cg_frsum[8];		/* counts of available frags */
	__fs32	cg_btot[32];		/* block totals per cylinder */
	__fs16	cg_b[32][8];		/* positions of free blocks */
	__u8	cg_iused[256];		/* used inode map */
	__fs32	cg_magic;		/* magic number */
	__u8	cg_free[1];		/* free block map */
/* actually longer */
};

/*
 * structure of an on-disk inode
 */
struct ufs_inode {
	__fs16	ui_mode;		/*  0x0 */
	__fs16	ui_nlink;		/*  0x2 */
	union {
		struct {
			__fs16	ui_suid;	/*  0x4 */
			__fs16	ui_sgid;	/*  0x6 */
		} oldids;
		__fs32	ui_inumber;		/*  0x4 lsf: inode number */
		__fs32	ui_author;		/*  0x4 GNU HURD: author */
	} ui_u1;
	__fs64	ui_size;		/*  0x8 */
	struct ufs_timeval ui_atime;	/* 0x10 access */
	struct ufs_timeval ui_mtime;	/* 0x18 modification */
	struct ufs_timeval ui_ctime;	/* 0x20 creation */
	union {
		struct {
			__fs32	ui_db[UFS_NDADDR];/* 0x28 data blocks */
			__fs32	ui_ib[UFS_NINDIR];/* 0x58 indirect blocks */
		} ui_addr;
		__u8	ui_symlink[4*(UFS_NDADDR+UFS_NINDIR)];/* 0x28 fast symlink */
	} ui_u2;
	__fs32	ui_flags;		/* 0x64 immutable, append-only... */
	__fs32	ui_blocks;		/* 0x68 blocks in use */
	__fs32	ui_gen;			/* 0x6c like ext2 i_version, for NFS support */
	union {
		struct {
			__fs32	ui_shadow;	/* 0x70 shadow inode with security data */
			__fs32	ui_uid;		/* 0x74 long EFT version of uid */
			__fs32	ui_gid;		/* 0x78 long EFT version of gid */
			__fs32	ui_oeftflag;	/* 0x7c reserved */
		} ui_sun;
		struct {
			__fs32	ui_uid;		/* 0x70 File owner */
			__fs32	ui_gid;		/* 0x74 File group */
			__fs32	ui_spare[2];	/* 0x78 reserved */
		} ui_44;
		struct {
			__fs32	ui_uid;		/* 0x70 */
			__fs32	ui_gid;		/* 0x74 */
			__fs16	ui_modeh;	/* 0x78 mode high bits */
			__fs16	ui_spare;	/* 0x7A unused */
			__fs32	ui_trans;	/* 0x7c filesystem translator */
		} ui_hurd;
	} ui_u3;
};

#define UFS_NXADDR  2            /* External addresses in inode. */
struct ufs2_inode {
	__fs16     ui_mode;        /*   0: IFMT, permissions; see below. */
	__fs16     ui_nlink;       /*   2: File link count. */
	__fs32     ui_uid;         /*   4: File owner. */
	__fs32     ui_gid;         /*   8: File group. */
	__fs32     ui_blksize;     /*  12: Inode blocksize. */
	__fs64     ui_size;        /*  16: File byte count. */
	__fs64     ui_blocks;      /*  24: Bytes actually held. */
	__fs64   ui_atime;       /*  32: Last access time. */
	__fs64   ui_mtime;       /*  40: Last modified time. */
	__fs64   ui_ctime;       /*  48: Last inode change time. */
	__fs64   ui_birthtime;   /*  56: Inode creation time. */
	__fs32     ui_mtimensec;   /*  64: Last modified time. */
	__fs32     ui_atimensec;   /*  68: Last access time. */
	__fs32     ui_ctimensec;   /*  72: Last inode change time. */
	__fs32     ui_birthnsec;   /*  76: Inode creation time. */
	__fs32     ui_gen;         /*  80: Generation number. */
	__fs32     ui_kernflags;   /*  84: Kernel flags. */
	__fs32     ui_flags;       /*  88: Status flags (chflags). */
	__fs32     ui_extsize;     /*  92: External attributes block. */
	__fs64     ui_extb[UFS_NXADDR];/*  96: External attributes block. */
	union {
		struct {
			__fs64     ui_db[UFS_NDADDR]; /* 112: Direct disk blocks. */
			__fs64     ui_ib[UFS_NINDIR];/* 208: Indirect disk blocks.*/
		} ui_addr;
	__u8	ui_symlink[2*4*(UFS_NDADDR+UFS_NINDIR)];/* 0x28 fast symlink */
	} ui_u2;
	__fs64     ui_spare[3];    /* 232: Reserved; currently unused */
};


/* FreeBSD has these in sys/stat.h */
/* ui_flags that can be set by a file owner */
#define UFS_UF_SETTABLE   0x0000ffff
#define UFS_UF_NODUMP     0x00000001  /* do not dump */
#define UFS_UF_IMMUTABLE  0x00000002  /* immutable (can't "change") */
#define UFS_UF_APPEND     0x00000004  /* append-only */
#define UFS_UF_OPAQUE     0x00000008  /* directory is opaque (unionfs) */
#define UFS_UF_NOUNLINK   0x00000010  /* can't be removed or renamed */
/* ui_flags that only root can set */
#define UFS_SF_SETTABLE   0xffff0000
#define UFS_SF_ARCHIVED   0x00010000  /* archived */
#define UFS_SF_IMMUTABLE  0x00020000  /* immutable (can't "change") */
#define UFS_SF_APPEND     0x00040000  /* append-only */
#define UFS_SF_NOUNLINK   0x00100000  /* can't be removed or renamed */

/*
 * This structure is used for reading disk structures larger
 * than the size of fragment.
 */
struct ufs_buffer_head {
	__u64 fragment;			/* first fragment */
	__u64 count;				/* number of fragments */
	struct buffer_head * bh[UFS_MAXFRAG];	/* buffers */
};

struct ufs_cg_private_info {
	struct ufs_buffer_head c_ubh;
	__u32	c_cgx;		/* number of cylidner group */
	__u16	c_ncyl;		/* number of cyl's this cg */
	__u16	c_niblk;	/* number of inode blocks this cg */
	__u32	c_ndblk;	/* number of data blocks this cg */
	__u32	c_rotor;	/* position of last used block */
	__u32	c_frotor;	/* position of last used frag */
	__u32	c_irotor;	/* position of last used inode */
	__u32	c_btotoff;	/* (__u32) block totals per cylinder */
	__u32	c_boff;		/* (short) free block positions */
	__u32	c_iusedoff;	/* (char) used inode map */
	__u32	c_freeoff;	/* (u_char) free block map */
	__u32	c_nextfreeoff;	/* (u_char) next available space */
	__u32	c_clustersumoff;/* (u_int32) counts of avail clusters */
	__u32	c_clusteroff;	/* (u_int8) free cluster map */
	__u32	c_nclusterblks;	/* number of clusters this cg */
};


struct ufs_sb_private_info {
	struct ufs_buffer_head s_ubh; /* buffer containing super block */
	struct ufs_csum_core cs_total;
	__u32	s_sblkno;	/* offset of super-blocks in filesys */
	__u32	s_cblkno;	/* offset of cg-block in filesys */
	__u32	s_iblkno;	/* offset of inode-blocks in filesys */
	__u32	s_dblkno;	/* offset of first data after cg */
	__u32	s_cgoffset;	/* cylinder group offset in cylinder */
	__u32	s_cgmask;	/* used to calc mod fs_ntrak */
	__u64	s_size;		/* number of blocks (fragments) in fs */
	__u64	s_dsize;	/* number of data blocks in fs */
	__u32	s_ncg;		/* number of cylinder groups */
	__u32	s_bsize;	/* size of basic blocks */
	__u32	s_fsize;	/* size of fragments */
	__u32	s_fpb;		/* fragments per block */
	__u32	s_minfree;	/* minimum percentage of free blocks */
	__u32	s_bmask;	/* `blkoff'' calc of blk offsets */
	__u32	s_fmask;	/* s_fsize mask */
	__u32	s_bshift;	/* `lblkno'' calc of logical blkno */
	__u32   s_fshift;	/* s_fsize shift */
	__u32	s_fpbshift;	/* fragments per block shift */
	__u32	s_fsbtodb;	/* fsbtodb and dbtofsb shift constant */
	__u32	s_sbsize;	/* actual size of super block */
	__u32   s_csmask;	/* csum block offset */
	__u32	s_csshift;	/* csum block number */
	__u32	s_nindir;	/* value of NINDIR */
	__u32	s_inopb;	/* value of INOPB */
	__u32	s_nspf;		/* value of NSPF */
	__u32	s_npsect;	/* # sectors/track including spares */
	__u32	s_interleave;	/* hardware sector interleave */
	__u32	s_trackskew;	/* sector 0 skew, per track */
	__u64	s_csaddr;	/* blk addr of cyl grp summary area */
	__u32	s_cssize;	/* size of cyl grp summary area */
	__u32	s_cgsize;	/* cylinder group size */
	__u32	s_ntrak;	/* tracks per cylinder */
	__u32	s_nsect;	/* sectors per track */
	__u32	s_spc;		/* sectors per cylinder */
	__u32	s_ipg;		/* inodes per cylinder group */
	__u32	s_fpg;		/* fragments per group */
	__u32	s_cpc;		/* cyl per cycle in postbl */
	__s32	s_contigsumsize;/* size of cluster summary array, 44bsd */
	__s64	s_qbmask;	/* ~usb_bmask */
	__s64	s_qfmask;	/* ~usb_fmask */
	__s32	s_postblformat;	/* format of positional layout tables */
	__s32	s_nrpos;	/* number of rotational positions */
        __s32	s_postbloff;	/* (__s16) rotation block list head */
	__s32	s_rotbloff;	/* (__u8) blocks for each rotation */

	__u32	s_fpbmask;	/* fragments per block mask */
	__u32	s_apb;		/* address per block */
	__u32	s_2apb;		/* address per block^2 */
	__u32	s_3apb;		/* address per block^3 */
	__u32	s_apbmask;	/* address per block mask */
	__u32	s_apbshift;	/* address per block shift */
	__u32	s_2apbshift;	/* address per block shift * 2 */
	__u32	s_3apbshift;	/* address per block shift * 3 */
	__u32	s_nspfshift;	/* number of sector per fragment shift */
	__u32	s_nspb;		/* number of sector per block */
	__u32	s_inopf;	/* inodes per fragment */
	__u32	s_sbbase;	/* offset of NeXTstep superblock */
	__u32	s_bpf;		/* bits per fragment */
	__u32	s_bpfshift;	/* bits per fragment shift*/
	__u32	s_bpfmask;	/* bits per fragment mask */

	__u32	s_maxsymlinklen;/* upper limit on fast symlinks' size */
	__s32	fs_magic;       /* filesystem magic */
	unsigned int s_dirblksize;
	__u64   s_root_blocks;
<<<<<<< HEAD
=======
	__u64	s_time_to_space;
	__u64	s_space_to_time;
>>>>>>> 6d61e70c
};

/*
 * Sizes of this structures are:
 *	ufs_super_block_first	512
 *	ufs_super_block_second	512
 *	ufs_super_block_third	356
 */
struct ufs_super_block_first {
	union {
		struct {
			__fs32	fs_link;	/* UNUSED */
		} fs_42;
		struct {
			__fs32	fs_state;	/* file system state flag */
		} fs_sun;
	} fs_u0;
	__fs32	fs_rlink;
	__fs32	fs_sblkno;
	__fs32	fs_cblkno;
	__fs32	fs_iblkno;
	__fs32	fs_dblkno;
	__fs32	fs_cgoffset;
	__fs32	fs_cgmask;
	__fs32	fs_time;
	__fs32	fs_size;
	__fs32	fs_dsize;
	__fs32	fs_ncg;
	__fs32	fs_bsize;
	__fs32	fs_fsize;
	__fs32	fs_frag;
	__fs32	fs_minfree;
	__fs32	fs_rotdelay;
	__fs32	fs_rps;
	__fs32	fs_bmask;
	__fs32	fs_fmask;
	__fs32	fs_bshift;
	__fs32	fs_fshift;
	__fs32	fs_maxcontig;
	__fs32	fs_maxbpg;
	__fs32	fs_fragshift;
	__fs32	fs_fsbtodb;
	__fs32	fs_sbsize;
	__fs32	fs_csmask;
	__fs32	fs_csshift;
	__fs32	fs_nindir;
	__fs32	fs_inopb;
	__fs32	fs_nspf;
	__fs32	fs_optim;
	union {
		struct {
			__fs32	fs_npsect;
		} fs_sun;
		struct {
			__fs32	fs_state;
		} fs_sunx86;
	} fs_u1;
	__fs32	fs_interleave;
	__fs32	fs_trackskew;
	__fs32	fs_id[2];
	__fs32	fs_csaddr;
	__fs32	fs_cssize;
	__fs32	fs_cgsize;
	__fs32	fs_ntrak;
	__fs32	fs_nsect;
	__fs32	fs_spc;
	__fs32	fs_ncyl;
	__fs32	fs_cpg;
	__fs32	fs_ipg;
	__fs32	fs_fpg;
	struct ufs_csum fs_cstotal;
	__s8	fs_fmod;
	__s8	fs_clean;
	__s8	fs_ronly;
	__s8	fs_flags;
	__s8	fs_fsmnt[UFS_MAXMNTLEN - 212];

};

struct ufs_super_block_second {
	union {
		struct {
			__s8	fs_fsmnt[212];
			__fs32	fs_cgrotor;
			__fs32	fs_csp[UFS_MAXCSBUFS];
			__fs32	fs_maxcluster;
			__fs32	fs_cpc;
			__fs16	fs_opostbl[82];
		} fs_u1;
		struct {
			__s8  fs_fsmnt[UFS2_MAXMNTLEN - UFS_MAXMNTLEN + 212];
			__u8   fs_volname[UFS2_MAXVOLLEN];
			__fs64  fs_swuid;
			__fs32  fs_pad;
			__fs32   fs_cgrotor;
			__fs32   fs_ocsp[UFS2_NOCSPTRS];
			__fs32   fs_contigdirs;
			__fs32   fs_csp;
			__fs32   fs_maxcluster;
			__fs32   fs_active;
			__fs32   fs_old_cpc;
			__fs32   fs_maxbsize;
			__fs64   fs_sparecon64[17];
			__fs64   fs_sblockloc;
			__fs64	cs_ndir;
			__fs64	cs_nbfree;
		} fs_u2;
	} fs_un;
};

struct ufs_super_block_third {
	union {
		struct {
			__fs16	fs_opostbl[46];
		} fs_u1;
		struct {
			__fs64	cs_nifree;	/* number of free inodes */
			__fs64	cs_nffree;	/* number of free frags */
			__fs64   cs_numclusters;	/* number of free clusters */
			__fs64   cs_spare[3];	/* future expansion */
			struct  ufs_timeval    fs_time;		/* last time written */
			__fs64    fs_size;		/* number of blocks in fs */
			__fs64    fs_dsize;	/* number of data blocks in fs */
			__fs64   fs_csaddr;	/* blk addr of cyl grp summary area */
			__fs64    fs_pendingblocks;/* blocks in process of being freed */
			__fs32    fs_pendinginodes;/*inodes in process of being freed */
		} __attribute__ ((packed)) fs_u2;
	} fs_un1;
	union {
		struct {
			__fs32	fs_sparecon[53];/* reserved for future constants */
			__fs32	fs_reclaim;
			__fs32	fs_sparecon2[1];
			__fs32	fs_state;	/* file system state time stamp */
			__fs32	fs_qbmask[2];	/* ~usb_bmask */
			__fs32	fs_qfmask[2];	/* ~usb_fmask */
		} fs_sun;
		struct {
			__fs32	fs_sparecon[53];/* reserved for future constants */
			__fs32	fs_reclaim;
			__fs32	fs_sparecon2[1];
			__fs32	fs_npsect;	/* # sectors/track including spares */
			__fs32	fs_qbmask[2];	/* ~usb_bmask */
			__fs32	fs_qfmask[2];	/* ~usb_fmask */
		} fs_sunx86;
		struct {
			__fs32	fs_sparecon[50];/* reserved for future constants */
			__fs32	fs_contigsumsize;/* size of cluster summary array */
			__fs32	fs_maxsymlinklen;/* max length of an internal symlink */
			__fs32	fs_inodefmt;	/* format of on-disk inodes */
			__fs32	fs_maxfilesize[2];	/* max representable file size */
			__fs32	fs_qbmask[2];	/* ~usb_bmask */
			__fs32	fs_qfmask[2];	/* ~usb_fmask */
			__fs32	fs_state;	/* file system state time stamp */
		} fs_44;
	} fs_un2;
	__fs32	fs_postblformat;
	__fs32	fs_nrpos;
	__fs32	fs_postbloff;
	__fs32	fs_rotbloff;
	__fs32	fs_magic;
	__u8	fs_space[1];
};

#endif /* __LINUX_UFS_FS_H */<|MERGE_RESOLUTION|>--- conflicted
+++ resolved
@@ -792,11 +792,8 @@
 	__s32	fs_magic;       /* filesystem magic */
 	unsigned int s_dirblksize;
 	__u64   s_root_blocks;
-<<<<<<< HEAD
-=======
 	__u64	s_time_to_space;
 	__u64	s_space_to_time;
->>>>>>> 6d61e70c
 };
 
 /*
