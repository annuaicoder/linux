--- conflicted
+++ resolved
@@ -13,13 +13,9 @@
 	return range->end - range->start + 1;
 }
 
-<<<<<<< HEAD
+/* True if r1 completely contains r2 */
 static inline bool range_contains(const struct range *r1,
 				  const struct range *r2)
-=======
-/* True if r1 completely contains r2 */
-static inline bool range_contains(struct range *r1, struct range *r2)
->>>>>>> a90326c7
 {
 	return r1->start <= r2->start && r1->end >= r2->end;
 }
