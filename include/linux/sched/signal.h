--- conflicted
+++ resolved
@@ -361,10 +361,6 @@
 
 static inline int signal_pending(struct task_struct *p)
 {
-<<<<<<< HEAD
-#if defined(TIF_NOTIFY_SIGNAL)
-=======
->>>>>>> 355fb9e2
 	/*
 	 * TIF_NOTIFY_SIGNAL isn't really a signal, but it requires the same
 	 * behavior in terms of ensuring that we break out of wait loops
@@ -372,10 +368,6 @@
 	 */
 	if (unlikely(test_tsk_thread_flag(p, TIF_NOTIFY_SIGNAL)))
 		return 1;
-<<<<<<< HEAD
-#endif
-=======
->>>>>>> 355fb9e2
 	return task_sigpending(p);
 }
 
