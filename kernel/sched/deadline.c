// SPDX-License-Identifier: GPL-2.0
/*
 * Deadline Scheduling Class (SCHED_DEADLINE)
 *
 * Earliest Deadline First (EDF) + Constant Bandwidth Server (CBS).
 *
 * Tasks that periodically executes their instances for less than their
 * runtime won't miss any of their deadlines.
 * Tasks that are not periodic or sporadic or that tries to execute more
 * than their reserved bandwidth will be slowed down (and may potentially
 * miss some of their deadlines), and won't affect any other task.
 *
 * Copyright (C) 2012 Dario Faggioli <raistlin@linux.it>,
 *                    Juri Lelli <juri.lelli@gmail.com>,
 *                    Michael Trimarchi <michael@amarulasolutions.com>,
 *                    Fabio Checconi <fchecconi@gmail.com>
 */

#include <linux/cpuset.h>

/*
 * Default limits for DL period; on the top end we guard against small util
 * tasks still getting ridiculously long effective runtimes, on the bottom end we
 * guard against timer DoS.
 */
static unsigned int sysctl_sched_dl_period_max = 1 << 22; /* ~4 seconds */
static unsigned int sysctl_sched_dl_period_min = 100;     /* 100 us */
#ifdef CONFIG_SYSCTL
static struct ctl_table sched_dl_sysctls[] = {
	{
		.procname       = "sched_deadline_period_max_us",
		.data           = &sysctl_sched_dl_period_max,
		.maxlen         = sizeof(unsigned int),
		.mode           = 0644,
		.proc_handler   = proc_douintvec_minmax,
		.extra1         = (void *)&sysctl_sched_dl_period_min,
	},
	{
		.procname       = "sched_deadline_period_min_us",
		.data           = &sysctl_sched_dl_period_min,
		.maxlen         = sizeof(unsigned int),
		.mode           = 0644,
		.proc_handler   = proc_douintvec_minmax,
		.extra2         = (void *)&sysctl_sched_dl_period_max,
	},
};

static int __init sched_dl_sysctl_init(void)
{
	register_sysctl_init("kernel", sched_dl_sysctls);
	return 0;
}
late_initcall(sched_dl_sysctl_init);
#endif

static bool dl_server(struct sched_dl_entity *dl_se)
{
	return dl_se->dl_server;
}

static inline struct task_struct *dl_task_of(struct sched_dl_entity *dl_se)
{
	BUG_ON(dl_server(dl_se));
	return container_of(dl_se, struct task_struct, dl);
}

static inline struct rq *rq_of_dl_rq(struct dl_rq *dl_rq)
{
	return container_of(dl_rq, struct rq, dl);
}

static inline struct rq *rq_of_dl_se(struct sched_dl_entity *dl_se)
{
	struct rq *rq = dl_se->rq;

	if (!dl_server(dl_se))
		rq = task_rq(dl_task_of(dl_se));

	return rq;
}

static inline struct dl_rq *dl_rq_of_se(struct sched_dl_entity *dl_se)
{
	return &rq_of_dl_se(dl_se)->dl;
}

static inline int on_dl_rq(struct sched_dl_entity *dl_se)
{
	return !RB_EMPTY_NODE(&dl_se->rb_node);
}

#ifdef CONFIG_RT_MUTEXES
static inline struct sched_dl_entity *pi_of(struct sched_dl_entity *dl_se)
{
	return dl_se->pi_se;
}

static inline bool is_dl_boosted(struct sched_dl_entity *dl_se)
{
	return pi_of(dl_se) != dl_se;
}
#else
static inline struct sched_dl_entity *pi_of(struct sched_dl_entity *dl_se)
{
	return dl_se;
}

static inline bool is_dl_boosted(struct sched_dl_entity *dl_se)
{
	return false;
}
#endif

#ifdef CONFIG_SMP
static inline struct dl_bw *dl_bw_of(int i)
{
	RCU_LOCKDEP_WARN(!rcu_read_lock_sched_held(),
			 "sched RCU must be held");
	return &cpu_rq(i)->rd->dl_bw;
}

static inline int dl_bw_cpus(int i)
{
	struct root_domain *rd = cpu_rq(i)->rd;
	int cpus;

	RCU_LOCKDEP_WARN(!rcu_read_lock_sched_held(),
			 "sched RCU must be held");

	if (cpumask_subset(rd->span, cpu_active_mask))
		return cpumask_weight(rd->span);

	cpus = 0;

	for_each_cpu_and(i, rd->span, cpu_active_mask)
		cpus++;

	return cpus;
}

static inline unsigned long __dl_bw_capacity(const struct cpumask *mask)
{
	unsigned long cap = 0;
	int i;

	for_each_cpu_and(i, mask, cpu_active_mask)
		cap += arch_scale_cpu_capacity(i);

	return cap;
}

/*
 * XXX Fix: If 'rq->rd == def_root_domain' perform AC against capacity
 * of the CPU the task is running on rather rd's \Sum CPU capacity.
 */
static inline unsigned long dl_bw_capacity(int i)
{
	if (!sched_asym_cpucap_active() &&
	    arch_scale_cpu_capacity(i) == SCHED_CAPACITY_SCALE) {
		return dl_bw_cpus(i) << SCHED_CAPACITY_SHIFT;
	} else {
		RCU_LOCKDEP_WARN(!rcu_read_lock_sched_held(),
				 "sched RCU must be held");

		return __dl_bw_capacity(cpu_rq(i)->rd->span);
	}
}

static inline bool dl_bw_visited(int cpu, u64 gen)
{
	struct root_domain *rd = cpu_rq(cpu)->rd;

	if (rd->visit_gen == gen)
		return true;

	rd->visit_gen = gen;
	return false;
}

static inline
void __dl_update(struct dl_bw *dl_b, s64 bw)
{
	struct root_domain *rd = container_of(dl_b, struct root_domain, dl_bw);
	int i;

	RCU_LOCKDEP_WARN(!rcu_read_lock_sched_held(),
			 "sched RCU must be held");
	for_each_cpu_and(i, rd->span, cpu_active_mask) {
		struct rq *rq = cpu_rq(i);

		rq->dl.extra_bw += bw;
	}
}
#else
static inline struct dl_bw *dl_bw_of(int i)
{
	return &cpu_rq(i)->dl.dl_bw;
}

static inline int dl_bw_cpus(int i)
{
	return 1;
}

static inline unsigned long dl_bw_capacity(int i)
{
	return SCHED_CAPACITY_SCALE;
}

static inline bool dl_bw_visited(int cpu, u64 gen)
{
	return false;
}

static inline
void __dl_update(struct dl_bw *dl_b, s64 bw)
{
	struct dl_rq *dl = container_of(dl_b, struct dl_rq, dl_bw);

	dl->extra_bw += bw;
}
#endif

static inline
void __dl_sub(struct dl_bw *dl_b, u64 tsk_bw, int cpus)
{
	dl_b->total_bw -= tsk_bw;
	__dl_update(dl_b, (s32)tsk_bw / cpus);
}

static inline
void __dl_add(struct dl_bw *dl_b, u64 tsk_bw, int cpus)
{
	dl_b->total_bw += tsk_bw;
	__dl_update(dl_b, -((s32)tsk_bw / cpus));
}

static inline bool
__dl_overflow(struct dl_bw *dl_b, unsigned long cap, u64 old_bw, u64 new_bw)
{
	return dl_b->bw != -1 &&
	       cap_scale(dl_b->bw, cap) < dl_b->total_bw - old_bw + new_bw;
}

static inline
void __add_running_bw(u64 dl_bw, struct dl_rq *dl_rq)
{
	u64 old = dl_rq->running_bw;

	lockdep_assert_rq_held(rq_of_dl_rq(dl_rq));
	dl_rq->running_bw += dl_bw;
	SCHED_WARN_ON(dl_rq->running_bw < old); /* overflow */
	SCHED_WARN_ON(dl_rq->running_bw > dl_rq->this_bw);
	/* kick cpufreq (see the comment in kernel/sched/sched.h). */
	cpufreq_update_util(rq_of_dl_rq(dl_rq), 0);
}

static inline
void __sub_running_bw(u64 dl_bw, struct dl_rq *dl_rq)
{
	u64 old = dl_rq->running_bw;

	lockdep_assert_rq_held(rq_of_dl_rq(dl_rq));
	dl_rq->running_bw -= dl_bw;
	SCHED_WARN_ON(dl_rq->running_bw > old); /* underflow */
	if (dl_rq->running_bw > old)
		dl_rq->running_bw = 0;
	/* kick cpufreq (see the comment in kernel/sched/sched.h). */
	cpufreq_update_util(rq_of_dl_rq(dl_rq), 0);
}

static inline
void __add_rq_bw(u64 dl_bw, struct dl_rq *dl_rq)
{
	u64 old = dl_rq->this_bw;

	lockdep_assert_rq_held(rq_of_dl_rq(dl_rq));
	dl_rq->this_bw += dl_bw;
	SCHED_WARN_ON(dl_rq->this_bw < old); /* overflow */
}

static inline
void __sub_rq_bw(u64 dl_bw, struct dl_rq *dl_rq)
{
	u64 old = dl_rq->this_bw;

	lockdep_assert_rq_held(rq_of_dl_rq(dl_rq));
	dl_rq->this_bw -= dl_bw;
	SCHED_WARN_ON(dl_rq->this_bw > old); /* underflow */
	if (dl_rq->this_bw > old)
		dl_rq->this_bw = 0;
	SCHED_WARN_ON(dl_rq->running_bw > dl_rq->this_bw);
}

static inline
void add_rq_bw(struct sched_dl_entity *dl_se, struct dl_rq *dl_rq)
{
	if (!dl_entity_is_special(dl_se))
		__add_rq_bw(dl_se->dl_bw, dl_rq);
}

static inline
void sub_rq_bw(struct sched_dl_entity *dl_se, struct dl_rq *dl_rq)
{
	if (!dl_entity_is_special(dl_se))
		__sub_rq_bw(dl_se->dl_bw, dl_rq);
}

static inline
void add_running_bw(struct sched_dl_entity *dl_se, struct dl_rq *dl_rq)
{
	if (!dl_entity_is_special(dl_se))
		__add_running_bw(dl_se->dl_bw, dl_rq);
}

static inline
void sub_running_bw(struct sched_dl_entity *dl_se, struct dl_rq *dl_rq)
{
	if (!dl_entity_is_special(dl_se))
		__sub_running_bw(dl_se->dl_bw, dl_rq);
}

static void dl_rq_change_utilization(struct rq *rq, struct sched_dl_entity *dl_se, u64 new_bw)
{
	if (dl_se->dl_non_contending) {
		sub_running_bw(dl_se, &rq->dl);
		dl_se->dl_non_contending = 0;

		/*
		 * If the timer handler is currently running and the
		 * timer cannot be canceled, inactive_task_timer()
		 * will see that dl_not_contending is not set, and
		 * will not touch the rq's active utilization,
		 * so we are still safe.
		 */
		if (hrtimer_try_to_cancel(&dl_se->inactive_timer) == 1) {
			if (!dl_server(dl_se))
				put_task_struct(dl_task_of(dl_se));
		}
	}
	__sub_rq_bw(dl_se->dl_bw, &rq->dl);
	__add_rq_bw(new_bw, &rq->dl);
}

static void dl_change_utilization(struct task_struct *p, u64 new_bw)
{
	WARN_ON_ONCE(p->dl.flags & SCHED_FLAG_SUGOV);

	if (task_on_rq_queued(p))
		return;

	dl_rq_change_utilization(task_rq(p), &p->dl, new_bw);
}

static void __dl_clear_params(struct sched_dl_entity *dl_se);

/*
 * The utilization of a task cannot be immediately removed from
 * the rq active utilization (running_bw) when the task blocks.
 * Instead, we have to wait for the so called "0-lag time".
 *
 * If a task blocks before the "0-lag time", a timer (the inactive
 * timer) is armed, and running_bw is decreased when the timer
 * fires.
 *
 * If the task wakes up again before the inactive timer fires,
 * the timer is canceled, whereas if the task wakes up after the
 * inactive timer fired (and running_bw has been decreased) the
 * task's utilization has to be added to running_bw again.
 * A flag in the deadline scheduling entity (dl_non_contending)
 * is used to avoid race conditions between the inactive timer handler
 * and task wakeups.
 *
 * The following diagram shows how running_bw is updated. A task is
 * "ACTIVE" when its utilization contributes to running_bw; an
 * "ACTIVE contending" task is in the TASK_RUNNING state, while an
 * "ACTIVE non contending" task is a blocked task for which the "0-lag time"
 * has not passed yet. An "INACTIVE" task is a task for which the "0-lag"
 * time already passed, which does not contribute to running_bw anymore.
 *                              +------------------+
 *             wakeup           |    ACTIVE        |
 *          +------------------>+   contending     |
 *          | add_running_bw    |                  |
 *          |                   +----+------+------+
 *          |                        |      ^
 *          |                dequeue |      |
 * +--------+-------+                |      |
 * |                |   t >= 0-lag   |      | wakeup
 * |    INACTIVE    |<---------------+      |
 * |                | sub_running_bw |      |
 * +--------+-------+                |      |
 *          ^                        |      |
 *          |              t < 0-lag |      |
 *          |                        |      |
 *          |                        V      |
 *          |                   +----+------+------+
 *          | sub_running_bw    |    ACTIVE        |
 *          +-------------------+                  |
 *            inactive timer    |  non contending  |
 *            fired             +------------------+
 *
 * The task_non_contending() function is invoked when a task
 * blocks, and checks if the 0-lag time already passed or
 * not (in the first case, it directly updates running_bw;
 * in the second case, it arms the inactive timer).
 *
 * The task_contending() function is invoked when a task wakes
 * up, and checks if the task is still in the "ACTIVE non contending"
 * state or not (in the second case, it updates running_bw).
 */
static void task_non_contending(struct sched_dl_entity *dl_se)
{
	struct hrtimer *timer = &dl_se->inactive_timer;
	struct rq *rq = rq_of_dl_se(dl_se);
	struct dl_rq *dl_rq = &rq->dl;
	s64 zerolag_time;

	/*
	 * If this is a non-deadline task that has been boosted,
	 * do nothing
	 */
	if (dl_se->dl_runtime == 0)
		return;

	if (dl_entity_is_special(dl_se))
		return;

	WARN_ON(dl_se->dl_non_contending);

	zerolag_time = dl_se->deadline -
		 div64_long((dl_se->runtime * dl_se->dl_period),
			dl_se->dl_runtime);

	/*
	 * Using relative times instead of the absolute "0-lag time"
	 * allows to simplify the code
	 */
	zerolag_time -= rq_clock(rq);

	/*
	 * If the "0-lag time" already passed, decrease the active
	 * utilization now, instead of starting a timer
	 */
	if ((zerolag_time < 0) || hrtimer_active(&dl_se->inactive_timer)) {
		if (dl_server(dl_se)) {
			sub_running_bw(dl_se, dl_rq);
		} else {
			struct task_struct *p = dl_task_of(dl_se);

			if (dl_task(p))
				sub_running_bw(dl_se, dl_rq);

			if (!dl_task(p) || READ_ONCE(p->__state) == TASK_DEAD) {
				struct dl_bw *dl_b = dl_bw_of(task_cpu(p));

				if (READ_ONCE(p->__state) == TASK_DEAD)
					sub_rq_bw(dl_se, &rq->dl);
				raw_spin_lock(&dl_b->lock);
				__dl_sub(dl_b, dl_se->dl_bw, dl_bw_cpus(task_cpu(p)));
				raw_spin_unlock(&dl_b->lock);
				__dl_clear_params(dl_se);
			}
		}

		return;
	}

	dl_se->dl_non_contending = 1;
	if (!dl_server(dl_se))
		get_task_struct(dl_task_of(dl_se));

	hrtimer_start(timer, ns_to_ktime(zerolag_time), HRTIMER_MODE_REL_HARD);
}

static void task_contending(struct sched_dl_entity *dl_se, int flags)
{
	struct dl_rq *dl_rq = dl_rq_of_se(dl_se);

	/*
	 * If this is a non-deadline task that has been boosted,
	 * do nothing
	 */
	if (dl_se->dl_runtime == 0)
		return;

	if (flags & ENQUEUE_MIGRATED)
		add_rq_bw(dl_se, dl_rq);

	if (dl_se->dl_non_contending) {
		dl_se->dl_non_contending = 0;
		/*
		 * If the timer handler is currently running and the
		 * timer cannot be canceled, inactive_task_timer()
		 * will see that dl_not_contending is not set, and
		 * will not touch the rq's active utilization,
		 * so we are still safe.
		 */
		if (hrtimer_try_to_cancel(&dl_se->inactive_timer) == 1) {
			if (!dl_server(dl_se))
				put_task_struct(dl_task_of(dl_se));
		}
	} else {
		/*
		 * Since "dl_non_contending" is not set, the
		 * task's utilization has already been removed from
		 * active utilization (either when the task blocked,
		 * when the "inactive timer" fired).
		 * So, add it back.
		 */
		add_running_bw(dl_se, dl_rq);
	}
}

static inline int is_leftmost(struct sched_dl_entity *dl_se, struct dl_rq *dl_rq)
{
	return rb_first_cached(&dl_rq->root) == &dl_se->rb_node;
}

static void init_dl_rq_bw_ratio(struct dl_rq *dl_rq);

void init_dl_bw(struct dl_bw *dl_b)
{
	raw_spin_lock_init(&dl_b->lock);
	if (global_rt_runtime() == RUNTIME_INF)
		dl_b->bw = -1;
	else
		dl_b->bw = to_ratio(global_rt_period(), global_rt_runtime());
	dl_b->total_bw = 0;
}

void init_dl_rq(struct dl_rq *dl_rq)
{
	dl_rq->root = RB_ROOT_CACHED;

#ifdef CONFIG_SMP
	/* zero means no -deadline tasks */
	dl_rq->earliest_dl.curr = dl_rq->earliest_dl.next = 0;

	dl_rq->overloaded = 0;
	dl_rq->pushable_dl_tasks_root = RB_ROOT_CACHED;
#else
	init_dl_bw(&dl_rq->dl_bw);
#endif

	dl_rq->running_bw = 0;
	dl_rq->this_bw = 0;
	init_dl_rq_bw_ratio(dl_rq);
}

#ifdef CONFIG_SMP

static inline int dl_overloaded(struct rq *rq)
{
	return atomic_read(&rq->rd->dlo_count);
}

static inline void dl_set_overload(struct rq *rq)
{
	if (!rq->online)
		return;

	cpumask_set_cpu(rq->cpu, rq->rd->dlo_mask);
	/*
	 * Must be visible before the overload count is
	 * set (as in sched_rt.c).
	 *
	 * Matched by the barrier in pull_dl_task().
	 */
	smp_wmb();
	atomic_inc(&rq->rd->dlo_count);
}

static inline void dl_clear_overload(struct rq *rq)
{
	if (!rq->online)
		return;

	atomic_dec(&rq->rd->dlo_count);
	cpumask_clear_cpu(rq->cpu, rq->rd->dlo_mask);
}

#define __node_2_pdl(node) \
	rb_entry((node), struct task_struct, pushable_dl_tasks)

static inline bool __pushable_less(struct rb_node *a, const struct rb_node *b)
{
	return dl_entity_preempt(&__node_2_pdl(a)->dl, &__node_2_pdl(b)->dl);
}

static inline int has_pushable_dl_tasks(struct rq *rq)
{
	return !RB_EMPTY_ROOT(&rq->dl.pushable_dl_tasks_root.rb_root);
}

/*
 * The list of pushable -deadline task is not a plist, like in
 * sched_rt.c, it is an rb-tree with tasks ordered by deadline.
 */
static void enqueue_pushable_dl_task(struct rq *rq, struct task_struct *p)
{
	struct rb_node *leftmost;

	WARN_ON_ONCE(!RB_EMPTY_NODE(&p->pushable_dl_tasks));

	leftmost = rb_add_cached(&p->pushable_dl_tasks,
				 &rq->dl.pushable_dl_tasks_root,
				 __pushable_less);
	if (leftmost)
		rq->dl.earliest_dl.next = p->dl.deadline;

	if (!rq->dl.overloaded) {
		dl_set_overload(rq);
		rq->dl.overloaded = 1;
	}
}

static void dequeue_pushable_dl_task(struct rq *rq, struct task_struct *p)
{
	struct dl_rq *dl_rq = &rq->dl;
	struct rb_root_cached *root = &dl_rq->pushable_dl_tasks_root;
	struct rb_node *leftmost;

	if (RB_EMPTY_NODE(&p->pushable_dl_tasks))
		return;

	leftmost = rb_erase_cached(&p->pushable_dl_tasks, root);
	if (leftmost)
		dl_rq->earliest_dl.next = __node_2_pdl(leftmost)->dl.deadline;

	RB_CLEAR_NODE(&p->pushable_dl_tasks);

	if (!has_pushable_dl_tasks(rq) && rq->dl.overloaded) {
		dl_clear_overload(rq);
		rq->dl.overloaded = 0;
	}
}

static int push_dl_task(struct rq *rq);

static inline bool need_pull_dl_task(struct rq *rq, struct task_struct *prev)
{
	return rq->online && dl_task(prev);
}

static DEFINE_PER_CPU(struct balance_callback, dl_push_head);
static DEFINE_PER_CPU(struct balance_callback, dl_pull_head);

static void push_dl_tasks(struct rq *);
static void pull_dl_task(struct rq *);

static inline void deadline_queue_push_tasks(struct rq *rq)
{
	if (!has_pushable_dl_tasks(rq))
		return;

	queue_balance_callback(rq, &per_cpu(dl_push_head, rq->cpu), push_dl_tasks);
}

static inline void deadline_queue_pull_task(struct rq *rq)
{
	queue_balance_callback(rq, &per_cpu(dl_pull_head, rq->cpu), pull_dl_task);
}

static struct rq *find_lock_later_rq(struct task_struct *task, struct rq *rq);

static struct rq *dl_task_offline_migration(struct rq *rq, struct task_struct *p)
{
	struct rq *later_rq = NULL;
	struct dl_bw *dl_b;

	later_rq = find_lock_later_rq(p, rq);
	if (!later_rq) {
		int cpu;

		/*
		 * If we cannot preempt any rq, fall back to pick any
		 * online CPU:
		 */
		cpu = cpumask_any_and(cpu_active_mask, p->cpus_ptr);
		if (cpu >= nr_cpu_ids) {
			/*
			 * Failed to find any suitable CPU.
			 * The task will never come back!
			 */
			WARN_ON_ONCE(dl_bandwidth_enabled());

			/*
			 * If admission control is disabled we
			 * try a little harder to let the task
			 * run.
			 */
			cpu = cpumask_any(cpu_active_mask);
		}
		later_rq = cpu_rq(cpu);
		double_lock_balance(rq, later_rq);
	}

	if (p->dl.dl_non_contending || p->dl.dl_throttled) {
		/*
		 * Inactive timer is armed (or callback is running, but
		 * waiting for us to release rq locks). In any case, when it
		 * will fire (or continue), it will see running_bw of this
		 * task migrated to later_rq (and correctly handle it).
		 */
		sub_running_bw(&p->dl, &rq->dl);
		sub_rq_bw(&p->dl, &rq->dl);

		add_rq_bw(&p->dl, &later_rq->dl);
		add_running_bw(&p->dl, &later_rq->dl);
	} else {
		sub_rq_bw(&p->dl, &rq->dl);
		add_rq_bw(&p->dl, &later_rq->dl);
	}

	/*
	 * And we finally need to fix up root_domain(s) bandwidth accounting,
	 * since p is still hanging out in the old (now moved to default) root
	 * domain.
	 */
	dl_b = &rq->rd->dl_bw;
	raw_spin_lock(&dl_b->lock);
	__dl_sub(dl_b, p->dl.dl_bw, cpumask_weight(rq->rd->span));
	raw_spin_unlock(&dl_b->lock);

	dl_b = &later_rq->rd->dl_bw;
	raw_spin_lock(&dl_b->lock);
	__dl_add(dl_b, p->dl.dl_bw, cpumask_weight(later_rq->rd->span));
	raw_spin_unlock(&dl_b->lock);

	set_task_cpu(p, later_rq->cpu);
	double_unlock_balance(later_rq, rq);

	return later_rq;
}

#else

static inline
void enqueue_pushable_dl_task(struct rq *rq, struct task_struct *p)
{
}

static inline
void dequeue_pushable_dl_task(struct rq *rq, struct task_struct *p)
{
}

static inline
void inc_dl_migration(struct sched_dl_entity *dl_se, struct dl_rq *dl_rq)
{
}

static inline
void dec_dl_migration(struct sched_dl_entity *dl_se, struct dl_rq *dl_rq)
{
}

static inline void deadline_queue_push_tasks(struct rq *rq)
{
}

static inline void deadline_queue_pull_task(struct rq *rq)
{
}
#endif /* CONFIG_SMP */

static void
enqueue_dl_entity(struct sched_dl_entity *dl_se, int flags);
static void enqueue_task_dl(struct rq *rq, struct task_struct *p, int flags);
static void dequeue_dl_entity(struct sched_dl_entity *dl_se, int flags);
static void wakeup_preempt_dl(struct rq *rq, struct task_struct *p, int flags);

static inline void replenish_dl_new_period(struct sched_dl_entity *dl_se,
					    struct rq *rq)
{
	/* for non-boosted task, pi_of(dl_se) == dl_se */
	dl_se->deadline = rq_clock(rq) + pi_of(dl_se)->dl_deadline;
	dl_se->runtime = pi_of(dl_se)->dl_runtime;

	/*
	 * If it is a deferred reservation, and the server
	 * is not handling an starvation case, defer it.
	 */
	if (dl_se->dl_defer & !dl_se->dl_defer_running) {
		dl_se->dl_throttled = 1;
		dl_se->dl_defer_armed = 1;
	}
}

/*
 * We are being explicitly informed that a new instance is starting,
 * and this means that:
 *  - the absolute deadline of the entity has to be placed at
 *    current time + relative deadline;
 *  - the runtime of the entity has to be set to the maximum value.
 *
 * The capability of specifying such event is useful whenever a -deadline
 * entity wants to (try to!) synchronize its behaviour with the scheduler's
 * one, and to (try to!) reconcile itself with its own scheduling
 * parameters.
 */
static inline void setup_new_dl_entity(struct sched_dl_entity *dl_se)
{
	struct dl_rq *dl_rq = dl_rq_of_se(dl_se);
	struct rq *rq = rq_of_dl_rq(dl_rq);

	WARN_ON(is_dl_boosted(dl_se));
	WARN_ON(dl_time_before(rq_clock(rq), dl_se->deadline));

	/*
	 * We are racing with the deadline timer. So, do nothing because
	 * the deadline timer handler will take care of properly recharging
	 * the runtime and postponing the deadline
	 */
	if (dl_se->dl_throttled)
		return;

	/*
	 * We use the regular wall clock time to set deadlines in the
	 * future; in fact, we must consider execution overheads (time
	 * spent on hardirq context, etc.).
	 */
	replenish_dl_new_period(dl_se, rq);
}

static int start_dl_timer(struct sched_dl_entity *dl_se);
static bool dl_entity_overflow(struct sched_dl_entity *dl_se, u64 t);

/*
 * Pure Earliest Deadline First (EDF) scheduling does not deal with the
 * possibility of a entity lasting more than what it declared, and thus
 * exhausting its runtime.
 *
 * Here we are interested in making runtime overrun possible, but we do
 * not want a entity which is misbehaving to affect the scheduling of all
 * other entities.
 * Therefore, a budgeting strategy called Constant Bandwidth Server (CBS)
 * is used, in order to confine each entity within its own bandwidth.
 *
 * This function deals exactly with that, and ensures that when the runtime
 * of a entity is replenished, its deadline is also postponed. That ensures
 * the overrunning entity can't interfere with other entity in the system and
 * can't make them miss their deadlines. Reasons why this kind of overruns
 * could happen are, typically, a entity voluntarily trying to overcome its
 * runtime, or it just underestimated it during sched_setattr().
 */
static void replenish_dl_entity(struct sched_dl_entity *dl_se)
{
	struct dl_rq *dl_rq = dl_rq_of_se(dl_se);
	struct rq *rq = rq_of_dl_rq(dl_rq);

	WARN_ON_ONCE(pi_of(dl_se)->dl_runtime <= 0);

	/*
	 * This could be the case for a !-dl task that is boosted.
	 * Just go with full inherited parameters.
	 *
	 * Or, it could be the case of a deferred reservation that
	 * was not able to consume its runtime in background and
	 * reached this point with current u > U.
	 *
	 * In both cases, set a new period.
	 */
	if (dl_se->dl_deadline == 0 ||
	    (dl_se->dl_defer_armed && dl_entity_overflow(dl_se, rq_clock(rq)))) {
		dl_se->deadline = rq_clock(rq) + pi_of(dl_se)->dl_deadline;
		dl_se->runtime = pi_of(dl_se)->dl_runtime;
	}

	if (dl_se->dl_yielded && dl_se->runtime > 0)
		dl_se->runtime = 0;

	/*
	 * We keep moving the deadline away until we get some
	 * available runtime for the entity. This ensures correct
	 * handling of situations where the runtime overrun is
	 * arbitrary large.
	 */
	while (dl_se->runtime <= 0) {
		dl_se->deadline += pi_of(dl_se)->dl_period;
		dl_se->runtime += pi_of(dl_se)->dl_runtime;
	}

	/*
	 * At this point, the deadline really should be "in
	 * the future" with respect to rq->clock. If it's
	 * not, we are, for some reason, lagging too much!
	 * Anyway, after having warn userspace abut that,
	 * we still try to keep the things running by
	 * resetting the deadline and the budget of the
	 * entity.
	 */
	if (dl_time_before(dl_se->deadline, rq_clock(rq))) {
		printk_deferred_once("sched: DL replenish lagged too much\n");
		replenish_dl_new_period(dl_se, rq);
	}

	if (dl_se->dl_yielded)
		dl_se->dl_yielded = 0;
	if (dl_se->dl_throttled)
		dl_se->dl_throttled = 0;

	/*
	 * If this is the replenishment of a deferred reservation,
	 * clear the flag and return.
	 */
	if (dl_se->dl_defer_armed) {
		dl_se->dl_defer_armed = 0;
		return;
	}

	/*
	 * A this point, if the deferred server is not armed, and the deadline
	 * is in the future, if it is not running already, throttle the server
	 * and arm the defer timer.
	 */
	if (dl_se->dl_defer && !dl_se->dl_defer_running &&
	    dl_time_before(rq_clock(dl_se->rq), dl_se->deadline - dl_se->runtime)) {
		if (!is_dl_boosted(dl_se) && dl_se->server_has_tasks(dl_se)) {

			/*
			 * Set dl_se->dl_defer_armed and dl_throttled variables to
			 * inform the start_dl_timer() that this is a deferred
			 * activation.
			 */
			dl_se->dl_defer_armed = 1;
			dl_se->dl_throttled = 1;
			if (!start_dl_timer(dl_se)) {
				/*
				 * If for whatever reason (delays), a previous timer was
				 * queued but not serviced, cancel it and clean the
				 * deferrable server variables intended for start_dl_timer().
				 */
				hrtimer_try_to_cancel(&dl_se->dl_timer);
				dl_se->dl_defer_armed = 0;
				dl_se->dl_throttled = 0;
			}
		}
	}
}

/*
 * Here we check if --at time t-- an entity (which is probably being
 * [re]activated or, in general, enqueued) can use its remaining runtime
 * and its current deadline _without_ exceeding the bandwidth it is
 * assigned (function returns true if it can't). We are in fact applying
 * one of the CBS rules: when a task wakes up, if the residual runtime
 * over residual deadline fits within the allocated bandwidth, then we
 * can keep the current (absolute) deadline and residual budget without
 * disrupting the schedulability of the system. Otherwise, we should
 * refill the runtime and set the deadline a period in the future,
 * because keeping the current (absolute) deadline of the task would
 * result in breaking guarantees promised to other tasks (refer to
 * Documentation/scheduler/sched-deadline.rst for more information).
 *
 * This function returns true if:
 *
 *   runtime / (deadline - t) > dl_runtime / dl_deadline ,
 *
 * IOW we can't recycle current parameters.
 *
 * Notice that the bandwidth check is done against the deadline. For
 * task with deadline equal to period this is the same of using
 * dl_period instead of dl_deadline in the equation above.
 */
static bool dl_entity_overflow(struct sched_dl_entity *dl_se, u64 t)
{
	u64 left, right;

	/*
	 * left and right are the two sides of the equation above,
	 * after a bit of shuffling to use multiplications instead
	 * of divisions.
	 *
	 * Note that none of the time values involved in the two
	 * multiplications are absolute: dl_deadline and dl_runtime
	 * are the relative deadline and the maximum runtime of each
	 * instance, runtime is the runtime left for the last instance
	 * and (deadline - t), since t is rq->clock, is the time left
	 * to the (absolute) deadline. Even if overflowing the u64 type
	 * is very unlikely to occur in both cases, here we scale down
	 * as we want to avoid that risk at all. Scaling down by 10
	 * means that we reduce granularity to 1us. We are fine with it,
	 * since this is only a true/false check and, anyway, thinking
	 * of anything below microseconds resolution is actually fiction
	 * (but still we want to give the user that illusion >;).
	 */
	left = (pi_of(dl_se)->dl_deadline >> DL_SCALE) * (dl_se->runtime >> DL_SCALE);
	right = ((dl_se->deadline - t) >> DL_SCALE) *
		(pi_of(dl_se)->dl_runtime >> DL_SCALE);

	return dl_time_before(right, left);
}

/*
 * Revised wakeup rule [1]: For self-suspending tasks, rather then
 * re-initializing task's runtime and deadline, the revised wakeup
 * rule adjusts the task's runtime to avoid the task to overrun its
 * density.
 *
 * Reasoning: a task may overrun the density if:
 *    runtime / (deadline - t) > dl_runtime / dl_deadline
 *
 * Therefore, runtime can be adjusted to:
 *     runtime = (dl_runtime / dl_deadline) * (deadline - t)
 *
 * In such way that runtime will be equal to the maximum density
 * the task can use without breaking any rule.
 *
 * [1] Luca Abeni, Giuseppe Lipari, and Juri Lelli. 2015. Constant
 * bandwidth server revisited. SIGBED Rev. 11, 4 (January 2015), 19-24.
 */
static void
update_dl_revised_wakeup(struct sched_dl_entity *dl_se, struct rq *rq)
{
	u64 laxity = dl_se->deadline - rq_clock(rq);

	/*
	 * If the task has deadline < period, and the deadline is in the past,
	 * it should already be throttled before this check.
	 *
	 * See update_dl_entity() comments for further details.
	 */
	WARN_ON(dl_time_before(dl_se->deadline, rq_clock(rq)));

	dl_se->runtime = (dl_se->dl_density * laxity) >> BW_SHIFT;
}

/*
 * Regarding the deadline, a task with implicit deadline has a relative
 * deadline == relative period. A task with constrained deadline has a
 * relative deadline <= relative period.
 *
 * We support constrained deadline tasks. However, there are some restrictions
 * applied only for tasks which do not have an implicit deadline. See
 * update_dl_entity() to know more about such restrictions.
 *
 * The dl_is_implicit() returns true if the task has an implicit deadline.
 */
static inline bool dl_is_implicit(struct sched_dl_entity *dl_se)
{
	return dl_se->dl_deadline == dl_se->dl_period;
}

/*
 * When a deadline entity is placed in the runqueue, its runtime and deadline
 * might need to be updated. This is done by a CBS wake up rule. There are two
 * different rules: 1) the original CBS; and 2) the Revisited CBS.
 *
 * When the task is starting a new period, the Original CBS is used. In this
 * case, the runtime is replenished and a new absolute deadline is set.
 *
 * When a task is queued before the begin of the next period, using the
 * remaining runtime and deadline could make the entity to overflow, see
 * dl_entity_overflow() to find more about runtime overflow. When such case
 * is detected, the runtime and deadline need to be updated.
 *
 * If the task has an implicit deadline, i.e., deadline == period, the Original
 * CBS is applied. The runtime is replenished and a new absolute deadline is
 * set, as in the previous cases.
 *
 * However, the Original CBS does not work properly for tasks with
 * deadline < period, which are said to have a constrained deadline. By
 * applying the Original CBS, a constrained deadline task would be able to run
 * runtime/deadline in a period. With deadline < period, the task would
 * overrun the runtime/period allowed bandwidth, breaking the admission test.
 *
 * In order to prevent this misbehave, the Revisited CBS is used for
 * constrained deadline tasks when a runtime overflow is detected. In the
 * Revisited CBS, rather than replenishing & setting a new absolute deadline,
 * the remaining runtime of the task is reduced to avoid runtime overflow.
 * Please refer to the comments update_dl_revised_wakeup() function to find
 * more about the Revised CBS rule.
 */
static void update_dl_entity(struct sched_dl_entity *dl_se)
{
	struct rq *rq = rq_of_dl_se(dl_se);

	if (dl_time_before(dl_se->deadline, rq_clock(rq)) ||
	    dl_entity_overflow(dl_se, rq_clock(rq))) {

		if (unlikely(!dl_is_implicit(dl_se) &&
			     !dl_time_before(dl_se->deadline, rq_clock(rq)) &&
			     !is_dl_boosted(dl_se))) {
			update_dl_revised_wakeup(dl_se, rq);
			return;
		}

		replenish_dl_new_period(dl_se, rq);
	} else if (dl_server(dl_se) && dl_se->dl_defer) {
		/*
		 * The server can still use its previous deadline, so check if
		 * it left the dl_defer_running state.
		 */
		if (!dl_se->dl_defer_running) {
			dl_se->dl_defer_armed = 1;
			dl_se->dl_throttled = 1;
		}
	}
}

static inline u64 dl_next_period(struct sched_dl_entity *dl_se)
{
	return dl_se->deadline - dl_se->dl_deadline + dl_se->dl_period;
}

/*
 * If the entity depleted all its runtime, and if we want it to sleep
 * while waiting for some new execution time to become available, we
 * set the bandwidth replenishment timer to the replenishment instant
 * and try to activate it.
 *
 * Notice that it is important for the caller to know if the timer
 * actually started or not (i.e., the replenishment instant is in
 * the future or in the past).
 */
static int start_dl_timer(struct sched_dl_entity *dl_se)
{
	struct hrtimer *timer = &dl_se->dl_timer;
	struct dl_rq *dl_rq = dl_rq_of_se(dl_se);
	struct rq *rq = rq_of_dl_rq(dl_rq);
	ktime_t now, act;
	s64 delta;

	lockdep_assert_rq_held(rq);

	/*
	 * We want the timer to fire at the deadline, but considering
	 * that it is actually coming from rq->clock and not from
	 * hrtimer's time base reading.
	 *
	 * The deferred reservation will have its timer set to
	 * (deadline - runtime). At that point, the CBS rule will decide
	 * if the current deadline can be used, or if a replenishment is
	 * required to avoid add too much pressure on the system
	 * (current u > U).
	 */
	if (dl_se->dl_defer_armed) {
		WARN_ON_ONCE(!dl_se->dl_throttled);
		act = ns_to_ktime(dl_se->deadline - dl_se->runtime);
	} else {
		/* act = deadline - rel-deadline + period */
		act = ns_to_ktime(dl_next_period(dl_se));
	}

	now = hrtimer_cb_get_time(timer);
	delta = ktime_to_ns(now) - rq_clock(rq);
	act = ktime_add_ns(act, delta);

	/*
	 * If the expiry time already passed, e.g., because the value
	 * chosen as the deadline is too small, don't even try to
	 * start the timer in the past!
	 */
	if (ktime_us_delta(act, now) < 0)
		return 0;

	/*
	 * !enqueued will guarantee another callback; even if one is already in
	 * progress. This ensures a balanced {get,put}_task_struct().
	 *
	 * The race against __run_timer() clearing the enqueued state is
	 * harmless because we're holding task_rq()->lock, therefore the timer
	 * expiring after we've done the check will wait on its task_rq_lock()
	 * and observe our state.
	 */
	if (!hrtimer_is_queued(timer)) {
		if (!dl_server(dl_se))
			get_task_struct(dl_task_of(dl_se));
		hrtimer_start(timer, act, HRTIMER_MODE_ABS_HARD);
	}

	return 1;
}

static void __push_dl_task(struct rq *rq, struct rq_flags *rf)
{
#ifdef CONFIG_SMP
	/*
	 * Queueing this task back might have overloaded rq, check if we need
	 * to kick someone away.
	 */
	if (has_pushable_dl_tasks(rq)) {
		/*
		 * Nothing relies on rq->lock after this, so its safe to drop
		 * rq->lock.
		 */
		rq_unpin_lock(rq, rf);
		push_dl_task(rq);
		rq_repin_lock(rq, rf);
	}
#endif
}

/* a defer timer will not be reset if the runtime consumed was < dl_server_min_res */
static const u64 dl_server_min_res = 1 * NSEC_PER_MSEC;

static enum hrtimer_restart dl_server_timer(struct hrtimer *timer, struct sched_dl_entity *dl_se)
{
	struct rq *rq = rq_of_dl_se(dl_se);
	u64 fw;

	scoped_guard (rq_lock, rq) {
		struct rq_flags *rf = &scope.rf;

		if (!dl_se->dl_throttled || !dl_se->dl_runtime)
			return HRTIMER_NORESTART;

		sched_clock_tick();
		update_rq_clock(rq);

		if (!dl_se->dl_runtime)
			return HRTIMER_NORESTART;

		if (!dl_se->server_has_tasks(dl_se)) {
			replenish_dl_entity(dl_se);
			return HRTIMER_NORESTART;
		}

		if (dl_se->dl_defer_armed) {
			/*
			 * First check if the server could consume runtime in background.
			 * If so, it is possible to push the defer timer for this amount
			 * of time. The dl_server_min_res serves as a limit to avoid
			 * forwarding the timer for a too small amount of time.
			 */
			if (dl_time_before(rq_clock(dl_se->rq),
					   (dl_se->deadline - dl_se->runtime - dl_server_min_res))) {

				/* reset the defer timer */
				fw = dl_se->deadline - rq_clock(dl_se->rq) - dl_se->runtime;

				hrtimer_forward_now(timer, ns_to_ktime(fw));
				return HRTIMER_RESTART;
			}

			dl_se->dl_defer_running = 1;
		}

		enqueue_dl_entity(dl_se, ENQUEUE_REPLENISH);

		if (!dl_task(dl_se->rq->curr) || dl_entity_preempt(dl_se, &dl_se->rq->curr->dl))
			resched_curr(rq);

		__push_dl_task(rq, rf);
	}

	return HRTIMER_NORESTART;
}

/*
 * This is the bandwidth enforcement timer callback. If here, we know
 * a task is not on its dl_rq, since the fact that the timer was running
 * means the task is throttled and needs a runtime replenishment.
 *
 * However, what we actually do depends on the fact the task is active,
 * (it is on its rq) or has been removed from there by a call to
 * dequeue_task_dl(). In the former case we must issue the runtime
 * replenishment and add the task back to the dl_rq; in the latter, we just
 * do nothing but clearing dl_throttled, so that runtime and deadline
 * updating (and the queueing back to dl_rq) will be done by the
 * next call to enqueue_task_dl().
 */
static enum hrtimer_restart dl_task_timer(struct hrtimer *timer)
{
	struct sched_dl_entity *dl_se = container_of(timer,
						     struct sched_dl_entity,
						     dl_timer);
	struct task_struct *p;
	struct rq_flags rf;
	struct rq *rq;

	if (dl_server(dl_se))
		return dl_server_timer(timer, dl_se);

	p = dl_task_of(dl_se);
	rq = task_rq_lock(p, &rf);

	/*
	 * The task might have changed its scheduling policy to something
	 * different than SCHED_DEADLINE (through switched_from_dl()).
	 */
	if (!dl_task(p))
		goto unlock;

	/*
	 * The task might have been boosted by someone else and might be in the
	 * boosting/deboosting path, its not throttled.
	 */
	if (is_dl_boosted(dl_se))
		goto unlock;

	/*
	 * Spurious timer due to start_dl_timer() race; or we already received
	 * a replenishment from rt_mutex_setprio().
	 */
	if (!dl_se->dl_throttled)
		goto unlock;

	sched_clock_tick();
	update_rq_clock(rq);

	/*
	 * If the throttle happened during sched-out; like:
	 *
	 *   schedule()
	 *     deactivate_task()
	 *       dequeue_task_dl()
	 *         update_curr_dl()
	 *           start_dl_timer()
	 *         __dequeue_task_dl()
	 *     prev->on_rq = 0;
	 *
	 * We can be both throttled and !queued. Replenish the counter
	 * but do not enqueue -- wait for our wakeup to do that.
	 */
	if (!task_on_rq_queued(p)) {
		replenish_dl_entity(dl_se);
		goto unlock;
	}

#ifdef CONFIG_SMP
	if (unlikely(!rq->online)) {
		/*
		 * If the runqueue is no longer available, migrate the
		 * task elsewhere. This necessarily changes rq.
		 */
		lockdep_unpin_lock(__rq_lockp(rq), rf.cookie);
		rq = dl_task_offline_migration(rq, p);
		rf.cookie = lockdep_pin_lock(__rq_lockp(rq));
		update_rq_clock(rq);

		/*
		 * Now that the task has been migrated to the new RQ and we
		 * have that locked, proceed as normal and enqueue the task
		 * there.
		 */
	}
#endif

	enqueue_task_dl(rq, p, ENQUEUE_REPLENISH);
	if (dl_task(rq->curr))
		wakeup_preempt_dl(rq, p, 0);
	else
		resched_curr(rq);

	__push_dl_task(rq, &rf);

unlock:
	task_rq_unlock(rq, p, &rf);

	/*
	 * This can free the task_struct, including this hrtimer, do not touch
	 * anything related to that after this.
	 */
	put_task_struct(p);

	return HRTIMER_NORESTART;
}

static void init_dl_task_timer(struct sched_dl_entity *dl_se)
{
	struct hrtimer *timer = &dl_se->dl_timer;

	hrtimer_init(timer, CLOCK_MONOTONIC, HRTIMER_MODE_REL_HARD);
	timer->function = dl_task_timer;
}

/*
 * During the activation, CBS checks if it can reuse the current task's
 * runtime and period. If the deadline of the task is in the past, CBS
 * cannot use the runtime, and so it replenishes the task. This rule
 * works fine for implicit deadline tasks (deadline == period), and the
 * CBS was designed for implicit deadline tasks. However, a task with
 * constrained deadline (deadline < period) might be awakened after the
 * deadline, but before the next period. In this case, replenishing the
 * task would allow it to run for runtime / deadline. As in this case
 * deadline < period, CBS enables a task to run for more than the
 * runtime / period. In a very loaded system, this can cause a domino
 * effect, making other tasks miss their deadlines.
 *
 * To avoid this problem, in the activation of a constrained deadline
 * task after the deadline but before the next period, throttle the
 * task and set the replenishing timer to the begin of the next period,
 * unless it is boosted.
 */
static inline void dl_check_constrained_dl(struct sched_dl_entity *dl_se)
{
	struct rq *rq = rq_of_dl_se(dl_se);

	if (dl_time_before(dl_se->deadline, rq_clock(rq)) &&
	    dl_time_before(rq_clock(rq), dl_next_period(dl_se))) {
		if (unlikely(is_dl_boosted(dl_se) || !start_dl_timer(dl_se)))
			return;
		dl_se->dl_throttled = 1;
		if (dl_se->runtime > 0)
			dl_se->runtime = 0;
	}
}

static
int dl_runtime_exceeded(struct sched_dl_entity *dl_se)
{
	return (dl_se->runtime <= 0);
}

/*
 * This function implements the GRUB accounting rule. According to the
 * GRUB reclaiming algorithm, the runtime is not decreased as "dq = -dt",
 * but as "dq = -(max{u, (Umax - Uinact - Uextra)} / Umax) dt",
 * where u is the utilization of the task, Umax is the maximum reclaimable
 * utilization, Uinact is the (per-runqueue) inactive utilization, computed
 * as the difference between the "total runqueue utilization" and the
 * "runqueue active utilization", and Uextra is the (per runqueue) extra
 * reclaimable utilization.
 * Since rq->dl.running_bw and rq->dl.this_bw contain utilizations multiplied
 * by 2^BW_SHIFT, the result has to be shifted right by BW_SHIFT.
 * Since rq->dl.bw_ratio contains 1 / Umax multiplied by 2^RATIO_SHIFT, dl_bw
 * is multiplied by rq->dl.bw_ratio and shifted right by RATIO_SHIFT.
 * Since delta is a 64 bit variable, to have an overflow its value should be
 * larger than 2^(64 - 20 - 8), which is more than 64 seconds. So, overflow is
 * not an issue here.
 */
static u64 grub_reclaim(u64 delta, struct rq *rq, struct sched_dl_entity *dl_se)
{
	u64 u_act;
	u64 u_inact = rq->dl.this_bw - rq->dl.running_bw; /* Utot - Uact */

	/*
	 * Instead of computing max{u, (u_max - u_inact - u_extra)}, we
	 * compare u_inact + u_extra with u_max - u, because u_inact + u_extra
	 * can be larger than u_max. So, u_max - u_inact - u_extra would be
	 * negative leading to wrong results.
	 */
	if (u_inact + rq->dl.extra_bw > rq->dl.max_bw - dl_se->dl_bw)
		u_act = dl_se->dl_bw;
	else
		u_act = rq->dl.max_bw - u_inact - rq->dl.extra_bw;

	u_act = (u_act * rq->dl.bw_ratio) >> RATIO_SHIFT;
	return (delta * u_act) >> BW_SHIFT;
}

s64 dl_scaled_delta_exec(struct rq *rq, struct sched_dl_entity *dl_se, s64 delta_exec)
{
	s64 scaled_delta_exec;

	/*
	 * For tasks that participate in GRUB, we implement GRUB-PA: the
	 * spare reclaimed bandwidth is used to clock down frequency.
	 *
	 * For the others, we still need to scale reservation parameters
	 * according to current frequency and CPU maximum capacity.
	 */
	if (unlikely(dl_se->flags & SCHED_FLAG_RECLAIM)) {
		scaled_delta_exec = grub_reclaim(delta_exec, rq, dl_se);
	} else {
		int cpu = cpu_of(rq);
		unsigned long scale_freq = arch_scale_freq_capacity(cpu);
		unsigned long scale_cpu = arch_scale_cpu_capacity(cpu);

		scaled_delta_exec = cap_scale(delta_exec, scale_freq);
		scaled_delta_exec = cap_scale(scaled_delta_exec, scale_cpu);
	}

	return scaled_delta_exec;
}

static inline void
update_stats_dequeue_dl(struct dl_rq *dl_rq, struct sched_dl_entity *dl_se,
			int flags);
static void update_curr_dl_se(struct rq *rq, struct sched_dl_entity *dl_se, s64 delta_exec)
{
	s64 scaled_delta_exec;

	if (unlikely(delta_exec <= 0)) {
		if (unlikely(dl_se->dl_yielded))
			goto throttle;
		return;
	}

	if (dl_server(dl_se) && dl_se->dl_throttled && !dl_se->dl_defer)
		return;

	if (dl_entity_is_special(dl_se))
		return;

	scaled_delta_exec = dl_scaled_delta_exec(rq, dl_se, delta_exec);

	dl_se->runtime -= scaled_delta_exec;

	/*
	 * The fair server can consume its runtime while throttled (not queued/
	 * running as regular CFS).
	 *
	 * If the server consumes its entire runtime in this state. The server
	 * is not required for the current period. Thus, reset the server by
	 * starting a new period, pushing the activation.
	 */
	if (dl_se->dl_defer && dl_se->dl_throttled && dl_runtime_exceeded(dl_se)) {
		/*
		 * If the server was previously activated - the starving condition
		 * took place, it this point it went away because the fair scheduler
		 * was able to get runtime in background. So return to the initial
		 * state.
		 */
		dl_se->dl_defer_running = 0;

		hrtimer_try_to_cancel(&dl_se->dl_timer);

		replenish_dl_new_period(dl_se, dl_se->rq);

		/*
		 * Not being able to start the timer seems problematic. If it could not
		 * be started for whatever reason, we need to "unthrottle" the DL server
		 * and queue right away. Otherwise nothing might queue it. That's similar
		 * to what enqueue_dl_entity() does on start_dl_timer==0. For now, just warn.
		 */
		WARN_ON_ONCE(!start_dl_timer(dl_se));

		return;
	}

throttle:
	if (dl_runtime_exceeded(dl_se) || dl_se->dl_yielded) {
		dl_se->dl_throttled = 1;

		/* If requested, inform the user about runtime overruns. */
		if (dl_runtime_exceeded(dl_se) &&
		    (dl_se->flags & SCHED_FLAG_DL_OVERRUN))
			dl_se->dl_overrun = 1;

		dequeue_dl_entity(dl_se, 0);
		if (!dl_server(dl_se)) {
			update_stats_dequeue_dl(&rq->dl, dl_se, 0);
			dequeue_pushable_dl_task(rq, dl_task_of(dl_se));
		}

		if (unlikely(is_dl_boosted(dl_se) || !start_dl_timer(dl_se))) {
			if (dl_server(dl_se))
				enqueue_dl_entity(dl_se, ENQUEUE_REPLENISH);
			else
				enqueue_task_dl(rq, dl_task_of(dl_se), ENQUEUE_REPLENISH);
		}

		if (!is_leftmost(dl_se, &rq->dl))
			resched_curr(rq);
	}

	/*
	 * The fair server (sole dl_server) does not account for real-time
	 * workload because it is running fair work.
	 */
	if (dl_se == &rq->fair_server)
		return;

#ifdef CONFIG_RT_GROUP_SCHED
	/*
	 * Because -- for now -- we share the rt bandwidth, we need to
	 * account our runtime there too, otherwise actual rt tasks
	 * would be able to exceed the shared quota.
	 *
	 * Account to the root rt group for now.
	 *
	 * The solution we're working towards is having the RT groups scheduled
	 * using deadline servers -- however there's a few nasties to figure
	 * out before that can happen.
	 */
	if (rt_bandwidth_enabled()) {
		struct rt_rq *rt_rq = &rq->rt;

		raw_spin_lock(&rt_rq->rt_runtime_lock);
		/*
		 * We'll let actual RT tasks worry about the overflow here, we
		 * have our own CBS to keep us inline; only account when RT
		 * bandwidth is relevant.
		 */
		if (sched_rt_bandwidth_account(rt_rq))
			rt_rq->rt_time += delta_exec;
		raw_spin_unlock(&rt_rq->rt_runtime_lock);
	}
#endif
}

/*
 * In the non-defer mode, the idle time is not accounted, as the
 * server provides a guarantee.
 *
 * If the dl_server is in defer mode, the idle time is also considered
 * as time available for the fair server, avoiding a penalty for the
 * rt scheduler that did not consumed that time.
 */
void dl_server_update_idle_time(struct rq *rq, struct task_struct *p)
{
	s64 delta_exec, scaled_delta_exec;

	if (!rq->fair_server.dl_defer)
		return;

	/* no need to discount more */
	if (rq->fair_server.runtime < 0)
		return;

	delta_exec = rq_clock_task(rq) - p->se.exec_start;
	if (delta_exec < 0)
		return;

	scaled_delta_exec = dl_scaled_delta_exec(rq, &rq->fair_server, delta_exec);

	rq->fair_server.runtime -= scaled_delta_exec;

	if (rq->fair_server.runtime < 0) {
		rq->fair_server.dl_defer_running = 0;
		rq->fair_server.runtime = 0;
	}

	p->se.exec_start = rq_clock_task(rq);
}

void dl_server_update(struct sched_dl_entity *dl_se, s64 delta_exec)
{
	/* 0 runtime = fair server disabled */
	if (dl_se->dl_runtime)
		update_curr_dl_se(dl_se->rq, dl_se, delta_exec);
}

void dl_server_start(struct sched_dl_entity *dl_se)
{
	struct rq *rq = dl_se->rq;

	/*
	 * XXX: the apply do not work fine at the init phase for the
	 * fair server because things are not yet set. We need to improve
	 * this before getting generic.
	 */
	if (!dl_server(dl_se)) {
		u64 runtime =  50 * NSEC_PER_MSEC;
		u64 period = 1000 * NSEC_PER_MSEC;

		dl_server_apply_params(dl_se, runtime, period, 1);

		dl_se->dl_server = 1;
		dl_se->dl_defer = 1;
		setup_new_dl_entity(dl_se);
	}

	if (!dl_se->dl_runtime)
		return;

	enqueue_dl_entity(dl_se, ENQUEUE_WAKEUP);
	if (!dl_task(dl_se->rq->curr) || dl_entity_preempt(dl_se, &rq->curr->dl))
		resched_curr(dl_se->rq);
}

void dl_server_stop(struct sched_dl_entity *dl_se)
{
	if (!dl_se->dl_runtime)
		return;

	dequeue_dl_entity(dl_se, DEQUEUE_SLEEP);
	hrtimer_try_to_cancel(&dl_se->dl_timer);
	dl_se->dl_defer_armed = 0;
	dl_se->dl_throttled = 0;
}

void dl_server_init(struct sched_dl_entity *dl_se, struct rq *rq,
		    dl_server_has_tasks_f has_tasks,
		    dl_server_pick_f pick_task)
{
	dl_se->rq = rq;
	dl_se->server_has_tasks = has_tasks;
	dl_se->server_pick_task = pick_task;
}

void __dl_server_attach_root(struct sched_dl_entity *dl_se, struct rq *rq)
{
	u64 new_bw = dl_se->dl_bw;
	int cpu = cpu_of(rq);
	struct dl_bw *dl_b;

	dl_b = dl_bw_of(cpu_of(rq));
	guard(raw_spinlock)(&dl_b->lock);

	if (!dl_bw_cpus(cpu))
		return;

	__dl_add(dl_b, new_bw, dl_bw_cpus(cpu));
}

int dl_server_apply_params(struct sched_dl_entity *dl_se, u64 runtime, u64 period, bool init)
{
	u64 old_bw = init ? 0 : to_ratio(dl_se->dl_period, dl_se->dl_runtime);
	u64 new_bw = to_ratio(period, runtime);
	struct rq *rq = dl_se->rq;
	int cpu = cpu_of(rq);
	struct dl_bw *dl_b;
	unsigned long cap;
	int retval = 0;
	int cpus;

	dl_b = dl_bw_of(cpu);
	guard(raw_spinlock)(&dl_b->lock);

	cpus = dl_bw_cpus(cpu);
	cap = dl_bw_capacity(cpu);

	if (__dl_overflow(dl_b, cap, old_bw, new_bw))
		return -EBUSY;

	if (init) {
		__add_rq_bw(new_bw, &rq->dl);
		__dl_add(dl_b, new_bw, cpus);
	} else {
		__dl_sub(dl_b, dl_se->dl_bw, cpus);
		__dl_add(dl_b, new_bw, cpus);

		dl_rq_change_utilization(rq, dl_se, new_bw);
	}

	dl_se->dl_runtime = runtime;
	dl_se->dl_deadline = period;
	dl_se->dl_period = period;

	dl_se->runtime = 0;
	dl_se->deadline = 0;

	dl_se->dl_bw = to_ratio(dl_se->dl_period, dl_se->dl_runtime);
	dl_se->dl_density = to_ratio(dl_se->dl_deadline, dl_se->dl_runtime);

	return retval;
}

/*
 * Update the current task's runtime statistics (provided it is still
 * a -deadline task and has not been removed from the dl_rq).
 */
static void update_curr_dl(struct rq *rq)
{
	struct task_struct *curr = rq->curr;
	struct sched_dl_entity *dl_se = &curr->dl;
	s64 delta_exec;

	if (!dl_task(curr) || !on_dl_rq(dl_se))
		return;

	/*
	 * Consumed budget is computed considering the time as
	 * observed by schedulable tasks (excluding time spent
	 * in hardirq context, etc.). Deadlines are instead
	 * computed using hard walltime. This seems to be the more
	 * natural solution, but the full ramifications of this
	 * approach need further study.
	 */
	delta_exec = update_curr_common(rq);
	update_curr_dl_se(rq, dl_se, delta_exec);
}

static enum hrtimer_restart inactive_task_timer(struct hrtimer *timer)
{
	struct sched_dl_entity *dl_se = container_of(timer,
						     struct sched_dl_entity,
						     inactive_timer);
	struct task_struct *p = NULL;
	struct rq_flags rf;
	struct rq *rq;

	if (!dl_server(dl_se)) {
		p = dl_task_of(dl_se);
		rq = task_rq_lock(p, &rf);
	} else {
		rq = dl_se->rq;
		rq_lock(rq, &rf);
	}

	sched_clock_tick();
	update_rq_clock(rq);

	if (dl_server(dl_se))
		goto no_task;

	if (!dl_task(p) || READ_ONCE(p->__state) == TASK_DEAD) {
		struct dl_bw *dl_b = dl_bw_of(task_cpu(p));

		if (READ_ONCE(p->__state) == TASK_DEAD && dl_se->dl_non_contending) {
			sub_running_bw(&p->dl, dl_rq_of_se(&p->dl));
			sub_rq_bw(&p->dl, dl_rq_of_se(&p->dl));
			dl_se->dl_non_contending = 0;
		}

		raw_spin_lock(&dl_b->lock);
		__dl_sub(dl_b, p->dl.dl_bw, dl_bw_cpus(task_cpu(p)));
		raw_spin_unlock(&dl_b->lock);
		__dl_clear_params(dl_se);

		goto unlock;
	}

no_task:
	if (dl_se->dl_non_contending == 0)
		goto unlock;

	sub_running_bw(dl_se, &rq->dl);
	dl_se->dl_non_contending = 0;
unlock:

	if (!dl_server(dl_se)) {
		task_rq_unlock(rq, p, &rf);
		put_task_struct(p);
	} else {
		rq_unlock(rq, &rf);
	}

	return HRTIMER_NORESTART;
}

static void init_dl_inactive_task_timer(struct sched_dl_entity *dl_se)
{
	struct hrtimer *timer = &dl_se->inactive_timer;

	hrtimer_init(timer, CLOCK_MONOTONIC, HRTIMER_MODE_REL_HARD);
	timer->function = inactive_task_timer;
}

#define __node_2_dle(node) \
	rb_entry((node), struct sched_dl_entity, rb_node)

#ifdef CONFIG_SMP

static void inc_dl_deadline(struct dl_rq *dl_rq, u64 deadline)
{
	struct rq *rq = rq_of_dl_rq(dl_rq);

	if (dl_rq->earliest_dl.curr == 0 ||
	    dl_time_before(deadline, dl_rq->earliest_dl.curr)) {
		if (dl_rq->earliest_dl.curr == 0)
			cpupri_set(&rq->rd->cpupri, rq->cpu, CPUPRI_HIGHER);
		dl_rq->earliest_dl.curr = deadline;
		cpudl_set(&rq->rd->cpudl, rq->cpu, deadline);
	}
}

static void dec_dl_deadline(struct dl_rq *dl_rq, u64 deadline)
{
	struct rq *rq = rq_of_dl_rq(dl_rq);

	/*
	 * Since we may have removed our earliest (and/or next earliest)
	 * task we must recompute them.
	 */
	if (!dl_rq->dl_nr_running) {
		dl_rq->earliest_dl.curr = 0;
		dl_rq->earliest_dl.next = 0;
		cpudl_clear(&rq->rd->cpudl, rq->cpu);
		cpupri_set(&rq->rd->cpupri, rq->cpu, rq->rt.highest_prio.curr);
	} else {
		struct rb_node *leftmost = rb_first_cached(&dl_rq->root);
		struct sched_dl_entity *entry = __node_2_dle(leftmost);

		dl_rq->earliest_dl.curr = entry->deadline;
		cpudl_set(&rq->rd->cpudl, rq->cpu, entry->deadline);
	}
}

#else

static inline void inc_dl_deadline(struct dl_rq *dl_rq, u64 deadline) {}
static inline void dec_dl_deadline(struct dl_rq *dl_rq, u64 deadline) {}

#endif /* CONFIG_SMP */

static inline
void inc_dl_tasks(struct sched_dl_entity *dl_se, struct dl_rq *dl_rq)
{
	u64 deadline = dl_se->deadline;

	dl_rq->dl_nr_running++;
	add_nr_running(rq_of_dl_rq(dl_rq), 1);

	inc_dl_deadline(dl_rq, deadline);
}

static inline
void dec_dl_tasks(struct sched_dl_entity *dl_se, struct dl_rq *dl_rq)
{
	WARN_ON(!dl_rq->dl_nr_running);
	dl_rq->dl_nr_running--;
	sub_nr_running(rq_of_dl_rq(dl_rq), 1);

	dec_dl_deadline(dl_rq, dl_se->deadline);
}

static inline bool __dl_less(struct rb_node *a, const struct rb_node *b)
{
	return dl_time_before(__node_2_dle(a)->deadline, __node_2_dle(b)->deadline);
}

static __always_inline struct sched_statistics *
__schedstats_from_dl_se(struct sched_dl_entity *dl_se)
{
	if (!schedstat_enabled())
		return NULL;

	if (dl_server(dl_se))
		return NULL;

	return &dl_task_of(dl_se)->stats;
}

static inline void
update_stats_wait_start_dl(struct dl_rq *dl_rq, struct sched_dl_entity *dl_se)
{
	struct sched_statistics *stats = __schedstats_from_dl_se(dl_se);
	if (stats)
		__update_stats_wait_start(rq_of_dl_rq(dl_rq), dl_task_of(dl_se), stats);
}

static inline void
update_stats_wait_end_dl(struct dl_rq *dl_rq, struct sched_dl_entity *dl_se)
{
	struct sched_statistics *stats = __schedstats_from_dl_se(dl_se);
	if (stats)
		__update_stats_wait_end(rq_of_dl_rq(dl_rq), dl_task_of(dl_se), stats);
}

static inline void
update_stats_enqueue_sleeper_dl(struct dl_rq *dl_rq, struct sched_dl_entity *dl_se)
{
	struct sched_statistics *stats = __schedstats_from_dl_se(dl_se);
	if (stats)
		__update_stats_enqueue_sleeper(rq_of_dl_rq(dl_rq), dl_task_of(dl_se), stats);
}

static inline void
update_stats_enqueue_dl(struct dl_rq *dl_rq, struct sched_dl_entity *dl_se,
			int flags)
{
	if (!schedstat_enabled())
		return;

	if (flags & ENQUEUE_WAKEUP)
		update_stats_enqueue_sleeper_dl(dl_rq, dl_se);
}

static inline void
update_stats_dequeue_dl(struct dl_rq *dl_rq, struct sched_dl_entity *dl_se,
			int flags)
{
	struct task_struct *p = dl_task_of(dl_se);

	if (!schedstat_enabled())
		return;

	if ((flags & DEQUEUE_SLEEP)) {
		unsigned int state;

		state = READ_ONCE(p->__state);
		if (state & TASK_INTERRUPTIBLE)
			__schedstat_set(p->stats.sleep_start,
					rq_clock(rq_of_dl_rq(dl_rq)));

		if (state & TASK_UNINTERRUPTIBLE)
			__schedstat_set(p->stats.block_start,
					rq_clock(rq_of_dl_rq(dl_rq)));
	}
}

static void __enqueue_dl_entity(struct sched_dl_entity *dl_se)
{
	struct dl_rq *dl_rq = dl_rq_of_se(dl_se);

	WARN_ON_ONCE(!RB_EMPTY_NODE(&dl_se->rb_node));

	rb_add_cached(&dl_se->rb_node, &dl_rq->root, __dl_less);

	inc_dl_tasks(dl_se, dl_rq);
}

static void __dequeue_dl_entity(struct sched_dl_entity *dl_se)
{
	struct dl_rq *dl_rq = dl_rq_of_se(dl_se);

	if (RB_EMPTY_NODE(&dl_se->rb_node))
		return;

	rb_erase_cached(&dl_se->rb_node, &dl_rq->root);

	RB_CLEAR_NODE(&dl_se->rb_node);

	dec_dl_tasks(dl_se, dl_rq);
}

static void
enqueue_dl_entity(struct sched_dl_entity *dl_se, int flags)
{
	WARN_ON_ONCE(on_dl_rq(dl_se));

	update_stats_enqueue_dl(dl_rq_of_se(dl_se), dl_se, flags);

	/*
	 * Check if a constrained deadline task was activated
	 * after the deadline but before the next period.
	 * If that is the case, the task will be throttled and
	 * the replenishment timer will be set to the next period.
	 */
	if (!dl_se->dl_throttled && !dl_is_implicit(dl_se))
		dl_check_constrained_dl(dl_se);

	if (flags & (ENQUEUE_RESTORE|ENQUEUE_MIGRATING)) {
		struct dl_rq *dl_rq = dl_rq_of_se(dl_se);

		add_rq_bw(dl_se, dl_rq);
		add_running_bw(dl_se, dl_rq);
	}

	/*
	 * If p is throttled, we do not enqueue it. In fact, if it exhausted
	 * its budget it needs a replenishment and, since it now is on
	 * its rq, the bandwidth timer callback (which clearly has not
	 * run yet) will take care of this.
	 * However, the active utilization does not depend on the fact
	 * that the task is on the runqueue or not (but depends on the
	 * task's state - in GRUB parlance, "inactive" vs "active contending").
	 * In other words, even if a task is throttled its utilization must
	 * be counted in the active utilization; hence, we need to call
	 * add_running_bw().
	 */
	if (!dl_se->dl_defer && dl_se->dl_throttled && !(flags & ENQUEUE_REPLENISH)) {
		if (flags & ENQUEUE_WAKEUP)
			task_contending(dl_se, flags);

		return;
	}

	/*
	 * If this is a wakeup or a new instance, the scheduling
	 * parameters of the task might need updating. Otherwise,
	 * we want a replenishment of its runtime.
	 */
	if (flags & ENQUEUE_WAKEUP) {
		task_contending(dl_se, flags);
		update_dl_entity(dl_se);
	} else if (flags & ENQUEUE_REPLENISH) {
		replenish_dl_entity(dl_se);
	} else if ((flags & ENQUEUE_RESTORE) &&
		   dl_time_before(dl_se->deadline, rq_clock(rq_of_dl_se(dl_se)))) {
		setup_new_dl_entity(dl_se);
	}

	/*
	 * If the reservation is still throttled, e.g., it got replenished but is a
	 * deferred task and still got to wait, don't enqueue.
	 */
	if (dl_se->dl_throttled && start_dl_timer(dl_se))
		return;

	/*
	 * We're about to enqueue, make sure we're not ->dl_throttled!
	 * In case the timer was not started, say because the defer time
	 * has passed, mark as not throttled and mark unarmed.
	 * Also cancel earlier timers, since letting those run is pointless.
	 */
	if (dl_se->dl_throttled) {
		hrtimer_try_to_cancel(&dl_se->dl_timer);
		dl_se->dl_defer_armed = 0;
		dl_se->dl_throttled = 0;
	}

	__enqueue_dl_entity(dl_se);
}

static void dequeue_dl_entity(struct sched_dl_entity *dl_se, int flags)
{
	__dequeue_dl_entity(dl_se);

	if (flags & (DEQUEUE_SAVE|DEQUEUE_MIGRATING)) {
		struct dl_rq *dl_rq = dl_rq_of_se(dl_se);

		sub_running_bw(dl_se, dl_rq);
		sub_rq_bw(dl_se, dl_rq);
	}

	/*
	 * This check allows to start the inactive timer (or to immediately
	 * decrease the active utilization, if needed) in two cases:
	 * when the task blocks and when it is terminating
	 * (p->state == TASK_DEAD). We can handle the two cases in the same
	 * way, because from GRUB's point of view the same thing is happening
	 * (the task moves from "active contending" to "active non contending"
	 * or "inactive")
	 */
	if (flags & DEQUEUE_SLEEP)
		task_non_contending(dl_se);
}

static void enqueue_task_dl(struct rq *rq, struct task_struct *p, int flags)
{
	if (is_dl_boosted(&p->dl)) {
		/*
		 * Because of delays in the detection of the overrun of a
		 * thread's runtime, it might be the case that a thread
		 * goes to sleep in a rt mutex with negative runtime. As
		 * a consequence, the thread will be throttled.
		 *
		 * While waiting for the mutex, this thread can also be
		 * boosted via PI, resulting in a thread that is throttled
		 * and boosted at the same time.
		 *
		 * In this case, the boost overrides the throttle.
		 */
		if (p->dl.dl_throttled) {
			/*
			 * The replenish timer needs to be canceled. No
			 * problem if it fires concurrently: boosted threads
			 * are ignored in dl_task_timer().
			 *
			 * If the timer callback was running (hrtimer_try_to_cancel == -1),
			 * it will eventually call put_task_struct().
			 */
			if (hrtimer_try_to_cancel(&p->dl.dl_timer) == 1 &&
			    !dl_server(&p->dl))
				put_task_struct(p);
			p->dl.dl_throttled = 0;
		}
	} else if (!dl_prio(p->normal_prio)) {
		/*
		 * Special case in which we have a !SCHED_DEADLINE task that is going
		 * to be deboosted, but exceeds its runtime while doing so. No point in
		 * replenishing it, as it's going to return back to its original
		 * scheduling class after this. If it has been throttled, we need to
		 * clear the flag, otherwise the task may wake up as throttled after
		 * being boosted again with no means to replenish the runtime and clear
		 * the throttle.
		 */
		p->dl.dl_throttled = 0;
		if (!(flags & ENQUEUE_REPLENISH))
			printk_deferred_once("sched: DL de-boosted task PID %d: REPLENISH flag missing\n",
					     task_pid_nr(p));

		return;
	}

	check_schedstat_required();
	update_stats_wait_start_dl(dl_rq_of_se(&p->dl), &p->dl);

	if (p->on_rq == TASK_ON_RQ_MIGRATING)
		flags |= ENQUEUE_MIGRATING;

	enqueue_dl_entity(&p->dl, flags);

	if (dl_server(&p->dl))
		return;

	if (!task_current(rq, p) && !p->dl.dl_throttled && p->nr_cpus_allowed > 1)
		enqueue_pushable_dl_task(rq, p);
}

static bool dequeue_task_dl(struct rq *rq, struct task_struct *p, int flags)
{
	update_curr_dl(rq);

	if (p->on_rq == TASK_ON_RQ_MIGRATING)
		flags |= DEQUEUE_MIGRATING;

	dequeue_dl_entity(&p->dl, flags);
	if (!p->dl.dl_throttled && !dl_server(&p->dl))
		dequeue_pushable_dl_task(rq, p);

	return true;
}

/*
 * Yield task semantic for -deadline tasks is:
 *
 *   get off from the CPU until our next instance, with
 *   a new runtime. This is of little use now, since we
 *   don't have a bandwidth reclaiming mechanism. Anyway,
 *   bandwidth reclaiming is planned for the future, and
 *   yield_task_dl will indicate that some spare budget
 *   is available for other task instances to use it.
 */
static void yield_task_dl(struct rq *rq)
{
	/*
	 * We make the task go to sleep until its current deadline by
	 * forcing its runtime to zero. This way, update_curr_dl() stops
	 * it and the bandwidth timer will wake it up and will give it
	 * new scheduling parameters (thanks to dl_yielded=1).
	 */
	rq->curr->dl.dl_yielded = 1;

	update_rq_clock(rq);
	update_curr_dl(rq);
	/*
	 * Tell update_rq_clock() that we've just updated,
	 * so we don't do microscopic update in schedule()
	 * and double the fastpath cost.
	 */
	rq_clock_skip_update(rq);
}

#ifdef CONFIG_SMP

static inline bool dl_task_is_earliest_deadline(struct task_struct *p,
						 struct rq *rq)
{
	return (!rq->dl.dl_nr_running ||
		dl_time_before(p->dl.deadline,
			       rq->dl.earliest_dl.curr));
}

static int find_later_rq(struct task_struct *task);

static int
select_task_rq_dl(struct task_struct *p, int cpu, int flags)
{
	struct task_struct *curr;
	bool select_rq;
	struct rq *rq;

	if (!(flags & WF_TTWU))
		goto out;

	rq = cpu_rq(cpu);

	rcu_read_lock();
	curr = READ_ONCE(rq->curr); /* unlocked access */

	/*
	 * If we are dealing with a -deadline task, we must
	 * decide where to wake it up.
	 * If it has a later deadline and the current task
	 * on this rq can't move (provided the waking task
	 * can!) we prefer to send it somewhere else. On the
	 * other hand, if it has a shorter deadline, we
	 * try to make it stay here, it might be important.
	 */
	select_rq = unlikely(dl_task(curr)) &&
		    (curr->nr_cpus_allowed < 2 ||
		     !dl_entity_preempt(&p->dl, &curr->dl)) &&
		    p->nr_cpus_allowed > 1;

	/*
	 * Take the capacity of the CPU into account to
	 * ensure it fits the requirement of the task.
	 */
	if (sched_asym_cpucap_active())
		select_rq |= !dl_task_fits_capacity(p, cpu);

	if (select_rq) {
		int target = find_later_rq(p);

		if (target != -1 &&
		    dl_task_is_earliest_deadline(p, cpu_rq(target)))
			cpu = target;
	}
	rcu_read_unlock();

out:
	return cpu;
}

static void migrate_task_rq_dl(struct task_struct *p, int new_cpu __maybe_unused)
{
	struct rq_flags rf;
	struct rq *rq;

	if (READ_ONCE(p->__state) != TASK_WAKING)
		return;

	rq = task_rq(p);
	/*
	 * Since p->state == TASK_WAKING, set_task_cpu() has been called
	 * from try_to_wake_up(). Hence, p->pi_lock is locked, but
	 * rq->lock is not... So, lock it
	 */
	rq_lock(rq, &rf);
	if (p->dl.dl_non_contending) {
		update_rq_clock(rq);
		sub_running_bw(&p->dl, &rq->dl);
		p->dl.dl_non_contending = 0;
		/*
		 * If the timer handler is currently running and the
		 * timer cannot be canceled, inactive_task_timer()
		 * will see that dl_not_contending is not set, and
		 * will not touch the rq's active utilization,
		 * so we are still safe.
		 */
		if (hrtimer_try_to_cancel(&p->dl.inactive_timer) == 1)
			put_task_struct(p);
	}
	sub_rq_bw(&p->dl, &rq->dl);
	rq_unlock(rq, &rf);
}

static void check_preempt_equal_dl(struct rq *rq, struct task_struct *p)
{
	/*
	 * Current can't be migrated, useless to reschedule,
	 * let's hope p can move out.
	 */
	if (rq->curr->nr_cpus_allowed == 1 ||
	    !cpudl_find(&rq->rd->cpudl, rq->curr, NULL))
		return;

	/*
	 * p is migratable, so let's not schedule it and
	 * see if it is pushed or pulled somewhere else.
	 */
	if (p->nr_cpus_allowed != 1 &&
	    cpudl_find(&rq->rd->cpudl, p, NULL))
		return;

	resched_curr(rq);
}

static int balance_dl(struct rq *rq, struct task_struct *p, struct rq_flags *rf)
{
	if (!on_dl_rq(&p->dl) && need_pull_dl_task(rq, p)) {
		/*
		 * This is OK, because current is on_cpu, which avoids it being
		 * picked for load-balance and preemption/IRQs are still
		 * disabled avoiding further scheduler activity on it and we've
		 * not yet started the picking loop.
		 */
		rq_unpin_lock(rq, rf);
		pull_dl_task(rq);
		rq_repin_lock(rq, rf);
	}

	return sched_stop_runnable(rq) || sched_dl_runnable(rq);
}
#endif /* CONFIG_SMP */

/*
 * Only called when both the current and waking task are -deadline
 * tasks.
 */
static void wakeup_preempt_dl(struct rq *rq, struct task_struct *p,
				  int flags)
{
	if (dl_entity_preempt(&p->dl, &rq->curr->dl)) {
		resched_curr(rq);
		return;
	}

#ifdef CONFIG_SMP
	/*
	 * In the unlikely case current and p have the same deadline
	 * let us try to decide what's the best thing to do...
	 */
	if ((p->dl.deadline == rq->curr->dl.deadline) &&
	    !test_tsk_need_resched(rq->curr))
		check_preempt_equal_dl(rq, p);
#endif /* CONFIG_SMP */
}

#ifdef CONFIG_SCHED_HRTICK
static void start_hrtick_dl(struct rq *rq, struct sched_dl_entity *dl_se)
{
	hrtick_start(rq, dl_se->runtime);
}
#else /* !CONFIG_SCHED_HRTICK */
static void start_hrtick_dl(struct rq *rq, struct sched_dl_entity *dl_se)
{
}
#endif

static void set_next_task_dl(struct rq *rq, struct task_struct *p, bool first)
{
	struct sched_dl_entity *dl_se = &p->dl;
	struct dl_rq *dl_rq = &rq->dl;

	p->se.exec_start = rq_clock_task(rq);
	if (on_dl_rq(&p->dl))
		update_stats_wait_end_dl(dl_rq, dl_se);

	/* You can't push away the running task */
	dequeue_pushable_dl_task(rq, p);

	if (!first)
		return;

	if (rq->curr->sched_class != &dl_sched_class)
		update_dl_rq_load_avg(rq_clock_pelt(rq), rq, 0);

	deadline_queue_push_tasks(rq);

<<<<<<< HEAD
	if (hrtick_enabled(rq))
=======
	if (hrtick_enabled_dl(rq))
>>>>>>> 8ee0f23e
		start_hrtick_dl(rq, &p->dl);
}

static struct sched_dl_entity *pick_next_dl_entity(struct dl_rq *dl_rq)
{
	struct rb_node *left = rb_first_cached(&dl_rq->root);

	if (!left)
		return NULL;

	return __node_2_dle(left);
}

/*
 * __pick_next_task_dl - Helper to pick the next -deadline task to run.
 * @rq: The runqueue to pick the next task from.
 */
static struct task_struct *__pick_task_dl(struct rq *rq)
{
	struct sched_dl_entity *dl_se;
	struct dl_rq *dl_rq = &rq->dl;
	struct task_struct *p;

again:
	if (!sched_dl_runnable(rq))
		return NULL;

	dl_se = pick_next_dl_entity(dl_rq);
	WARN_ON_ONCE(!dl_se);

	if (dl_server(dl_se)) {
		p = dl_se->server_pick_task(dl_se);
		if (!p) {
			dl_se->dl_yielded = 1;
			update_curr_dl_se(rq, dl_se, 0);
			goto again;
		}
		rq->dl_server = dl_se;
	} else {
		p = dl_task_of(dl_se);
	}

	return p;
}

static struct task_struct *pick_task_dl(struct rq *rq)
{
	return __pick_task_dl(rq);
}

static void put_prev_task_dl(struct rq *rq, struct task_struct *p, struct task_struct *next)
{
	struct sched_dl_entity *dl_se = &p->dl;
	struct dl_rq *dl_rq = &rq->dl;

	if (on_dl_rq(&p->dl))
		update_stats_wait_start_dl(dl_rq, dl_se);

	update_curr_dl(rq);

	update_dl_rq_load_avg(rq_clock_pelt(rq), rq, 1);
	if (on_dl_rq(&p->dl) && p->nr_cpus_allowed > 1)
		enqueue_pushable_dl_task(rq, p);
}

/*
 * scheduler tick hitting a task of our scheduling class.
 *
 * NOTE: This function can be called remotely by the tick offload that
 * goes along full dynticks. Therefore no local assumption can be made
 * and everything must be accessed through the @rq and @curr passed in
 * parameters.
 */
static void task_tick_dl(struct rq *rq, struct task_struct *p, int queued)
{
	update_curr_dl(rq);

	update_dl_rq_load_avg(rq_clock_pelt(rq), rq, 1);
	/*
	 * Even when we have runtime, update_curr_dl() might have resulted in us
	 * not being the leftmost task anymore. In that case NEED_RESCHED will
	 * be set and schedule() will start a new hrtick for the next task.
	 */
	if (hrtick_enabled_dl(rq) && queued && p->dl.runtime > 0 &&
	    is_leftmost(&p->dl, &rq->dl))
		start_hrtick_dl(rq, &p->dl);
}

static void task_fork_dl(struct task_struct *p)
{
	/*
	 * SCHED_DEADLINE tasks cannot fork and this is achieved through
	 * sched_fork()
	 */
}

#ifdef CONFIG_SMP

/* Only try algorithms three times */
#define DL_MAX_TRIES 3

static int pick_dl_task(struct rq *rq, struct task_struct *p, int cpu)
{
	if (!task_on_cpu(rq, p) &&
	    cpumask_test_cpu(cpu, &p->cpus_mask))
		return 1;
	return 0;
}

/*
 * Return the earliest pushable rq's task, which is suitable to be executed
 * on the CPU, NULL otherwise:
 */
static struct task_struct *pick_earliest_pushable_dl_task(struct rq *rq, int cpu)
{
	struct task_struct *p = NULL;
	struct rb_node *next_node;

	if (!has_pushable_dl_tasks(rq))
		return NULL;

	next_node = rb_first_cached(&rq->dl.pushable_dl_tasks_root);

next_node:
	if (next_node) {
		p = __node_2_pdl(next_node);

		if (pick_dl_task(rq, p, cpu))
			return p;

		next_node = rb_next(next_node);
		goto next_node;
	}

	return NULL;
}

static DEFINE_PER_CPU(cpumask_var_t, local_cpu_mask_dl);

static int find_later_rq(struct task_struct *task)
{
	struct sched_domain *sd;
	struct cpumask *later_mask = this_cpu_cpumask_var_ptr(local_cpu_mask_dl);
	int this_cpu = smp_processor_id();
	int cpu = task_cpu(task);

	/* Make sure the mask is initialized first */
	if (unlikely(!later_mask))
		return -1;

	if (task->nr_cpus_allowed == 1)
		return -1;

	/*
	 * We have to consider system topology and task affinity
	 * first, then we can look for a suitable CPU.
	 */
	if (!cpudl_find(&task_rq(task)->rd->cpudl, task, later_mask))
		return -1;

	/*
	 * If we are here, some targets have been found, including
	 * the most suitable which is, among the runqueues where the
	 * current tasks have later deadlines than the task's one, the
	 * rq with the latest possible one.
	 *
	 * Now we check how well this matches with task's
	 * affinity and system topology.
	 *
	 * The last CPU where the task run is our first
	 * guess, since it is most likely cache-hot there.
	 */
	if (cpumask_test_cpu(cpu, later_mask))
		return cpu;
	/*
	 * Check if this_cpu is to be skipped (i.e., it is
	 * not in the mask) or not.
	 */
	if (!cpumask_test_cpu(this_cpu, later_mask))
		this_cpu = -1;

	rcu_read_lock();
	for_each_domain(cpu, sd) {
		if (sd->flags & SD_WAKE_AFFINE) {
			int best_cpu;

			/*
			 * If possible, preempting this_cpu is
			 * cheaper than migrating.
			 */
			if (this_cpu != -1 &&
			    cpumask_test_cpu(this_cpu, sched_domain_span(sd))) {
				rcu_read_unlock();
				return this_cpu;
			}

			best_cpu = cpumask_any_and_distribute(later_mask,
							      sched_domain_span(sd));
			/*
			 * Last chance: if a CPU being in both later_mask
			 * and current sd span is valid, that becomes our
			 * choice. Of course, the latest possible CPU is
			 * already under consideration through later_mask.
			 */
			if (best_cpu < nr_cpu_ids) {
				rcu_read_unlock();
				return best_cpu;
			}
		}
	}
	rcu_read_unlock();

	/*
	 * At this point, all our guesses failed, we just return
	 * 'something', and let the caller sort the things out.
	 */
	if (this_cpu != -1)
		return this_cpu;

	cpu = cpumask_any_distribute(later_mask);
	if (cpu < nr_cpu_ids)
		return cpu;

	return -1;
}

/* Locks the rq it finds */
static struct rq *find_lock_later_rq(struct task_struct *task, struct rq *rq)
{
	struct rq *later_rq = NULL;
	int tries;
	int cpu;

	for (tries = 0; tries < DL_MAX_TRIES; tries++) {
		cpu = find_later_rq(task);

		if ((cpu == -1) || (cpu == rq->cpu))
			break;

		later_rq = cpu_rq(cpu);

		if (!dl_task_is_earliest_deadline(task, later_rq)) {
			/*
			 * Target rq has tasks of equal or earlier deadline,
			 * retrying does not release any lock and is unlikely
			 * to yield a different result.
			 */
			later_rq = NULL;
			break;
		}

		/* Retry if something changed. */
		if (double_lock_balance(rq, later_rq)) {
			if (unlikely(task_rq(task) != rq ||
				     !cpumask_test_cpu(later_rq->cpu, &task->cpus_mask) ||
				     task_on_cpu(rq, task) ||
				     !dl_task(task) ||
				     is_migration_disabled(task) ||
				     !task_on_rq_queued(task))) {
				double_unlock_balance(rq, later_rq);
				later_rq = NULL;
				break;
			}
		}

		/*
		 * If the rq we found has no -deadline task, or
		 * its earliest one has a later deadline than our
		 * task, the rq is a good one.
		 */
		if (dl_task_is_earliest_deadline(task, later_rq))
			break;

		/* Otherwise we try again. */
		double_unlock_balance(rq, later_rq);
		later_rq = NULL;
	}

	return later_rq;
}

static struct task_struct *pick_next_pushable_dl_task(struct rq *rq)
{
	struct task_struct *p;

	if (!has_pushable_dl_tasks(rq))
		return NULL;

	p = __node_2_pdl(rb_first_cached(&rq->dl.pushable_dl_tasks_root));

	WARN_ON_ONCE(rq->cpu != task_cpu(p));
	WARN_ON_ONCE(task_current(rq, p));
	WARN_ON_ONCE(p->nr_cpus_allowed <= 1);

	WARN_ON_ONCE(!task_on_rq_queued(p));
	WARN_ON_ONCE(!dl_task(p));

	return p;
}

/*
 * See if the non running -deadline tasks on this rq
 * can be sent to some other CPU where they can preempt
 * and start executing.
 */
static int push_dl_task(struct rq *rq)
{
	struct task_struct *next_task;
	struct rq *later_rq;
	int ret = 0;

	next_task = pick_next_pushable_dl_task(rq);
	if (!next_task)
		return 0;

retry:
	/*
	 * If next_task preempts rq->curr, and rq->curr
	 * can move away, it makes sense to just reschedule
	 * without going further in pushing next_task.
	 */
	if (dl_task(rq->curr) &&
	    dl_time_before(next_task->dl.deadline, rq->curr->dl.deadline) &&
	    rq->curr->nr_cpus_allowed > 1) {
		resched_curr(rq);
		return 0;
	}

	if (is_migration_disabled(next_task))
		return 0;

	if (WARN_ON(next_task == rq->curr))
		return 0;

	/* We might release rq lock */
	get_task_struct(next_task);

	/* Will lock the rq it'll find */
	later_rq = find_lock_later_rq(next_task, rq);
	if (!later_rq) {
		struct task_struct *task;

		/*
		 * We must check all this again, since
		 * find_lock_later_rq releases rq->lock and it is
		 * then possible that next_task has migrated.
		 */
		task = pick_next_pushable_dl_task(rq);
		if (task == next_task) {
			/*
			 * The task is still there. We don't try
			 * again, some other CPU will pull it when ready.
			 */
			goto out;
		}

		if (!task)
			/* No more tasks */
			goto out;

		put_task_struct(next_task);
		next_task = task;
		goto retry;
	}

	deactivate_task(rq, next_task, 0);
	set_task_cpu(next_task, later_rq->cpu);
	activate_task(later_rq, next_task, 0);
	ret = 1;

	resched_curr(later_rq);

	double_unlock_balance(rq, later_rq);

out:
	put_task_struct(next_task);

	return ret;
}

static void push_dl_tasks(struct rq *rq)
{
	/* push_dl_task() will return true if it moved a -deadline task */
	while (push_dl_task(rq))
		;
}

static void pull_dl_task(struct rq *this_rq)
{
	int this_cpu = this_rq->cpu, cpu;
	struct task_struct *p, *push_task;
	bool resched = false;
	struct rq *src_rq;
	u64 dmin = LONG_MAX;

	if (likely(!dl_overloaded(this_rq)))
		return;

	/*
	 * Match the barrier from dl_set_overloaded; this guarantees that if we
	 * see overloaded we must also see the dlo_mask bit.
	 */
	smp_rmb();

	for_each_cpu(cpu, this_rq->rd->dlo_mask) {
		if (this_cpu == cpu)
			continue;

		src_rq = cpu_rq(cpu);

		/*
		 * It looks racy, and it is! However, as in sched_rt.c,
		 * we are fine with this.
		 */
		if (this_rq->dl.dl_nr_running &&
		    dl_time_before(this_rq->dl.earliest_dl.curr,
				   src_rq->dl.earliest_dl.next))
			continue;

		/* Might drop this_rq->lock */
		push_task = NULL;
		double_lock_balance(this_rq, src_rq);

		/*
		 * If there are no more pullable tasks on the
		 * rq, we're done with it.
		 */
		if (src_rq->dl.dl_nr_running <= 1)
			goto skip;

		p = pick_earliest_pushable_dl_task(src_rq, this_cpu);

		/*
		 * We found a task to be pulled if:
		 *  - it preempts our current (if there's one),
		 *  - it will preempt the last one we pulled (if any).
		 */
		if (p && dl_time_before(p->dl.deadline, dmin) &&
		    dl_task_is_earliest_deadline(p, this_rq)) {
			WARN_ON(p == src_rq->curr);
			WARN_ON(!task_on_rq_queued(p));

			/*
			 * Then we pull iff p has actually an earlier
			 * deadline than the current task of its runqueue.
			 */
			if (dl_time_before(p->dl.deadline,
					   src_rq->curr->dl.deadline))
				goto skip;

			if (is_migration_disabled(p)) {
				push_task = get_push_task(src_rq);
			} else {
				deactivate_task(src_rq, p, 0);
				set_task_cpu(p, this_cpu);
				activate_task(this_rq, p, 0);
				dmin = p->dl.deadline;
				resched = true;
			}

			/* Is there any other task even earlier? */
		}
skip:
		double_unlock_balance(this_rq, src_rq);

		if (push_task) {
			preempt_disable();
			raw_spin_rq_unlock(this_rq);
			stop_one_cpu_nowait(src_rq->cpu, push_cpu_stop,
					    push_task, &src_rq->push_work);
			preempt_enable();
			raw_spin_rq_lock(this_rq);
		}
	}

	if (resched)
		resched_curr(this_rq);
}

/*
 * Since the task is not running and a reschedule is not going to happen
 * anytime soon on its runqueue, we try pushing it away now.
 */
static void task_woken_dl(struct rq *rq, struct task_struct *p)
{
	if (!task_on_cpu(rq, p) &&
	    !test_tsk_need_resched(rq->curr) &&
	    p->nr_cpus_allowed > 1 &&
	    dl_task(rq->curr) &&
	    (rq->curr->nr_cpus_allowed < 2 ||
	     !dl_entity_preempt(&p->dl, &rq->curr->dl))) {
		push_dl_tasks(rq);
	}
}

static void set_cpus_allowed_dl(struct task_struct *p,
				struct affinity_context *ctx)
{
	struct root_domain *src_rd;
	struct rq *rq;

	WARN_ON_ONCE(!dl_task(p));

	rq = task_rq(p);
	src_rd = rq->rd;
	/*
	 * Migrating a SCHED_DEADLINE task between exclusive
	 * cpusets (different root_domains) entails a bandwidth
	 * update. We already made space for us in the destination
	 * domain (see cpuset_can_attach()).
	 */
	if (!cpumask_intersects(src_rd->span, ctx->new_mask)) {
		struct dl_bw *src_dl_b;

		src_dl_b = dl_bw_of(cpu_of(rq));
		/*
		 * We now free resources of the root_domain we are migrating
		 * off. In the worst case, sched_setattr() may temporary fail
		 * until we complete the update.
		 */
		raw_spin_lock(&src_dl_b->lock);
		__dl_sub(src_dl_b, p->dl.dl_bw, dl_bw_cpus(task_cpu(p)));
		raw_spin_unlock(&src_dl_b->lock);
	}

	set_cpus_allowed_common(p, ctx);
}

/* Assumes rq->lock is held */
static void rq_online_dl(struct rq *rq)
{
	if (rq->dl.overloaded)
		dl_set_overload(rq);

	cpudl_set_freecpu(&rq->rd->cpudl, rq->cpu);
	if (rq->dl.dl_nr_running > 0)
		cpudl_set(&rq->rd->cpudl, rq->cpu, rq->dl.earliest_dl.curr);
}

/* Assumes rq->lock is held */
static void rq_offline_dl(struct rq *rq)
{
	if (rq->dl.overloaded)
		dl_clear_overload(rq);

	cpudl_clear(&rq->rd->cpudl, rq->cpu);
	cpudl_clear_freecpu(&rq->rd->cpudl, rq->cpu);
}

void __init init_sched_dl_class(void)
{
	unsigned int i;

	for_each_possible_cpu(i)
		zalloc_cpumask_var_node(&per_cpu(local_cpu_mask_dl, i),
					GFP_KERNEL, cpu_to_node(i));
}

void dl_add_task_root_domain(struct task_struct *p)
{
	struct rq_flags rf;
	struct rq *rq;
	struct dl_bw *dl_b;

	raw_spin_lock_irqsave(&p->pi_lock, rf.flags);
	if (!dl_task(p)) {
		raw_spin_unlock_irqrestore(&p->pi_lock, rf.flags);
		return;
	}

	rq = __task_rq_lock(p, &rf);

	dl_b = &rq->rd->dl_bw;
	raw_spin_lock(&dl_b->lock);

	__dl_add(dl_b, p->dl.dl_bw, cpumask_weight(rq->rd->span));

	raw_spin_unlock(&dl_b->lock);

	task_rq_unlock(rq, p, &rf);
}

void dl_clear_root_domain(struct root_domain *rd)
{
	unsigned long flags;

	raw_spin_lock_irqsave(&rd->dl_bw.lock, flags);
	rd->dl_bw.total_bw = 0;
	raw_spin_unlock_irqrestore(&rd->dl_bw.lock, flags);
}

#endif /* CONFIG_SMP */

static void switched_from_dl(struct rq *rq, struct task_struct *p)
{
	/*
	 * task_non_contending() can start the "inactive timer" (if the 0-lag
	 * time is in the future). If the task switches back to dl before
	 * the "inactive timer" fires, it can continue to consume its current
	 * runtime using its current deadline. If it stays outside of
	 * SCHED_DEADLINE until the 0-lag time passes, inactive_task_timer()
	 * will reset the task parameters.
	 */
	if (task_on_rq_queued(p) && p->dl.dl_runtime)
		task_non_contending(&p->dl);

	/*
	 * In case a task is setscheduled out from SCHED_DEADLINE we need to
	 * keep track of that on its cpuset (for correct bandwidth tracking).
	 */
	dec_dl_tasks_cs(p);

	if (!task_on_rq_queued(p)) {
		/*
		 * Inactive timer is armed. However, p is leaving DEADLINE and
		 * might migrate away from this rq while continuing to run on
		 * some other class. We need to remove its contribution from
		 * this rq running_bw now, or sub_rq_bw (below) will complain.
		 */
		if (p->dl.dl_non_contending)
			sub_running_bw(&p->dl, &rq->dl);
		sub_rq_bw(&p->dl, &rq->dl);
	}

	/*
	 * We cannot use inactive_task_timer() to invoke sub_running_bw()
	 * at the 0-lag time, because the task could have been migrated
	 * while SCHED_OTHER in the meanwhile.
	 */
	if (p->dl.dl_non_contending)
		p->dl.dl_non_contending = 0;

	/*
	 * Since this might be the only -deadline task on the rq,
	 * this is the right place to try to pull some other one
	 * from an overloaded CPU, if any.
	 */
	if (!task_on_rq_queued(p) || rq->dl.dl_nr_running)
		return;

	deadline_queue_pull_task(rq);
}

/*
 * When switching to -deadline, we may overload the rq, then
 * we try to push someone off, if possible.
 */
static void switched_to_dl(struct rq *rq, struct task_struct *p)
{
	if (hrtimer_try_to_cancel(&p->dl.inactive_timer) == 1)
		put_task_struct(p);

	/*
	 * In case a task is setscheduled to SCHED_DEADLINE we need to keep
	 * track of that on its cpuset (for correct bandwidth tracking).
	 */
	inc_dl_tasks_cs(p);

	/* If p is not queued we will update its parameters at next wakeup. */
	if (!task_on_rq_queued(p)) {
		add_rq_bw(&p->dl, &rq->dl);

		return;
	}

	if (rq->curr != p) {
#ifdef CONFIG_SMP
		if (p->nr_cpus_allowed > 1 && rq->dl.overloaded)
			deadline_queue_push_tasks(rq);
#endif
		if (dl_task(rq->curr))
			wakeup_preempt_dl(rq, p, 0);
		else
			resched_curr(rq);
	} else {
		update_dl_rq_load_avg(rq_clock_pelt(rq), rq, 0);
	}
}

/*
 * If the scheduling parameters of a -deadline task changed,
 * a push or pull operation might be needed.
 */
static void prio_changed_dl(struct rq *rq, struct task_struct *p,
			    int oldprio)
{
	if (!task_on_rq_queued(p))
		return;

#ifdef CONFIG_SMP
	/*
	 * This might be too much, but unfortunately
	 * we don't have the old deadline value, and
	 * we can't argue if the task is increasing
	 * or lowering its prio, so...
	 */
	if (!rq->dl.overloaded)
		deadline_queue_pull_task(rq);

	if (task_current(rq, p)) {
		/*
		 * If we now have a earlier deadline task than p,
		 * then reschedule, provided p is still on this
		 * runqueue.
		 */
		if (dl_time_before(rq->dl.earliest_dl.curr, p->dl.deadline))
			resched_curr(rq);
	} else {
		/*
		 * Current may not be deadline in case p was throttled but we
		 * have just replenished it (e.g. rt_mutex_setprio()).
		 *
		 * Otherwise, if p was given an earlier deadline, reschedule.
		 */
		if (!dl_task(rq->curr) ||
		    dl_time_before(p->dl.deadline, rq->curr->dl.deadline))
			resched_curr(rq);
	}
#else
	/*
	 * We don't know if p has a earlier or later deadline, so let's blindly
	 * set a (maybe not needed) rescheduling point.
	 */
	resched_curr(rq);
#endif
}

#ifdef CONFIG_SCHED_CORE
static int task_is_throttled_dl(struct task_struct *p, int cpu)
{
	return p->dl.dl_throttled;
}
#endif

DEFINE_SCHED_CLASS(dl) = {

	.enqueue_task		= enqueue_task_dl,
	.dequeue_task		= dequeue_task_dl,
	.yield_task		= yield_task_dl,

	.wakeup_preempt		= wakeup_preempt_dl,

	.pick_task		= pick_task_dl,
	.put_prev_task		= put_prev_task_dl,
	.set_next_task		= set_next_task_dl,

#ifdef CONFIG_SMP
	.balance		= balance_dl,
	.select_task_rq		= select_task_rq_dl,
	.migrate_task_rq	= migrate_task_rq_dl,
	.set_cpus_allowed       = set_cpus_allowed_dl,
	.rq_online              = rq_online_dl,
	.rq_offline             = rq_offline_dl,
	.task_woken		= task_woken_dl,
	.find_lock_rq		= find_lock_later_rq,
#endif

	.task_tick		= task_tick_dl,
	.task_fork              = task_fork_dl,

	.prio_changed           = prio_changed_dl,
	.switched_from		= switched_from_dl,
	.switched_to		= switched_to_dl,

	.update_curr		= update_curr_dl,
#ifdef CONFIG_SCHED_CORE
	.task_is_throttled	= task_is_throttled_dl,
#endif
};

/* Used for dl_bw check and update, used under sched_rt_handler()::mutex */
static u64 dl_generation;

int sched_dl_global_validate(void)
{
	u64 runtime = global_rt_runtime();
	u64 period = global_rt_period();
	u64 new_bw = to_ratio(period, runtime);
	u64 gen = ++dl_generation;
	struct dl_bw *dl_b;
	int cpu, cpus, ret = 0;
	unsigned long flags;

	/*
	 * Here we want to check the bandwidth not being set to some
	 * value smaller than the currently allocated bandwidth in
	 * any of the root_domains.
	 */
	for_each_possible_cpu(cpu) {
		rcu_read_lock_sched();

		if (dl_bw_visited(cpu, gen))
			goto next;

		dl_b = dl_bw_of(cpu);
		cpus = dl_bw_cpus(cpu);

		raw_spin_lock_irqsave(&dl_b->lock, flags);
		if (new_bw * cpus < dl_b->total_bw)
			ret = -EBUSY;
		raw_spin_unlock_irqrestore(&dl_b->lock, flags);

next:
		rcu_read_unlock_sched();

		if (ret)
			break;
	}

	return ret;
}

static void init_dl_rq_bw_ratio(struct dl_rq *dl_rq)
{
	if (global_rt_runtime() == RUNTIME_INF) {
		dl_rq->bw_ratio = 1 << RATIO_SHIFT;
		dl_rq->max_bw = dl_rq->extra_bw = 1 << BW_SHIFT;
	} else {
		dl_rq->bw_ratio = to_ratio(global_rt_runtime(),
			  global_rt_period()) >> (BW_SHIFT - RATIO_SHIFT);
		dl_rq->max_bw = dl_rq->extra_bw =
			to_ratio(global_rt_period(), global_rt_runtime());
	}
}

void sched_dl_do_global(void)
{
	u64 new_bw = -1;
	u64 gen = ++dl_generation;
	struct dl_bw *dl_b;
	int cpu;
	unsigned long flags;

	if (global_rt_runtime() != RUNTIME_INF)
		new_bw = to_ratio(global_rt_period(), global_rt_runtime());

	for_each_possible_cpu(cpu) {
		rcu_read_lock_sched();

		if (dl_bw_visited(cpu, gen)) {
			rcu_read_unlock_sched();
			continue;
		}

		dl_b = dl_bw_of(cpu);

		raw_spin_lock_irqsave(&dl_b->lock, flags);
		dl_b->bw = new_bw;
		raw_spin_unlock_irqrestore(&dl_b->lock, flags);

		rcu_read_unlock_sched();
		init_dl_rq_bw_ratio(&cpu_rq(cpu)->dl);
	}
}

/*
 * We must be sure that accepting a new task (or allowing changing the
 * parameters of an existing one) is consistent with the bandwidth
 * constraints. If yes, this function also accordingly updates the currently
 * allocated bandwidth to reflect the new situation.
 *
 * This function is called while holding p's rq->lock.
 */
int sched_dl_overflow(struct task_struct *p, int policy,
		      const struct sched_attr *attr)
{
	u64 period = attr->sched_period ?: attr->sched_deadline;
	u64 runtime = attr->sched_runtime;
	u64 new_bw = dl_policy(policy) ? to_ratio(period, runtime) : 0;
	int cpus, err = -1, cpu = task_cpu(p);
	struct dl_bw *dl_b = dl_bw_of(cpu);
	unsigned long cap;

	if (attr->sched_flags & SCHED_FLAG_SUGOV)
		return 0;

	/* !deadline task may carry old deadline bandwidth */
	if (new_bw == p->dl.dl_bw && task_has_dl_policy(p))
		return 0;

	/*
	 * Either if a task, enters, leave, or stays -deadline but changes
	 * its parameters, we may need to update accordingly the total
	 * allocated bandwidth of the container.
	 */
	raw_spin_lock(&dl_b->lock);
	cpus = dl_bw_cpus(cpu);
	cap = dl_bw_capacity(cpu);

	if (dl_policy(policy) && !task_has_dl_policy(p) &&
	    !__dl_overflow(dl_b, cap, 0, new_bw)) {
		if (hrtimer_active(&p->dl.inactive_timer))
			__dl_sub(dl_b, p->dl.dl_bw, cpus);
		__dl_add(dl_b, new_bw, cpus);
		err = 0;
	} else if (dl_policy(policy) && task_has_dl_policy(p) &&
		   !__dl_overflow(dl_b, cap, p->dl.dl_bw, new_bw)) {
		/*
		 * XXX this is slightly incorrect: when the task
		 * utilization decreases, we should delay the total
		 * utilization change until the task's 0-lag point.
		 * But this would require to set the task's "inactive
		 * timer" when the task is not inactive.
		 */
		__dl_sub(dl_b, p->dl.dl_bw, cpus);
		__dl_add(dl_b, new_bw, cpus);
		dl_change_utilization(p, new_bw);
		err = 0;
	} else if (!dl_policy(policy) && task_has_dl_policy(p)) {
		/*
		 * Do not decrease the total deadline utilization here,
		 * switched_from_dl() will take care to do it at the correct
		 * (0-lag) time.
		 */
		err = 0;
	}
	raw_spin_unlock(&dl_b->lock);

	return err;
}

/*
 * This function initializes the sched_dl_entity of a newly becoming
 * SCHED_DEADLINE task.
 *
 * Only the static values are considered here, the actual runtime and the
 * absolute deadline will be properly calculated when the task is enqueued
 * for the first time with its new policy.
 */
void __setparam_dl(struct task_struct *p, const struct sched_attr *attr)
{
	struct sched_dl_entity *dl_se = &p->dl;

	dl_se->dl_runtime = attr->sched_runtime;
	dl_se->dl_deadline = attr->sched_deadline;
	dl_se->dl_period = attr->sched_period ?: dl_se->dl_deadline;
	dl_se->flags = attr->sched_flags & SCHED_DL_FLAGS;
	dl_se->dl_bw = to_ratio(dl_se->dl_period, dl_se->dl_runtime);
	dl_se->dl_density = to_ratio(dl_se->dl_deadline, dl_se->dl_runtime);
}

void __getparam_dl(struct task_struct *p, struct sched_attr *attr)
{
	struct sched_dl_entity *dl_se = &p->dl;

	attr->sched_priority = p->rt_priority;
	attr->sched_runtime = dl_se->dl_runtime;
	attr->sched_deadline = dl_se->dl_deadline;
	attr->sched_period = dl_se->dl_period;
	attr->sched_flags &= ~SCHED_DL_FLAGS;
	attr->sched_flags |= dl_se->flags;
}

/*
 * This function validates the new parameters of a -deadline task.
 * We ask for the deadline not being zero, and greater or equal
 * than the runtime, as well as the period of being zero or
 * greater than deadline. Furthermore, we have to be sure that
 * user parameters are above the internal resolution of 1us (we
 * check sched_runtime only since it is always the smaller one) and
 * below 2^63 ns (we have to check both sched_deadline and
 * sched_period, as the latter can be zero).
 */
bool __checkparam_dl(const struct sched_attr *attr)
{
	u64 period, max, min;

	/* special dl tasks don't actually use any parameter */
	if (attr->sched_flags & SCHED_FLAG_SUGOV)
		return true;

	/* deadline != 0 */
	if (attr->sched_deadline == 0)
		return false;

	/*
	 * Since we truncate DL_SCALE bits, make sure we're at least
	 * that big.
	 */
	if (attr->sched_runtime < (1ULL << DL_SCALE))
		return false;

	/*
	 * Since we use the MSB for wrap-around and sign issues, make
	 * sure it's not set (mind that period can be equal to zero).
	 */
	if (attr->sched_deadline & (1ULL << 63) ||
	    attr->sched_period & (1ULL << 63))
		return false;

	period = attr->sched_period;
	if (!period)
		period = attr->sched_deadline;

	/* runtime <= deadline <= period (if period != 0) */
	if (period < attr->sched_deadline ||
	    attr->sched_deadline < attr->sched_runtime)
		return false;

	max = (u64)READ_ONCE(sysctl_sched_dl_period_max) * NSEC_PER_USEC;
	min = (u64)READ_ONCE(sysctl_sched_dl_period_min) * NSEC_PER_USEC;

	if (period < min || period > max)
		return false;

	return true;
}

/*
 * This function clears the sched_dl_entity static params.
 */
static void __dl_clear_params(struct sched_dl_entity *dl_se)
{
	dl_se->dl_runtime		= 0;
	dl_se->dl_deadline		= 0;
	dl_se->dl_period		= 0;
	dl_se->flags			= 0;
	dl_se->dl_bw			= 0;
	dl_se->dl_density		= 0;

	dl_se->dl_throttled		= 0;
	dl_se->dl_yielded		= 0;
	dl_se->dl_non_contending	= 0;
	dl_se->dl_overrun		= 0;
	dl_se->dl_server		= 0;

#ifdef CONFIG_RT_MUTEXES
	dl_se->pi_se			= dl_se;
#endif
}

void init_dl_entity(struct sched_dl_entity *dl_se)
{
	RB_CLEAR_NODE(&dl_se->rb_node);
	init_dl_task_timer(dl_se);
	init_dl_inactive_task_timer(dl_se);
	__dl_clear_params(dl_se);
}

bool dl_param_changed(struct task_struct *p, const struct sched_attr *attr)
{
	struct sched_dl_entity *dl_se = &p->dl;

	if (dl_se->dl_runtime != attr->sched_runtime ||
	    dl_se->dl_deadline != attr->sched_deadline ||
	    dl_se->dl_period != attr->sched_period ||
	    dl_se->flags != (attr->sched_flags & SCHED_DL_FLAGS))
		return true;

	return false;
}

#ifdef CONFIG_SMP
int dl_cpuset_cpumask_can_shrink(const struct cpumask *cur,
				 const struct cpumask *trial)
{
	unsigned long flags, cap;
	struct dl_bw *cur_dl_b;
	int ret = 1;

	rcu_read_lock_sched();
	cur_dl_b = dl_bw_of(cpumask_any(cur));
	cap = __dl_bw_capacity(trial);
	raw_spin_lock_irqsave(&cur_dl_b->lock, flags);
	if (__dl_overflow(cur_dl_b, cap, 0, 0))
		ret = 0;
	raw_spin_unlock_irqrestore(&cur_dl_b->lock, flags);
	rcu_read_unlock_sched();

	return ret;
}

enum dl_bw_request {
	dl_bw_req_check_overflow = 0,
	dl_bw_req_alloc,
	dl_bw_req_free
};

static int dl_bw_manage(enum dl_bw_request req, int cpu, u64 dl_bw)
{
	unsigned long flags;
	struct dl_bw *dl_b;
	bool overflow = 0;

	rcu_read_lock_sched();
	dl_b = dl_bw_of(cpu);
	raw_spin_lock_irqsave(&dl_b->lock, flags);

	if (req == dl_bw_req_free) {
		__dl_sub(dl_b, dl_bw, dl_bw_cpus(cpu));
	} else {
		unsigned long cap = dl_bw_capacity(cpu);

		overflow = __dl_overflow(dl_b, cap, 0, dl_bw);

		if (req == dl_bw_req_alloc && !overflow) {
			/*
			 * We reserve space in the destination
			 * root_domain, as we can't fail after this point.
			 * We will free resources in the source root_domain
			 * later on (see set_cpus_allowed_dl()).
			 */
			__dl_add(dl_b, dl_bw, dl_bw_cpus(cpu));
		}
	}

	raw_spin_unlock_irqrestore(&dl_b->lock, flags);
	rcu_read_unlock_sched();

	return overflow ? -EBUSY : 0;
}

int dl_bw_check_overflow(int cpu)
{
	return dl_bw_manage(dl_bw_req_check_overflow, cpu, 0);
}

int dl_bw_alloc(int cpu, u64 dl_bw)
{
	return dl_bw_manage(dl_bw_req_alloc, cpu, dl_bw);
}

void dl_bw_free(int cpu, u64 dl_bw)
{
	dl_bw_manage(dl_bw_req_free, cpu, dl_bw);
}
#endif

#ifdef CONFIG_SCHED_DEBUG
void print_dl_stats(struct seq_file *m, int cpu)
{
	print_dl_rq(m, cpu, &cpu_rq(cpu)->dl);
}
#endif /* CONFIG_SCHED_DEBUG */<|MERGE_RESOLUTION|>--- conflicted
+++ resolved
@@ -2385,11 +2385,7 @@
 
 	deadline_queue_push_tasks(rq);
 
-<<<<<<< HEAD
-	if (hrtick_enabled(rq))
-=======
 	if (hrtick_enabled_dl(rq))
->>>>>>> 8ee0f23e
 		start_hrtick_dl(rq, &p->dl);
 }
 
