// SPDX-License-Identifier: GPL-2.0

//! Synchronisation primitives.
//!
//! This module contains the kernel APIs related to synchronisation that have been ported or
//! wrapped for usage by Rust code in the kernel.

use crate::prelude::*;
use crate::types::Opaque;
use pin_init;

mod arc;
<<<<<<< HEAD
=======
pub mod aref;
>>>>>>> dff64b07
pub mod completion;
mod condvar;
pub mod lock;
mod locked_by;
pub mod poll;
pub mod rcu;

pub use arc::{Arc, ArcBorrow, UniqueArc};
pub use completion::Completion;
pub use condvar::{new_condvar, CondVar, CondVarTimeoutResult};
pub use lock::global::{global_lock, GlobalGuard, GlobalLock, GlobalLockBackend, GlobalLockedBy};
pub use lock::mutex::{new_mutex, Mutex, MutexGuard};
pub use lock::spinlock::{new_spinlock, SpinLock, SpinLockGuard};
pub use locked_by::LockedBy;

/// Represents a lockdep class. It's a wrapper around C's `lock_class_key`.
#[repr(transparent)]
#[pin_data(PinnedDrop)]
pub struct LockClassKey {
    #[pin]
    inner: Opaque<bindings::lock_class_key>,
}

// SAFETY: `bindings::lock_class_key` is designed to be used concurrently from multiple threads and
// provides its own synchronization.
unsafe impl Sync for LockClassKey {}

impl LockClassKey {
    /// Initializes a dynamically allocated lock class key. In the common case of using a
    /// statically allocated lock class key, the static_lock_class! macro should be used instead.
    ///
    /// # Examples
    /// ```
    /// # use kernel::c_str;
    /// # use kernel::alloc::KBox;
    /// # use kernel::types::ForeignOwnable;
    /// # use kernel::sync::{LockClassKey, SpinLock};
    /// # use pin_init::stack_pin_init;
    ///
    /// let key = KBox::pin_init(LockClassKey::new_dynamic(), GFP_KERNEL)?;
    /// let key_ptr = key.into_foreign();
    ///
    /// {
    ///     stack_pin_init!(let num: SpinLock<u32> = SpinLock::new(
    ///         0,
    ///         c_str!("my_spinlock"),
    ///         // SAFETY: `key_ptr` is returned by the above `into_foreign()`, whose
    ///         // `from_foreign()` has not yet been called.
    ///         unsafe { <Pin<KBox<LockClassKey>> as ForeignOwnable>::borrow(key_ptr) }
    ///     ));
    /// }
    ///
    /// // SAFETY: We dropped `num`, the only use of the key, so the result of the previous
    /// // `borrow` has also been dropped. Thus, it's safe to use from_foreign.
    /// unsafe { drop(<Pin<KBox<LockClassKey>> as ForeignOwnable>::from_foreign(key_ptr)) };
    ///
    /// # Ok::<(), Error>(())
    /// ```
    pub fn new_dynamic() -> impl PinInit<Self> {
        pin_init!(Self {
            // SAFETY: lockdep_register_key expects an uninitialized block of memory
            inner <- Opaque::ffi_init(|slot| unsafe { bindings::lockdep_register_key(slot) })
        })
    }

    pub(crate) fn as_ptr(&self) -> *mut bindings::lock_class_key {
        self.inner.get()
    }
}

#[pinned_drop]
impl PinnedDrop for LockClassKey {
    fn drop(self: Pin<&mut Self>) {
        // SAFETY: self.as_ptr was registered with lockdep and self is pinned, so the address
        // hasn't changed. Thus, it's safe to pass to unregister.
        unsafe { bindings::lockdep_unregister_key(self.as_ptr()) }
    }
}

/// Defines a new static lock class and returns a pointer to it.
#[doc(hidden)]
#[macro_export]
macro_rules! static_lock_class {
    () => {{
        static CLASS: $crate::sync::LockClassKey =
            // Lockdep expects uninitialized memory when it's handed a statically allocated `struct
            // lock_class_key`.
            //
            // SAFETY: `LockClassKey` transparently wraps `Opaque` which permits uninitialized
            // memory.
            unsafe { ::core::mem::MaybeUninit::uninit().assume_init() };
        $crate::prelude::Pin::static_ref(&CLASS)
    }};
}

/// Returns the given string, if one is provided, otherwise generates one based on the source code
/// location.
#[doc(hidden)]
#[macro_export]
macro_rules! optional_name {
    () => {
        $crate::c_str!(::core::concat!(::core::file!(), ":", ::core::line!()))
    };
    ($name:literal) => {
        $crate::c_str!($name)
    };
}<|MERGE_RESOLUTION|>--- conflicted
+++ resolved
@@ -10,10 +10,7 @@
 use pin_init;
 
 mod arc;
-<<<<<<< HEAD
-=======
 pub mod aref;
->>>>>>> dff64b07
 pub mod completion;
 mod condvar;
 pub mod lock;
